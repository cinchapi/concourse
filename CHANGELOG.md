## Changelog

#### Version 0.12.0 (TBD)

##### Locking Optimizations
We made several changes to improve the safety, scalability and operational efficiency of the Just-in-Time (JIT) locking protocol:

* Eliminated redundant logic and localized the determination of when an Atomic Operation or Transaction becomes preempted by another commit. Previously that determination was managed globally in the Engine and relied on the JVM garbage collector (GC) to remove terminated operations from listening for data conflicts. Under contention, If many terminated operations accumulated between GC cycles, write performance could become degraded for hot data topics. As a result of this change, JIT locking is generally more memory efficient.
* Reduced lock metadata by consolidating the provisioning for all locks to a single broker. Previously, range locks and granular locks were issued and managed independently by different services. 
* Improved the CPU efficiency of range locks by scheduling range blocked operations to park instead of busy waiting.
* Eliminated a known race condition that made it possible for two different conflicting commits to violate ACID semantics by concurrently acquiring different locks for the same resource.
* Switched the basis for all storage engine locks from `java.util.concurrent.locks.ReenteantReadWriteLock` to either `java.util.concurrent.locks.StampedLock` or other synchronization primitives that are generally shown to have better throughput.

##### YAML Configuration
* Concourse now supports YAML configuration files. Going forward, YAML files are preferred over preferences files for configuration.
	* Concourse Server can be configured with `concourse.yaml` and `concourse.yaml.dev` files.
	* Concourse Shell and other Java Driver based clients can be configured with a `concourse_client.yaml` file.
	* Usage of `concourse.prefs`, `concourse.prefs.dev` and `concourse_client.prefs` is now deprecated.
* Existing configuration defined in `.prefs` files is still recognized and backwards compatability is fully preserved.
* Configuration that is defined in `.yaml` files take precedence over configuration defined in `.prefs` files, with the exception that `concourse.prefs.dev` takes precedence over `concourse.yaml` to honor the convention of prioritizing dev configuration.
* The stock `concourse.prefs` file will no longer be updated when new configuration options are available. All new configuration templates will be defined in the stock `concourse.yaml` file.
* Concourse Server will not automatically migrate custom configuration from `.prefs` files to the corresponding `.yaml` files. While `.prefs` files are still functional, users are encouraged to manually copy custom configuration to the new format in case support for `.prefs` files goes away at a future date.
* `concourse.yaml` supports an option to specify custom credentials for the root administrator account under the `init.root` object. If either `init.root.username` or `init.root.password` is provided, it takes precedence over any value provided for `init_root_username` or `init_root_password`, respectively.

##### Concourse Automation Framework
* Added the `concourse-automation` framework to provide a central set of tools to programatically interact with the Concourse codebase and release artifacts in automated tests and devops workflows. For the most part, the `concourse-automation` framework is comprised of tools that were previously available in the `concourse-ete-test-core` framework.
	* `ConcourseCodebase` - Provides programmatic interaction with a local copy of the Concourse source code. Can be used to build installer artifacts.
	* `ConcourseArtifacts` - Provides factory methods to retrieve local copies of Concourse artifacts for any version. Can be used to download the installer for a released version.
	* `ManagedConcourseServer` - Provdes the ability to control an external Concourse Server process within another application.

##### Bug Fixes
* [GH-454](https://github.com/cinchapi/concourse/issues/454): Fixed an issue that caused JVM startup options overriden in a ".dev" configuration file to be ignored (e.g., `heap_size`).
* [GH-491](https://github.com/cinchapi/concourse/issues/491) Fixed a race condition that made it possible for a range bloked operation to spurriously be allowed to proceed if it was waiting to acquire a range lock whose intended scope of protection intersected the scope of a range lock that was concurrently released.  
* Fixed a bug that caused range locks to protect an inadequate scope of data once acquired.
* [GH-490](https://github.com/cinchapi/concourse/issues/490): Fixed a bug that made it possible for a write to a key within a record (e.g., key `A` in record `1`) to erroneously block a concurrent write to a different key in the same record (e.g., key `B` in record `1`). The practial consquence of this bug was that more Atomic Operations and Transactions failed than actually necessary. 

##### API Breaks and Deprecations
* Concourse CLIs have been updated to leverage the `lib-cli` framework. There are no changes in functionality, however, in the `concourse-cli` framework, the following classes have been deprecated:
	* `CommandLineInterface` in favor of `ConcourseCommandLineInterface`
	* `CommandLineInterfaceRunner` in favor of `com.cinchapi.lib.cli.CommandLineInterfaceRunner` from the `lib-cli` framework.
	* `NoOptions` in favor of creating a new `Options` object.
	* `Options` in favor of `com.cinchapi.lib.cli.Options` from the `lib-cli` framework.
* As a result of Concourse's new support for YAML configuration:
	* Usage of `concourse.prefs`, `concourse.prefs.dev` and `concourse_client.prefs` is deprecated in favor of `concourse.yaml`, `concourse.yaml.dev` and `concourse_client.yaml` respectively.
	* The `ConcourseServerPreferences` handler is deprecated in favor of using `ConcourseServerConfiguration`, which provides the same functionality.
	* The `ConcourseClientPreferences` handler is deprecated in favor of using `ConcourseClientConfiguration`, which provides the same functionality.
	* `ManagedConcourseServer#prefs()` is deprecated in favor of `ManagedConcourseServer#config()`.
	* The `Concourse#connectWithPrefs` methods have been deprecated in favor of `Concourse#connect` methods that take one or more configuration file `Path`s or a `ConcourseClientConfiguration` handler, respectively.
* With the introduction of the `concourse-automation` framework, duplicate classes in the `concourse-ete-test-core` framework have been deprecated:
	* `com.cinchapi.concourse.util.ConcourseCodebase` has been deprecated in favor of using `com.cinchapi.concourse.automation.developer.ConcourseCodebase` which provides the same functionality, but some methods have been renamed for clarity.
	* `ConcourseServerDownloader` has been deprecated in favor of using `ConcourseArtifacts` which provides the same functionality, but some methods have been renamed for clarity.
	* `com.cinchapi.concourse.server.ManagedConcourseServer` has been deprecated in favor of using `com.cinchapi.concourse.automation.server.ManagedConcourseServer` which provides the same functionality, but some methods have been renamed for clarity.
* The `com.cinchapi.concourse.util.Processes` utility class has been removed in favor of using `com.cinchapi.common.process` from `accent4j`.
	* This was removed without deprecation because the utility provided by the `accent4j` version is nearly identical to the one that was provided in Concourse and `accent4j` is naturally available to users of Concourse frameworks by virtue of being a transitive dependency.
	* The `waitFor` and `waitForSuccessfulCompletion` methods of `accent4j`'s `Processes` utility return a `ProcessResult`, which provides access to the process's exit code, output stream and error stream (in the Concourse version, these methods had a `void` return type). This means that an Exception will be thrown if an attempt is made to use the `getStdErr` or `getStdOut` method on a process that was submitted to `waitFor` or `waitForSuccessfulCompletion`.

#### Version 0.11.6 (TBD)
* Added new configuration options for initializing Concourse Server with custom admin credentials upon first run. These options enhance security by allowing a non-default usernames and passwords before starting the server.
	* The `init_root_username` option in `concourse.prefs` can be used to specify the username for the initial administrator account.
	* The `init_root_password` option in `concourse.prefs` can be used to specify the password for the initial administrator account
* Exposed the default JMX port, `9010`, in the `Dockerfile`.
* Fixed a bug that kept HELP documentation from being packaged with Concourse Shell and prevented it from being displayed.
* Added a fallback option to display Concourse Shell HELP documentation in contexts when the `less` command isn't available (e.g., IDEs).

#### Version 0.11.5 (November 5, 2022)
* Fixed a bug that made it possible for a Transaction to silently fail and cause a deadlock when multiple distinct writes committed in other operations caused that Transaction to become preempted (e.g., unable to continue or successfully commit because of a version change).
* Fixed a bug that allowed a Transaction's atomic operations (e.g., `verifyAndSwap`) to ignore range conflicts stemming from writes committed in other operations. As a result, the atomic operation would successfully commit to its a Transaction, but the Transaction would inevitably fail due to the aforementioned conflict. The correct (and now current) behaviour is that the atomic operation fails (so it can be retried) without dooming the entire Transaction to failure.
<<<<<<< HEAD
* Fixed a bug that caused Concourse Server to unnecessarily add error logging whenever a client disconnected.
=======
* Fixed a bug that caused an innocuous Exception to be thrown when importing CSV data using the interactive input feature of `concourse import` CLI.
* Fixed a bug that caused an inexplicable failure to occur when invoking a plugin method that indirectly depended on result set sorting.
>>>>>>> 5494d479

#### Version 0.11.4 (July 4, 2022)
* Slightly improved the performance of result sorting by removing unnecessary intermediate data gathering.
* Improved random access performance for all result sets.

#### Version 0.11.3 (June 4, 2022)
* Improved the performance of commands that select multiple keys from a record by adding herustics to the storage engine to reduce the number of overall lookups required. As a result, commands that select multiple keys are **up to 96% faster**.
* Streamlined the logic for reads that have a combination of `time`, `order` and `page` parameters by adding more intelligent heuristics for determining the most efficient code path. For example, a read that only has `time` and `page` parameters (e.g., no `order`) does not need to be performed atomically. Previously, those reads converged into an atomic code path, but now a separate code path exists so those reads can be more performant. Additionally, the logic is more aware of when attempts to sort or paginate data don't actually have an effect and now avoids unnecessary data transformations of re-collection.
* Fixed a bug that caused Concourse Server to not use the `Strategy` framework to determine the most efficient lookup source (e.g., field, record, or index) for navigation keys.
* Added support for querying on the intrinsic `identifier` of Records, as both a selection and evaluation key. The record identifier can be refernced using the `$id$` key (NOTE: this must be properly escaped in `concourse shell` as `\$id\$`). 
	* It is useful to include the Record identifier as a selection key for some navigation reads (e.g., `select(["partner.name", partner.\$id\$], 1)`)).
	* It is useful to include the Record identifier as an evaluation key in cases where you want to explictly exclude a record from matching a `Condition` (e.g., `select(["partner.name", parner.\$id\$], "\$id\$ != 2")`))
* Fixed a bug that caused historical reads with sorting to not be performed atomically; potentially violating ACID semantics.
* Fixed a bug that caused commands to `find` data matching a `Condition` (e.g., `Criteria` or `CCL Statement`) to not be fully performed atomically; potentially violating ACID semantics.

#### Version 0.11.2 (March 18, 2022)
* Fixed a bug that caused Concourse Server to incorrectly detect when an attempt was made to atomically commit multiple Writes that toggle the state of a field (e.g. `ADD name as jeff in 1`, `REMOVE name as jeff in 1`, `ADD name as jeff in 1`) in user-defined `transactions`. As a result of this bug, all field toggling Writes were committed instead of the desired behaviour where there was a commit of at most one equal Write that was required to obtain the intended field state. Committing multiple writes that toggled the field state within the same transaction could cause failures, unexplained results or fatal inconsistencies when reconciling data.
* Added a fallback to automatically switch to reading data from Segment files using traditional IO in the event that Concourse Server ever exceedes the maximum number of open memory mapped files allowed (as specified by the `vm.max_map_count` property on some Linux systems).
* Removed the `DEBUG` logging (added in `0.11.1`) that provides details on the execution path chosen for each lookup because it is too noisy and drastically degrades performance.
* Fixed a bug in the way that Concourse Server determined if duplicate data existed in the v3 storage files, which caused the `concourse data repair` CLI to no longer work properly (compared to how it worked on the v2 storage files).
* Fixed a regression that caused a memory leak when data values were read from disk. The nature of the memory leak caused a degradation in performance because Concourse Server was forced to evict cached records from memory more frequently than in previous versions.

#### Version 0.11.1 (March 9, 2022)
* Upgraded to CCL version `3.1.2` to fix a regression that caused parenthetical expressions within a Condition containing `LIKE` `REGEX`, `NOT_LIKE` and `NOT_REGEX` operators to mistakenly throw a `SyntaxException` when being parsed.
* Added the `ConcourseCompiler#evaluate(ConditionTree, Multimap)` method that uses the `Operators#evaluate` static method to perform local evaluation.
* Fixed a bug that, in some cases, caused the wrong default environment to be used when invoking server-side data CLIs (e.g., `concourse data <action>`). When a data CLI was invoked without specifying the environment using the `-e <environment>` flag, the `default` environment was always used instead of the `default_environment` that was specified in the Concourse Server configuration.
* Fixed a bug that caused the `concourse data compact` CLI to inexplicably die when invoked while `enable_compaction` was set to `false` in the Concourse Server configuration.
* Fixed the usage message description of the `concourse export` and `concourse import` CLIs.
* Fixed a bug that caused Concourse Shell to fail to parse short syntax within statements containing an open parenthesis as described in [GH-463](https://github.com/cinchapi/concourse/issues/463) and [GH-139](https://github.com/cinchapi/concourse/issues/139).
* Fixed a bug that caused the `Strategy` framework to select the wrong execution path when looking up historical values for order keys. This caused a regression in the performance for relevant commands.
* Added `DEBUG` logging that provides details on the execution path chosen for each lookup.
* Fixed a bug that caused `Order`/`Sort` instructions that contain multiple clauses referencing the same key to drop all but the last clause for that key.
* Fixed a bug that caused the `concourse export` CLI to not process some combinations of command line arguments properly.
* Fixed a bug tha caused an error to be thrown when using the `max` or `min` function over an entire index as an operation value in a CCL statement.
* Fixed several corner case bugs with Concourse's arithmetic engine that caused the `calculate` functions to 1) return inaccurate results when aggregating numbers of different types and 2) inexplicably throw an error when a calculation was performed on data containing `null` values.

#### Version 0.11.0 (March 4, 2022)

##### BREAKING CHANGES
There is only **PARTIAL COMPATIBILITY** between 
* an `0.11.0+` client and an older server, and 
* a `0.11.0+` server and an older client.

Due to changes in Concourse's internal APIs,
* An older client will receive an error when trying to invoke any `audit` methods on a `0.11.0+` server.
* An older server will throw an error message when any `audit` or `review` methods are invoked from an `0.11.0+` client. 

##### Storage Format Version 3
* This version introduces a new, more concise storage format where Database files are now stored as **Segments** instead of Blocks. In a segment file (`.seg`), all views of indexed data (primary, secondary, and search) are stored in the same file whereas a separate block file (`.blk`) was used to store each view of data in the v2 storage format. The process of transporting writes from the `Buffer` to the `Database` remains unchanged. When a Buffer page is fully transported, its data is durably synced in a new Segment file on disk.
* The v3 storage format should reduce the number of data file corruptions because there are fewer moving parts.
* An upgrade task has been added to automatically copy data to the v3 storage format.
	* The upgrade task will not delete v2 data files, so be mindful that **you will need twice the amount of data space available on disk to upgrade**. You can safely manually delete the v2 files after the upgrade. If the v2 files remain, a future version of Concourse may automatically delete them for you.
* In addition to improved data integrity, the v3 storage format brings performance improvements to all operations because of more efficient memory management and smarter usage of asynchronous work queues.

##### Atomic Commit Timestamps
All the writes in a committed `atomic operation` (e.g. anything from primitive atomics to user-defined `transactions`) will now have the **same** version/timestamp. Previously, when an atomic operation was committed, each write was assigned a distinct version. But, because each atomic write was applied as a distinct state change, it was possible to violate ACID semantics after the fact by performing a partial undo or partial historical read. Now, the version associated with each write is known as the **commit version**. For non-atomic operations, autocommit is in effect, so each write continues to have a distinct commit version. For atomic operations, the commit version is assigned when the operation is committed and assigned to each atomic write. As a result, all historical reads will either see all or see none of the committed atomic state and undo operations (e.g. `clear`, `revert`) will either affect all or affect none of the commited atomic state.

##### Optimizations
* The storage engine has been optimized to use less memory when indexing by de-duplicating and reusing equal data components. This drastically reduces the amount of time that the JVM must dedicate to Garbage Collection. Previously, when indexing, the storage engine would allocate new objects to represent data even if equal objects were already buffered in memory.
* We switched to a more compact in-memory representation of the `Inventory`, resulting in a reduction of its heap space usage by up to **97.9%**. This has an indirect benefit to overall performance and throughput by reducing memory contention that could lead to frequence JVM garbage collection cycles.
* Improved user-defined `transactions` by detecting when an attempt is made to atomically commit multiple Writes that toggle the state of a field (e.g. `ADD name as jeff in 1`, `REMOVE name as jeff in 1`, `ADD name as jeff in 1`) and only committing at most one equal Write that is required to obtain the intended state. For example, in the previous example, only 1 write for `ADD name as jeff in 1` would be committed.

##### Performance
* We improved the performance of commands that sort data by an average of **38.7%**. These performance improvements are the result of an new `Strategy` framework that allows Concourse Server to dynamically choose the most opitmal path for data lookups depending upon the entire context of the command and the state of storage engine. For example, when sorting a result set on `key1`, Concourse Server will now intelligently decide to lookup the values across `key1` using the relevant secondary index if `key1` is also a condition key. Alternatively, Concourse Server will decide to lookup the values across `key1` using the primary key for each impacted record if `key1` is also a being explicitly selected as part of the operation.
* Search is drastically faster as a result of the improved memory management that comes wth the v3 storage format as well as some other changes to the way that search indexes are read from disk and represented in memory. As a result, search performance is up-to **95.52%** faster on real-world data.

##### New Functionality
* Added `trace` functionality to atomically locate and return all the incoming links to one or more records. The incoming links are represented as a mapping from `key` to a `set of records` where the key is stored as a `Link` to the record being traced.
* Added `consolidate` functionality to atomically combine data from one or more records into another record. The records from which data is merged are cleared and all references to those cleared records are replaced with the consolidated record on the document-graph.
* Added the `concourse-export` framework which provides the `Exporter` construct for building tools that print data to an OutputStream in accordance with Concourse's multi-valued data format (e.g. a key mapped to multiple values will have those values printed as a delimited list). The `Exporters` utility class contains built-in exporters for exporting within CSV and Microsoft Excel formats.
* Added an `export` CLI that uses the `concourse-export` framework to export data from Concourse in CSV format to STDOUT or a file.
* For `CrossVersionTest`s, as an alternative to using the `Versions` annotation., added the ability to define test versions in a no-arg static method called `versions` that returns a `String[]`. Using the static method makes it possible to centrally define the desired test versions in a static variable that is shared across test classes.
* The `server` variable in a `ClientServerTest` (from the `concourse-ete-test-core` framework) now exposes the server configuration from the `prefs()` method to facilitate programatic configuration management within tests.
* Added the ability to configure the location of the access credentials file using the new `access_credentials_file` preference in `concourse.prefs`. This makes it possible to store credentials in a more secure directory that is also protected againist instances when the `concourse-server` installation directory is deleted. Please note that changing the value of `access_credentials_file` does not migrate existing credentials. By default, credentials are still stored in the `.access` within the root of the `concourse-server` installation directory.
* Added a separate log file for upgrade tasks (`log/upgrade.log`).
* Added a mechanism for failed upgrade tasks to automatically perform a rollback that'll reset the system state to be consistent with the state before the task was attempted.
* Added `PrettyLinkedHashMap.of` and `PrettyLinkedTableMap.of` factory methods that accept an analogous Map as a parameter. The input Map is lazily converted into one with a pretty `toString` format on-demand. In cases where a Map is not expected to be rendered as a String, but should be pretty if it is, these factories return a Map that defers the overhead of prettification until it is necessary. 

##### CCL Support
* Added support for specifying a CCL Function Statement as a selection/operation key, evaluation key (within a `Condition` or evaluation value (wthin a `Conditon`). A function statement can be provided as either the appropriate string form (e.g. `function(key)`, `function(key, ccl)`, `key | function`, etc) or the appropriate Java Object (e.g. `IndexFunction`, `KeyConditionFunction`, `ImplicitKeyRecordFunction`, etc). The default behaviour when reading is to interpret any string that looks like a function statement as a function statement. To perform a literal read of a string that appears to be a function statement, simply wrap the string in quotes. Finally, a function statement can never be written as a value.

##### Experimental Features

###### Compaction
* Concourse Server can now be configured to compact data files in an effort to optimize storage and improve read performance. When enabled, compaction automatically runs continuously in the background without disrupting data consistency or normal operations (although the impact on operational throughput has yet to be determined). The initial rollout of compaction is intentionally conservative (e.g. the built-in strategy will likely only make changes to a few data files). While this feature is experimental, there is no ability to tune it, but we plan to offer additional preferences to tailor the behaviour in future releases.
* Additionally, if enabled, performing compaction can be **suggested** to Concourse Server on an adhoc basis using the new `concourse data compact` CLI.
  * Compaction can be enabled by setting the `enable_compaction` preference to `true`. If this setting is `false`, Concourse Server will not perform compaction automatically or when suggested to do so.

###### Search Caching 
* Concouse Server can now be configured to cache search indexes. This feature is currently experimental and turned off by default. Enabling the search cache will further improve the performance of repeated searches by up to **200%**, but there is additional overhead that can slightly decrease the throughput of overall data indexing. Decreased indexing throughput may also indirectly affect write performance.
  * The search cache can be enabled by setting the `enable_search_cache` preference to `true`.

###### Verify by Lookup
* Concourse Server can now be configured to use special **lookup records** when performing a `verify` within the `Database`. In theory, the Database can respond to verifies faster when generating a lookup record because fewer irrelevant revisions are read from disk and processed in memory. However, lookup records are not cached, so repeated attempts to verify data in the same field (e.g. a counter whose value is stored against a single locator/key) or record may be slower.
  * Verify by Lookup can be enabled by setting the `enable_verify_by_lookup` preference to `true`.

##### API Breaks and Deprecations
* Upgraded to CCL version `3.1.1`. Internally, the database engine has switched to using a `Compiler` instead of a `Parser`. As a result, the Concourse-specific `Parser` has been deprecated.
* **It it only possible to upgrade to this version from Concourse `0.10.6+`. Previously, it was possible to upgrade to a new version of Concourse from any prior version.**
* Deprecated the `ByteBuffers` utility class in favor of the same in the `accent4j` library.
* Deprecated `PrettyLinkedHashMap.newPrettyLinkedHashMap` factory methods in favor of `PrettyLinkedHashMap.create`.
* Deprecated `PrettyLinkedHashMap.setKeyName` in favor of `PrettyLinkedHashMap.setKeyColumnHeader`
* Deprecated `PrettyLinkedHashMap.setValueName` in favor of `PrettyLinkedHashMap.setValueColumnHeader`
* Deprecated `PrettyLinkedTableMap.setRowName` in favor of `PrettyLinkedHashMap.setIdentifierColumnHeader`
* Deprecated `PrettyLinkedTableMap.newPrettyLinkedTableMap` factory methods in favor of `PrettyLinkedTableMap.create`
* Deprecated the `Concourse#audit` methods in favor of `Concourse#review` ones that take similar parameters. A `review` returns a `Map<Timestamp, List<String>>` instead of a `Map<Timestamp, String>` (as is the case with an `audit`) to account for the fact that a single commit timestamp/version may contain multiple changes.

##### Bug Fixes
* Fixed a bug that caused the system version to be set incorrectly when a newly installed instance of Concourse Server (e.g. not upgraded) utilized data directories containing data from an older system version. This bug caused some upgrade tasks to be skipped, placing the system in an unstable state.
* Fixed a bug that made it possible for Database operations to unexpectedly fail in the rare cases due to a locator mismatch resulting from faulty indexing logic.
* Fixed a bug in the serialization/deserialization logic for datasets passed between Concourse Server and plugins. This bug caused plugins to fail when performing operations that included non-trivial datasets.
* Fixed a bug that caused datasets returned from Concourse Server to a plugin to have incorrect missing data when `invert`ed.

#### Version 0.10.6 (September 9, 2021)

##### Removed limit on Block file sizes
* Added support for storing data in `Block` files that are larger than `2147483647` bytes (e.g. ~2.147GB) and fixed bugs that existed because of the previous limitation:
  * If a mutable `Block` exceeded the previous limit in memory it was not synced to disk and the storage engine didn't provide an error or warning, so indexing continued as normal. As a result, there was the potential for permanent data loss. 
  * When a mutable Block failed to sync in the manner described above, the data held in the Block remained completely in memory, resulting in a memory leak.
* To accommodate the possibility of larger Block files, the `BlockIndex` now records position pointers using 8 bytes instead of 4. As a result, all Block files must be reindexed, which is automatically done when Concourse Server starts are new installation or upgrade.

##### Eliminated risks of data inconsistency caused by premature shutdown
* Fixed the logic that prevents duplicate data indexing when Concourse Server prematurely shuts down or the background indexing job terminates because of an unexpected error. The logic was previously implemented to address [CON-83](https://cinchapi.atlassian.net/browse/CON-83), but it relied on data values instead of data versions and was therefore not robust enough to handle corner cases descried in [GH-441](https://github.com/cinchapi/concourse/issues/441) and [GH-442](https://github.com/cinchapi/concourse/issues/442).
  * A `concourse data repair` CLI has been added to detect and remediate data files that are corrupted because of the abovementioned bugs. The CLI can be run at anytime. If no corrupt data files are detected, the CLI has no effect.
  * Upon upgrading to this version, as a precuation, the CLIs routine is run for each environment.  

##### Other
* Fixed a bug that caused the default `log_level` to be `DEBUG` instead of `INFO`.
 
#### Version 0.10.5 (August 22, 2020)
* Fixed a bug where sorting on a navigation key that isn't fetched (e.g. using a navigation key in a `find` operation or not specifying the navigation key as an operation key in a `get` or `select` operation), causes the results set to be returned in the incorrect order.
* Upgraded CCL version to `2.6.3` in order to fix a parsing bug that occurred when creating a `Criteria` containing a String or String-like value with a whitespace or equal sign (e.g. `=`) character.
* Fixed a bug that made it possible to store circular links (e.g. a link from a record to itself) when atomically adding or setting data in multiple records at once.
* Fixed a race condition that occurred when multiple client connections logged into a non-default environment at the same time. The proper concurrency controls weren't in place, so the simultaneous connection attempts, in many cases, caused the Engine for that environment to be initialized multiple times. This did not cause any data duplication issues (because only one of the duplicate Engines would be recognized at any given time), but it could cause an `OutOfMemoryException` if that corresponding environment had a lot of metadata to be loaded into memory during intialization.

#### Version 0.10.4 (December 15, 2019)
* Added support for using the `LIKE`, `NOT_LIKE` and `LINKS_TO` operators in the `TObject#is` methods. 
* Fixed a bug that made it possible for a `ConnectionPool` to refuse to accept the `release` of a previously issued `Concourse` connection due to a race condition.
* Fixed a bug that made it possible for Concourse to violate ACID consistency when performing a concurrent write to a key/record alongside a wide read in the same record.
* Fixed a bug that caused inconsistencies in the intrinsic order of the result set records from a `find` operation vs a `select` or `get` operation.

#### Version 0.10.3 (November 12, 2019)
* Fixed an issue where the `Database` unnecessarily loaded data from disk when performing a read for a `key` in a `record` after a previous read for the entire `record` made the desired data available in memory.
* Fixed a minor bug that caused the Database to create unnecessary temporary directories when performing a reindex.
* The `Criteria` builder now creates a `NavigationKeySymbol` for navigation keys instead of a `KeySymbol`.
* Fixed a bug that caused `Convert#stringToJava` to throw an `NumberFormatException` when trying to convert numeric strings that appeared to be numbers outside of Java's representation range. As a result of this fix, those kinds of values will remain as strings.
* Added a `ForwardingConcourse` wrapper that can be extended by subclasses that provide additional functionality around a subset of Concourse methods.
* Fixed a bug that prevent a custom `ConnectionPool` using a custom `Concourse` instance (e.g. one that extends `ForwardingConcourse`) from returning a connection of the correct class. As a result of this change, the `ConnectionPool` constructors that accept explicit Concourse connection parameters have been deprecated in favor of one that takes a `Supplier` of Concourse connections.
* Fixed a bug that caused `TObject#compareTo` to return logically inconsistent results relative to `TObject#equals`. Previously, comparing `TObjects` with type `STRING` occurred in a case insensitive manner whereas the `equals` evaluation was case sensitive. Now, the `compareTo` method is case sensitive.
* Added the ability to compare `TObjects` in a case insensitive manner.
* Fixed a bug that made it possible for storage engine to return inaccurate results for `REGEX` and `NOT_REGEX` queries if matching values had different case formats.
* Fixed a bug that caused historical queries to incorrectly return logically different results compared to present state queries if matching values had different case formats.
* Fixed a bug that made it possible for reads within the `Buffer` to cause write lock starvation and resource exhaustion; preventing any further writes from occurring and generating a backlog of reads that never terminated.

#### Version 0.10.2 (August 24, 2019)
* Fixed a bug that caused an error to be thrown when creating a `Criteria` containing a navigation key using the `Criteria#parse` factory.
* Added an option to limit the length of substrings that are indexed for fulltext search. It is rare to add functionality in a patch release, but this improvement was needed to alleviate Concourse deployments that experience `OutOfMemory` exceptions because abnormally large String values are stuck in the Buffer waiting to be indexed. This option is **turned off by default** to maintain consistency with existing Concourse expectations for fulltext indexing. The option can be enabled by specifying a positive integer value for the newly added `max_search_substring_length` preference. When a value is supplied, the Storage Engine won't index any substrings longer than the provided value for any word in a String value.
* Made internal improvements to the search indexing algorithm to reduce the number of itermediary objects created which should decrease the number of garbage collection cycles that are triggered.
* Fixed a bug that caused the Engine to fail to accumulate metadata stats for fulltext search indices. This did not have any data correctness or consistency side-effects, but had the potential to make some search-related operations inefficient.
* Fixed a bug that made it possible for the Database to appear to lose data when starting up after a crash or unexpected shutdown. This happened because the Database ignored data in Block files that erroneously appeared to be duplicates. We've fixed this issue by improving the logic and workflow that the Database uses to test whether Block files contain duplicate data.
* Fixed a regression introduced in version `0.10.0` that made it possible for the Database to ignore errors that occurred when indexing writes. When indexing errors occur, the Database creates log entries and stops the indexing process, which is the behaviour that existed prior to version `0.10.0`.
* Fixed a bug that made it possible for fatal indexing errors to occur when at least two writes were written to the same `Buffer` page for the same key with values that have different types (i.e. `Float` vs `Integer`) but are *essentially* equal (i.e. `18.0` vs `18`). In accordance with Concourse's weak typing system, values that are *essentially* the same will be properly indexed and queryable across associated types. This change **requires a reindex of all block files which is automatically done when upgrading from a previous version**.
* Fixed a bug that causes the `ManagedConcourseServer` in the `concourse-ete-test-core` framework to take longer than necessary to allow connections in `ClientServerTest` cases.

#### Version 0.10.1 (August 6, 2019)
* Fixed a regression that caused an error when attempting an action with a CCL statement containing an unquoted string value with one or more periods.

#### Version 0.10.0 (August 3, 2019)

##### BREAKING CHANGES
There is only **PARTIAL COMPATIBILITY** between 
* an `0.10.0+` client and an older server, and 
* a `0.10.0+` server and an older client.

Due to changes in Concourse's internal APIs,
* Older client will receive an error when trying to invoke any navigate or calculation methods on a `0.10.0+` server.
* Older servers will throw an error message when any navigate or calculation methods are invoked from an `0.10.0+` client. 

##### New Features

###### Sorting
Concourse Server now (finally) has the ability to sort results!
* A result set that returns data from multiple records (across any number of keys) can be sorted.
* Concourse drivers now feature an `Order` framework that allows the client to specify how Concourse Server should sort a result set. An `Order` can be generated using an intuitive builder chain.
* An Order can be specified using values for any keys; regardless of whether those keys are explictly fetched or not.
* A timestamp can optionally be associated with each order component.
	* **NOTE**: If no timestamp is specified with an order component, Concourse Server uses the value that is explicitly fetched in the request OR it looks up the value using the selection timestamp of the request. If there is no selection timestamp, the lookup returns the current value(s).
* A direction (ascending or descending) can optionally be associated with each order component.
	* **NOTE**: The default direction is *ascending*.
* An Order can contain an unlimited number of components. If, after evaluating all the order components, two records still have the same sort order, Concourse Server automatically sorts based on the record id.
* If a `null` value is encountered when evaluating an order components, Concourse Server pushes the record containing that `null` value to the "end" of the result set regardless of the order component's direction.

###### Pagination
Concourse Server now (finally) has the ability to page through results!
* A result set that returns data from multiple records (across any number of keys) can be paginated.
* Concourse drviers now feature a `Page` object that allows the client to specify how Concourse Server should paginate a result set. A `Page` is an abstraction for offset/skip and limit parameters. The `Page` class contains various factory methods to offset and limit a result set using various intuitive notions of pagination.

###### Navigable Data Reads
* You can now traverse the document graph by specifying one ore more *navigation keys* in the following read methods:
	* browse
	* calculate
	* get
	* select
* Reading a navigation key using `get` or `select` is intended to repleace the `navigate` methods.
* When reading a navigation key in the context of one or more records, the root record (e.g the record from which the document-graph traversal starts) is mapped to the values that are retrieved from the destination records. In the `navgiate` methods, the destination record is associated with the destination value(s).
	* For example, assume record `1` is linked to record `2` on the `friends` key. Record `2` contains the value `Jeff` for the `name` key...
	* if you `select("friends.name", 1)`, the return value will map `1` to `[Jeff]` whereas the return value of `navigate("friends.name", 1)` maps `2` to `[Jeff]`. 
	
###### Navigable Criteria
* You can now use navigation keys in `Criteria` objects or `ccl` statements that are passed to the `find`, `get` and `select` methods.

###### ETL 
* Added the `com.cinchapi.concourse.etl` package that contains data processing utilities:
	*  A `Strainer` can be used to process a `Map<String, Object>` using Concourse's data model rules. In particular, the `Strainer` encapsulates logic to break down top-level sequence values and process their elements individually.
	* The `Transform` class contains functions for common data transformations. 

###### Miscellaneous
* Added an iterative connection builder that is accessible using the `Concourse.at()` static factory method.
* Added the `com.cinchapi.concourse.valididate.Keys` utility class which contains the `#isWritable` method that determines if a proposed key can be written to Concourse.
* Added `Parsers#create` static factory methods that accept a `Criteria` object as a parameter. These new methods compliment existing ones which take a CCL `String` and `TCriteria` object respectively.
* Upgraded the `ccl` dependency to the latest version, which adds support for local criteria evaluation using the `Parser#evaluate` method. The parsers returned from the `Parsers#create` factories all support local evaluation using the function defined in the newly created `Operators#evaluate` utility.
* Added support for remote debugging of Concourse Server. Remote debugging can be enabled by specifying a `remote_debugger_port` in `concourse.prefs`.
* The `calculate` methods now throw an `UnsupportedOperationException` instead of a vague `RuntimeException` when trying to run calculations that aren't permitted (i.e. running an aggregation on a non-numeric index).

##### Improvements
* Refactored the `concourse-import` framework to take advantage of version `1.1.0+` of the `data-transform-api` which has a more flexible notion of data transformations. As a result of this change, the `Importables` utility class has been removed. Custom importers that extend `DelimitedLineImporter` can leverage the protected `parseObject` and `importLines` methods to hook into the extraction and import logic in a manner similar to what was possible using the `Importables` functions.
* Refactored the `Criteria` class into an interface that is implemented by any language symbols that can be immediately transformed to a well-built criteria (e.g. `ValueState` and `TimestampState`). The primary benefit of this change is that methods that took a generic Object parameter and checked whether that object could be built into a `Criteria` have now been removed from the `Concourse` driver since that logic is automatically captured within the new class hiearchy. Another positive side effect of this change is that it is no longer necessary to explicitly build a nested `Criteria` when using the `group` functionality of the `Criteria` builder.
* Improved the performance of querying certain Concourse Server methods from a plugin via `ConcourseRuntime` by eliminating unnecessary server-side calculations meant to facilitate analytics. These calculations will continue to be computed when the plugin receives the data from `ConcourseRuntime`.

##### Bug Fixes
* Fixed a bug that caused data imported from STDIN to not have a `__datasource` tag, even if the `--annotate-data-source` flag was included with the CLI invocation. 
* Fixed a bug that allowed Concourse Server to start an environment's storage engine in a partially or wholly unreadable state if the Engine partially completed a block sync while Concourse Server was going through its shutdown routine. In this scenario, the partially written block is malformed and should not be processed by the Engine since the data contained in the malformed block is still contained in the Buffer. While the malformed block files can be safely deleted, the implemented fix causes the Engine to simply ignore them if they are encountered upon initialization. 
* Added checks to ensure that a storage Engine cannot transport writes from the Buffer to the Database while Concourse Server is shutting down.
* Fixed a bug that allow methods annotated as `PluginRestricted` to be invoked if those methods were defined in an ancestor class or interface of the invokved plugin.
* Fixed a bug introduced by [JEF-245](https://openjdk.java.net/jeps/245) that caused Concourse Server to fail to start on recent versions of Java 8 and Java 9+ due to an exploitation of a JVM bug that was used to allow Concourse Server to specify native thread prioritization when started by a non-root user. As a result of this fix, Concourse Server will only try to specify native thread prioritization when started by a root user.

##### Deprecated and Removed Features
* Removed the `Strings` utility class in favor of `AnyStrings` from `accent4j`.
* Removed the `StringSplitter` framework in favor of the same from `accent4j`.
* Deprecated `Criteria#getCclString` in favor of `Criteria#ccl`.
* The `navigate` methods in the client drivers have been deprecated in favor of using `select`/`get` to traverse the document-graph.

#### Version 0.9.6 (February 16, 2019)
* Fixed a bug that caused a `ParseException` to be thrown when trying to use a `Criteria` object containing a string value wrapped in single or double quotes out of necessity (i.e. because the value contained a keyword). This bug happened because the wrapping quotes were dropped by Concourse Server when parsing the `Criteria`.
* Fixed a bug where the CCL parser failed to handle some Unicode quote characters.

#### Version 0.9.5 (December 30, 2018)
* Fixed a bug where some of the `ManagedConcourseServer#get` methods in the `concourse-ete-test-core` package called the wrong upstream method of the Concourse Server instance under management. This had the effect of causing a runtime `ClassCastException` when trying to use those methods.
* Fixed a bug that caused ambiguity and erroneous dispatching for query methods (e.g. #get, #navigate and #select) that have different signatures containing a `long` (record) or generic `Object` (criteria) parameter in the same position. This caused issues when a `Long` was provided to the method that expected a `long` because the dispatcher would route the request that expected an `Object` (criteria) parameter.
* Fixed a bug in the `concourse-ete-test-core` framework where `Timestamp` objects returned from the managed server were not translated to `Timestamp` type from the test application's classpath.

#### Version 0.9.4 (October 31, 2018)
* Context has been added exceptions thrown from the `v2` `ccl` parser which makes it easier to identify what statements are causing issues.

#### Version 0.9.3 (October 7, 2018)
* Fixed a bug that caused a `NullPointerException` to be thrown when trying to `set` configuration data in `.prefs` files.

#### Version 0.9.2 (September 3, 2018)
* Deprecated the `forGenericObject`, `forCollection`, `forMap` and `forTObject` TypeAdapter generators in the `TypeAdapters` utility class in favor of `primitiveTypesFactor`, `collectionFactory` and `tObjectFactory` in the same class, each of which return a `TypeAdapterFactory` instead of a `TypeAdapter`. Going forward, please register these type adapter factories when building a `Gson` instance for correct Concourse-style JSON serialization semantics.
* Upgraded to `ccl` version `2.4.1` to capture fix for an bug that caused both the v1 and v2 parsers to mishandle numeric String and Tag values. These values were treated as numbers instead of their actual type. This made it possible for queries containing those values to return inaccurate results.
* Added the associated key to the error message of the Exception that is thrown when attempting to store a blank value.
* Fixed a regression that caused programmatic configuration updates to no longer persist to the underlying file.
* The `Timestamp` data type now implements the `Comparable` interface.

#### Version 0.9.1 (August 12, 2018)

##### Enhancements
* Upgraded client and server configuration management and added support for incremental configuration overrides. Now
	* Server preferences defined in `conf/concourse.prefs` can be individually overriden in a `conf/concourse.prefs.dev` file (previously override preferences in the .dev file had to be done all or nothing). 
	* Both server and client preferences can be individually overriden using environment variables that are capitalized and prefixed with `CONCOURSE_`. For example, you can override the `heap_size` preference with an environment variable named `CONCOURSE_HEAP_SIZE`.
* Added Docker image [https://hub.docker.com/r/cinchapi/concourse](https://hub.docker.com/r/cinchapi/concourse). See [https://docs.cinchapi.com/concourse/quickstart](https://docs.cinchapi.com/concourse/quickstart) for more information.

##### Bug Fixes
* Fixed a bug that caused Concourse to improperly interpret values written in scientific notation as a `STRING` data type instead of the appropriate number data type.
* Fixed a bug in the logic that Concourse Server used to determine if the system's data directories were inconsistent. Because of the bug, it was possible to put Concourse in an inconsistent state from which it could not automatically recover by changing either the `buffer_directory` or `database_directory` and restarting Concourse Server. The logic has been fixed, so Concourse now accurately determines when the data directories are inconsistent and prevents the system from starting.
* Fixed a bug that caused an exception to be thrown when trying to `jsonify` a dataset that contained a `Timestamp`.

#### Version 0.9.0 (May 30, 2018)

##### Vulnerabilities
* Fixed a vulnerability that made it possible for a malicious plugin archive that contained entry names with path traversal elements to execute arbitrary code on the filesystem, if installed. This vulnerability, which was first disclosed by the [Snyk Security Research Team](https://snyk.io/docs/security), existed because Concourse did not verify that an entry, potentially extracted from a zipfile, would exist within the target directory if actually extracted. We've fixed this vulnerability by switching to the [zt-zip](https://github.com/zeroturnaround/zt-zip) library for internal zip handling. In addition to having protections against this vulnerability, `zt-zip` is battle-tested and well maintained by [ZeroTurnaround](https://zeroturnaround.com/). Thanks again to the Snyk Security Research Team for disclosing this vulnerability.

##### Security Model
* Added a notion of *user roles*. Each user account can either have the `ADMIN` or `USER` role. `ADMIN` users are permitted to invoke management functions whereas accounts with the `USER` role are not.
	* All previously existing users are assigned the `ADMIN` role on upgrade. You can change a user's role using the `users` CLI.
	* The `users create` command now requires a role to be provided interactively when prompted or non-interactively using the `--set-role` parameter.
* Added an `edit` option to the `users` CLI that allows for setting a user's role and/or changing the password. The password can also still be changed using the `password` option of the `users` CLI.
* Removed a constraint the prevented the default `admin` user account from being deleted.
* Added additional logging around the upgrade process.
* Fixed a bug that prevented upgrade tasks from being run when upgrading a Concourse Server instance that was never started prior to the upgrade.
* Upgraded some internal libraries to help make server startup time faster.
* Fixed a bug in `concourse-driver-java` that caused the `navigate` functions to report errors incorrectly.
* Added *user permissions*. Each non-admin user account can be granted permission to `READ` or `WRITE` data within a specific environment:
	* Permissions can be granted and revoked for a non-admin role user by a user who has the admin role.
	* Permissions are granted on a per environment basis.
	* A user with `READ` permission can read data from an environment but cannot write data.
	* A user with `WRITE` permission can read and write data in an environment.
	* Users with the admin role implicitly have `WRITE` permission to every environment.
	* If a user's role is downgraded from admin to user, she will have the permissions she has before being assigned the admin role.
	* If a user attempts to invoke a function for which she doesn't have permission, a `PermissionException` will be thrown, but the user's session will not terminate.
	* A user with the admin role cannot have any of her permissions revoked.
	* Plugins automatically inherit a user's access (based on role and permission).
	* Service users that operate on behalf of plugins have `WRITE` access to every environment.

##### Data Types
* Added a `Criteria#at(Timestamp)` method to transform any `Criteria` object into one that has all clauses pinned to a specific `Timestamp`.
* Added a static `Criteria#parse(String)` method to parse a CCL statement and produce an analogous `Criteria` object.
* Streamlined the logic for server-side atomic operations to unlock higher performance potential.
* Added [short-circuit evaluation](https://en.wikipedia.org/wiki/Short-circuit_evaluation) logic to the query parsing pipeline to improve performance.
* Added a `TIMESTAMP` data type which makes it possible to store temporal values in Concourse.
	* The `concourse-driver-java` API uses the [`Timestamp`](https://docs.cinchapi.com/concourse/api/java/com/cinchapi/concourse/Timestamp.html) class to represent `TIMESTAMP` values. Please note that hallow `Timestamps` (e.g. those created using the `Timestamp#fromString` method cannot be stored as values). An attempt to do so will throw an `UnsupportedOperationException`.
	* The `concourse-driver-php` uses the [`DateTime`](http://php.net/manual/en/class.datetime.php) class to represent `TIMESTAMP` values.
	* The `concourse-driver-python` uses the [`datetime`](https://docs.python.org/2/library/datetime.html) class to represent `TIMESTAMP` values.
	* The `concourse-driver-ruby` uses the [`DateTime`](https://ruby-doc.org/stdlib-2.3.1/libdoc/date/rdoc/DateTime.html) class to represent `TIMESTAMP` values.
	* The Concourse REST API allows specifying `TIMESTAMP` values as strings by prepending and appending a `|` to the value (e.g. `|December 30, 1987|`). It is also possible to specify a formatting pattern after the value like `|December 30, 1987|MMM dd, yyyy|`.
* Added a `Timestamp#isDateOnly` method that returns `true` if a `Timestamp` does not contain a relevant temporal component (e.g. the `Timestamp` was created from a date string instead of a datetime string or a timestring).

##### Performance
* Upgraded the CCL parser to a newer and more efficient version. This change will yield general performance improvements in methods that parse CCL statements during evaluation.

##### Developer Experience
* The test Concourse instance used in a `ClientServerTest` will no longer be automatically deleted when the test fails. This will allow for manual inspection of the instance when debugging the test failure.
* Added additional logging for plugin errors.
* Added a `manage` interface to the driver APIs. This interface exposes a limited number of management methods that can be invoked programatically.

##### Bug Fixes
* Fixed a bug that caused the server to fail to start if the `conf/stopwords.txt` configuration file did not exist.
* Fixed a bug that caused `PrettyLinkedHashMap#toString` to render improperly if data was added using the `putAll` method.
* Fixed a bug in the `ConcourseImportDryRun#dump` method that caused the method to return an invalid JSON string.
* Fixed a bug where a users whose access had been `disabled` was automatically re-enabled if her password was changed.

##### Miscellaneous
* Added the ability for the storage engine to track stats and metadata about database structures.

#### Version 0.8.2 (April 17, 2018)
* Fixed a bug in the `ManagedConcourseServer#install` method that caused the server installation to randomly fail due to race conditions. This caused unit tests that extended the `concourse-ete-test-core` framework to intermittently fail.

#### Version 0.8.1 (March 26, 2018)
* Fixed a bug that caused local CCL resolution to not work in the `findOrInsert` methods.
* Fixed an issue that caused conversion from string to `Operator` to be case sensitive.
* Fixed a bug that caused the `putAll` method in the map returned from `TrackingMultimap#invert` to store data inconsistently.
* Added better error handling for cases when an attempt is made to read with a value with a type that is not available in the client's version.
* Fixed a bug that caused Concourse Server to unreliably stream data when multiple real-time plugins were installed.
* Fixed a bug that caused Concourse Server to frequently cause high CPU usage when multiple real-time plugins were installed.
* Added an **isolation** feature to the `ImportDryRunConcourse` client (from the `concourse-import` framework). This feature allows the client to import data into an isolated store instead of one shared among all instances. This functionality is not exposed to the `import` CLI (because it isn't necessary), but can be benefical to applications that use the dry-run client to programmatically preview how data will be imported into Concourse.
* Added an implementation for the `ImportDryRunConcourse#describe` method.

#### Version 0.8.0 (December 14, 2017)
* Added a `count` aggregation function that returns the number of values stored
	* across a key,
	* for a key in a record, or
	* for a key in multiple records.
* Added a `max` aggregation function that returns the largest numeric value stored
	* across a key,
	* for a key in a record, or
	* for a key in multiple records.
* Added a `min` aggregation function that returns the smallest numeric value stored
	* across a key,
	* for a key in a record, or
	* for a key in multiple records.
* Moved the `ccl` parsing logic into a [separate library](https://github.com/cinchapi/ccl) to make the process portable to plugins and other applications.
* Fixed some bugs that could have caused incorrect evaluation of `select(criteria)`, `find(criteria)` and related methods in some cases.
* Added a `TObject#is(operator, values...)` method so plugins can perform local operator based comparisons for values returned from the server.

#### Version 0.7.3 (December 14, 2017)
* Fixed a bug that caused the temporal `average` and `sum` calculations to fail if the `timestamp` parameter was generated from a `String` instead of `long`.
* Fixed a couple of bugs that made it possible for Concourse Server to pass blank or unsanitized environment names to plugins during method invocations.
* Fixed a bug that caused `Criteria` objects to be improperly serialized/deserialized when passed to plugin methods as arguments or used as return values.

#### Version 0.7.2 (November 26, 2017)
* Added more detailed information to the server and plugin log files about plugin errors.
* Fixed a bug where `TrackingMultimap#percentKeyDataType` returned `NaN` instead of `0` when the map was empty.
* Added a `memoryStorage` option to the `PluginStateContainer` class.

#### Version 0.7.1 (November 22, 2017)
* Fixed a bug that caused an error in some cases of importing or inserting data that contained a value of `-`.
* Added better error message for TApplicationException in CaSH.

#### Version 0.7.0 (November 19, 2017)
* Added `navigate` methods that allow selecting data based on link traversal. For example, it is possible to select the names of the friends of record 1's friends by doing

		navigate "friends.friends.name", 1

* Re-implemented the `users` CLI to provide extensible commands. Now the `users` CLI will respond to:
	1. `create` - create a new user
	2. `delete` - delete an existing user
	3. `enable` - restore access to a suspended user
	4. `password` - change a user's password
	5. `sessions` - list the current user sessions
	6. `suspend` - revoke access for a user

* Changed the `envtool` CLI to the `environments` CLI with extensible commands. The `environments` CLI will respond:
	1. `list` - list the Concourse Server environments

* Changed the `dumptool` CLI to the `data` CLI with extensible commands. The `data` CLI will respond to:
	1. `dump` - dump the contents of a Concourse Server data file
	2. `list` - list the Concourse Server data files

* Added a `CompositeTransformer` to the `concourse-import` framework that invokes multiple transformers in declaration order.
* Added a `Transformers` utility class to the `concourse-import` framework API.
* Fixed a bug that caused the loss of order in plugin results that contained a sorted map.
* Added a `--dry-run` flag to the `import` CLI that will perform a test import of data in-memory and print a JSON dump of what data would be inserted into Concourse.
* Added support for installing multiple plugins in the same directory using the `concourse plugin install </path/to/directory>` command.
* Implemented `describe()` and `describe(time)` methods to return all the keys across all records in the database.
* Fixed a bug where the `browse(keys, timestamp)` functionality would return data from the present state instead of the historical snapshot.
* Fixed an issue that caused plugins to use excessive CPU resources when watching the liveliness of the host Concourse Server process.
* Added a bug fix that prevents service tokens from auto-expiring.
* Added a `ps` command to the `plugins` CLI to display information about the running plugins.
* Fixed a bug that caused the `average(key)` method to return the incorrect result.
* Fixed a bug that caused calculations that internally performed division to prematurely round and produce in-precise results.
* Fixed a bug that caused the editing and deleting an existing user with the `users` CLI to always fail.
* Added support for defining custom importers in `.jar` files.
* Detect when the service is installed in an invalid directory and fail appropriately.
* Fixed a security bug that allowed the `invokePlugin` method to not enforce access controls properly.
* Fixed a bug that caused management CLIs to appear to fail when they actually succeeded.
* Improved the performance of the `ResultDataSet#put` method.
* Fixed a bug in the implementation of `ObjectResultDataset#count`.
* Deprecated `Numbers#isEqual` and `Numbers#isEqualCastSafe` in favor of better names `Numbers#areEqual` and `Numbers#areEqualCastSafe`.
* Added support for getting the min and max keys from a `TrackingMultimap`.
* Added an `ImmutableTrackingMultimap` class.
* Fixed a bug in the `TrackingMultimap#delete` method.
* Fixed the CPU efficiency of the JavaApp host termination watcher.
* Fix bug that caused JavaApp processes to hang if they ended before the host was terminated.
* Added database-wide `describe` method.

#### Version 0.6.0 (March 5, 2017)
* Added `calculate` interface to the `java` driver to perform aggregations.
* Added a `sum` aggregation function.
* Added an `average` aggregation function.
* Switched to socket-based (instead of shared memory based) interprocess communication between Concourse Server and plugins.
* Assigned meaningful process names to plugins.
* Added a System-Id for each Concourse Server instance.
* Fixed bugs in the `ObjectResultDataset` implementation.
* Added an end-to-end testing framework for the plugin framework.
* Fixed a bug that caused some query results to be case-sensitive.
* Fixed a bug that caused some query results to have inconsistent ordering.
* Upgraded support for parsing natural language timestamps.
* Updated the usage method of the `concourse` init.d script.
* Fixed a bug that caused `PluginContext` and `PluginRuntime` to return different directories for a plugin's data store.
* Added a progress bar for the `plugin install` command.
* Fixed a bug that caused `ConcourseRuntime` to mishandle plugin results.
* Clarified the proper way to use plugin hooks.
* Refactored the `plugin` management CLI.
* Fixed a bug that allowed plugins to invoke server-side transaction methods ([CON-518](http://jira.cinchapi.com/browse/CON-518)).
* Refactored the implementation of the `version` CLI.
* Improved process forking framework.
* Enabled console logging for plugins ([CON-514](http://jira.cinchapi.com/browse/CON-514)).
* Made the `Transformer` interface in `concourse-import` framework a `FunctionalInterface`.
* Added logic to plugins to signal to Concourse Server when initialization has completed.
* Added functionality to get the host Concourse Server directory from the `import` CLI and server-side management CLIs.
* Added support for defining custom importers in an `importers` directory within the Concourse Server instance directory.
* Added a `--annotate-data-source` option to the `import` CLI that will cause imported records to have the name of the source file added to the `__datasource` key.
* Added support for specifying the id of the record into which data should be inserted within the JSON blob that is passed to the `insert` method.
* Added method to `TrackingMultimap` that measures the spread/dispersion of the contained data.
* Fixed a race condition bug in the `concourse-ete-test` framework.
* Fixed bug that caused a preference for using random ports outside the ephemeral range.
* Changed the plugin configuration to no longer require setting `remote_debugger = on` to enable remote debugging; now it is sufficient to just specify the `remote_debugger_port` preference.

#### Version 0.5.0 (November 3, 2016)

##### API Breaks
* The `insert(json)` method now returns a `Set<Long>` instead of a `long`.
* The `fetch` methods have been renamed `select`.
* The `get` methods now return the most recently added value that exists instead of the oldest existing value.
* Compound operations have been refactored as batch operations, which are now implemented server-side (meaning only 1 TCP round trip per operation) and have atomic guarantees.
* Changed package names from `org.cinchapi.concourse.*` to `com.cinchapi.concourse.*`

##### API Additions
* Added support for the Concourse Criteria Language (CCL) which allows you to specify complex find/select criteria using structured language.
* Added an `inventory()` method that returns all the records that have ever had data.
* Added `select` methods that return the values for a one or more keys in all the records that match a criteria.
* Added a `verifyOrSet` method to the API that atomically ensures that a value is the only one that exists for a key in a record without creating more revisions than necessary.
* Added `jsonify` methods that return data from records as a JSON string dump.
* Added `diff` methods that return the changes that have occurred in a record or key/record within a range of time.
* Added a `find(key, value)` method that is a shortcut to query for records where `key` equals `value`.
* Changed the method signature of the `close()` method so that it does not throw a checked `Exception`.
* Added percent sign (%) wild card functionality that matches one or more characters for REGEX and NOT_REGEX operators in find operations. The (%) wildcard is an alias for the traditional regex (\*) wildcard. For example `find("name", REGEX, "%Jeff%")` returns the same result as `find("name", REGEX, "*Jeff*")` which is all the records where the name key contains the substring "Jeff".
* Added support for specifying *operators* to `find` methods and the `Criteria` builder using string symbols. For example, the following method invocations are now identical:

		concourse.find("foo", Operator.EQUALS, "bar");
		concourse.find("foo", "=", "bar");
		concourse.find("foo", "eq", "bar");
		find("foo", eq, "bar"); // in CaSH

* Added methods to limit the `audit` of a record or a key/record to a specified range of time.
* Added atomic operations to add/insert data if there are no existing records that match the data or a specific criteria.
* Deprecated `Convert#stringToResolvableLinkSpecification(String, String)` in the Java Driver in favor of `Convert#stringToResolvableLinkInstruction(String)`.
* Added logic to handle using arbitrary CCL strings for resolvable links when inserting or importing data.

##### Client Drivers
* Added a native Python client driver
* Added a native PHP client driver
* Added a native Ruby client driver
* Added REST API functionality to Concourse Server that can be enabled by specifying the `http_port` in concourse.prefs.

##### CaSH
* Fixed a bug in CaSH where pressing `CTRL + C` at the command prompt would unexpectedly exit the shell instead of returning a new prompt.
* Added a feature to automatically preserve CaSH command history across sessions.
* Changed CaSH error exit status from `127` to `1`.
* Added `-r` and `--run` options to the `cash` CLI that allow the execution of commands inline without launching the entire CaSH application.
* Added a `whoami` variable to CaSH that displays the current Concourse user.
* Added support for multi-line input in CaSH. For example, you can now write complex routines that span several lines like:

		[default/cash]$ for(long record : find("attending", eq, "Y")){
		> count+= fetch("name", record).size();
		> println fetch("name", record);
		> }

* Added the ability to request help information about specific functions in CaSH using the `help <function>` command.
* Display performance logging using seconds instead of milliseconds.
* Added functionality to pre-seed the CaSH environment with an external **run commands** groovy script using the `--run-commands <script>` or `--rc <script>` flag. Any script that is located in `~/.cashrc` is automatically loaded. There is also an option to disable loading any run commands script using the `--no-run-commands` or `--no-rc` flags.
* Added the ability to exclude parenthesis when invoke methods that don't take any arguments. For example, the following method invocations are identical:

		[default/cash] getServerVersion
		[default/cash] getServerVersion()

* Added `show records` command which will display all the records in Concourse that have data.

##### CLIs
* Added support for invoking server-side scripts via the `concourse` CLI. So, if the `concourse` CLI is added to the $PATH, it is possible to access the server scripts from any location. For example, you can access the import CLI like:

		$ concourse import -d /path/to/data

* Added functionality to client and management CLIs to automatically use connnection information specified in a `concourse_client.prefs` file located in the user's home directory. This gives users the option to invoke CLIs without having to specify any connection based arguments.
* Added `--version` option to get information about the Concourse Server version using the `concourse` CLI.
* Added option to perform a heap dump of a running Concourse Server instance to the `concourse` CLI.
* Added an `uninstall` script/option to the `concourse` CLI that safely removes the application data for a Concourse Server instance, while preserving data and logs.
* Added support for performing interactive imports using the `import` CLI.
* Added support for importing input piped from the output of another command with the `import` CLI.
* Added an `upgrade` action that checks for newer versions of Concourse Server and automatically upgrades, if possible.

##### Performance
* Improved the performance of the `set` operation by over 25 percent.
* Added logic to the `verify` methods to first check if a record exists and fail fast if possible.
* Optimized the way in which reads that query the present state delegate to code paths that expect a historical timestamp ([CON-268](https://cinchapi.atlassian.net/browse/CON-268)).
* Removed unnecessary locking when adding or reading data from a block index ([CON-256](https://cinchapi.atlassian.net/browse/CON-256)).
* Improved efficiency of string splitting that occurs during indexing and searching.

##### Configuration
* Added functionality to automatically choose a `shutdown_port` based on the specified `client_port`.
* Added logic to automatically calculate the `heap_size` preference based on the amount of system memory if a value isn't explicitly given in `concourse.prefs`.
* Added option to skip system-wide integration when installing Concourse Server. The syntax is

	```bash
	$ sh concourse-server.bin -- skip-integration
	```

##### Miscellaneous
* Changed from the MIT License to the Apache License, Version 2.0.
* Replaced the StringToTime library with Natty.
* Replaced the Tanuki Java Service Wrapper library with a custom implementation.
* Added text coloring to the output of various CLIs.
* Added logic to check if Concourse Server is uninstalled incorrectly.

##### Bug Fixes
* Fixed a bug that caused transactions to prematurely fail if an embedded atomic operation didn't succeed ([CON-263](https://cinchapi.atlassian.net/browse/CON-263)).
* Java Driver: Fixed an issue in the where the client would throw an Exception if a call was made to the `commit()` method when a transaction was not in progress. Now the client will simply return `false` in this case.
* Fixed an issue that caused the `concourse` and `cash` scripts to fail when added to the $PATH on certain Debian systems that did not have `sh` installed.
* Fixed an issue where using a future timestamp during a "historical" read in an atomoc operation allowed the phantom read phenomenon to occur ([CON-259](https://cinchapi.atlassian.net/browse/CON-259)).
* Fixed an issue that caused client connections to crash when inserting invalid JSON ([CON-279](https://cinchapi.atlassian.net/browse/CON-279)).
* Fixed a bug that caused the storage engine to erroneously omit valid results for a query if the query contained a clause looking for a numerical value with a different type than that which was stored ([CON-326](http://jira.cinchapi.com/browse/CON-326)).
* Fixed an issue that prevented the `import` CLI from properly handling relative paths. ([CON-172](https://cinchapi.atlassian.net/browse/CON-172)).
* Fixed a bug where the upgrade framework initializer ran during the installation process which almost always resulted in a scenario where the framework set the system version in the wrong storage directories. ([GH-86](https://github.com/cinchapi/concourse/issues/86))

#### Version 0.4.4 (March 2, 2015)
* Fixed an issue where transactions and atomic operations unnecessarily performed pre-commit locking during read operations, which negatively impacted performance and violated the just-in-time locking protocol ([CON-198/CON-199](https://cinchapi.atlassian.net/browse/CON-199)).
* Added logic to prevent the Buffer from attempting a scan for historical data that is older than any data that is currently within the Buffer ([CON-197](https://cinchapi.atlassian.net/browse/CON-197)).
* Added *group sync*: an optimization that improves Transaction performance by durably fsyncing committed writes to the Buffer in bulk. Transactions still honor the durability guarantee by taking a full backup prior to acknowledging a successful commit ([CON-125](https://cinchapi.atlassian.net/browse/CON-125)).
* Improved the performance of releasing locks by moving garbage collection of unused locks to a background thread.
* Improved the performance for upgrading range locks and checking for range conflicts by using collections that shard and sort range tokens.
* Improved Transaction write performance by using local bloom filters to speed up `verifies`.
* Fixed a bug where storage engine methods that touched an entire record (e.g. `browse(record)` and `audit(record)`) or an entire key (`browse(key)`) were not properly locked which potentially made reads inconsistent ([CON-239](https://cinchapi.atlassian.net/browse/CON-239)).
* Fixed an issue where transactions unnecessarily performed double write validation which hurt performance ([CON-246](https://cinchapi.atlassian.net/browse/CON-246)).
* Fixed a major memory leak that occurred when transactions were aborted or failed prior to committing ([CON-248](https://cinchapi.atlassian.net/browse/CON-248)).
* Added logging to indicate if the background indexing job terminates because of an uncaught error ([CON-238](https://cinchapi.atlassian.net/browse/CON-238)).
* Fixed an issue where the background indexing job could be wrongfully terminated because it appeared to be stalled when doing a large amount of work.
* Fixed a memory-leak issue where Concourse Server did not release resources for abandoned transactions if the client started a transaction and eventually started another one without explicitly committing or aborting the previous one ([CON-217](https://cinchapi.atlassian.net/browse/CON-217)).
* Fixed various issues and performance bottlenecks with syncing storage blocks to disk.
* Improved the names of several Concourse Server threads.

#### Version 0.4.3 (February 1, 2015)
*In this release we made lots of internal optimizations to further build on the performance improvements in versions 0.4.1 and 0.4.2. Many of them are small, but a few of the larger ones are highlighted below. In total, our efforts have produced additional speed improvements of 53 percent for queries, 80 percent for range queries, 65 percent for writes and 83 perecent for background indexing.*

* Added auto adjustable rate indexing where the throughput of the background indexing job will increase or decrease inversely with query load to prevent contention.
* Lowered the threshold for Java to start compiling server methods to native code.
* Implemented priority locks that ensure readers and writers always take precedence over the background indexing job when there is contention.
* Increased internal caching of some frequently used objects to reduce the overhead for initialization and garbage collection.
* Switched to using StampedLocks with optimistic reads in some places to reduce the overhead of accessing certain resources with little or no contention.
* Eliminated unnecessary intermediate copies of data in memory when serializing to disk.
* Switched to a faster hash function to generate lock tokens.
* Switched from using the default `ConcurrentHashMap` implementation to one backported from Java 8 for better performance.
* Improved the efficiency of the background indexing job by re-using worker threads.
* Improved heuristics to determine bloom filter sizing.
* Where appropriate, added some bloom filters that are less precise but have faster lookup times.
* Switched to using soft references for revisions in recently synced data blocks so that they avoid disk i/o unless absolutely necessary due to memory pressure.
* Added a more compact representation for revisions in memory to reduce bloat.
* Made miscellaneous optimizations for sensible performance gains.
* Upgraded the Tanuki wrapper to version 3.5.26 to fix an issue where Concourse Server on OS X Yosemite (10.10) systems mistakenly tried to start using 32-bit native libraries.
* Added an `envtool` CLI that can be used to manage environments in Concourse Server.
* Added a `--list-sessions` action to the `useradmin` CLI to list all the currently active user session in Concourse Server.
* Removed unnecessary locking that occurred when performing writes in a transaction or atomic operation.

#### Version 0.4.2 (October 4, 2014)
* Improved the way that the storage engine processes `find` queries, resulting in a further speed improvement of over 35 percent.
* Fixed a bug with real-time transaction failure detection that made it possible for [phantom reads](http://en.wikipedia.org/wiki/Isolation_(database_systems)#Phantom_reads) to occur.
* Fixed an issue that caused Concourse Server to drop transaction tokens when under increased concurrency.
* Fixed a bug in the just-in-time locking protocol that prematurely removed references to active locks.
* Fixed a bug where transactions that started to commit but failed before completing did not release locks, resulting in deadlocks.
* Fixed an issue where transactions unnecessarily grabbed locks twice while committing.
* Fixed an issues that made it possible for deadlocks to occur with many concurrent Transactions performing atomic operations (i.e. `set`).
* Improved the javadoc for the `Tag` datatype.
* Fixed a bug where the `Tag#toString` method threw a `NullPointerException` if the Tag was created using a `null` value.
* Add a `min` method to the `Numbers` utility class.
* Fixed a bug that caused the `insert` methods to incorrectly store values encoded as *resolvable link specifications* as strings instead of links to resolved records.
* Added a `heap_size` preference in `concourse.prefs` that configures the initial and max heap for the Concourse Server JVM.

#### Version 0.3.8 (October 4, 2014)
* Fixed a bug where database records and indexes were not properly cached. Now, reads are over 87 percent faster.
* Removed a potential race-condition between real-time failure detection and just-in-time locking that made it possible for an failed transaction to errneously commit and violate ACID consistency.
* Fixed a bug where the `Numbers#max` method actually returned the minimum value.

#### Version 0.4.1 (September 13, 2014)
* Reduced the number of primary record lookups required to perform a `find` query which yields up to an order of magnitude in increased speed.
* Fixed a bug that accidentally stripped underscore *_* characters from environment names.
* Further improved the CPU efficiency of the background indexing processes.
* Fixed a bug that made it possible for Concourse Server to experience thread leaks.
* Fixed a bug that prevented backticks from being stripped in JSON encoded Tag values.
* Added cached and fixed `ConnecitionPool` factory methods that use the default connection info when creating new instances.
* Fixed a bug that caused some management CLIs to unnecssarily prompt for authentication instead of immediately displaying the `usage` message when an insufficent number of arguments were presented.
* Fixed a bug that caused the Criteria builder to improperly handle values with leading and trailing backticks.
* Made `Concourse` implement the `java.lang.AutoCloseable` interface.
* Fixed an issue where upgrades failed because the system version was not set for new installations.
* Fixed bugs that made it possible for atomic operations started from a Transaction to spin in an infinite loop if the Transaction failed prior to being committed.
* Added a `TransactionException` with a clear error message that is thrown when (staged) operations in a Transaction fail prior to being committed because of a data change.

#### Version 0.3.7 (September 13, 2014)
* Fixed an issue that caused Concourse Server to unnecessarily keep file descriptors open after data was indexed and synced to disk.
* Fixed an issue that made it possible for Concourse to lose some storage metadata in the event of a premature server crash or power loss.
* Improved CaSH by removing the display of meaningless performance logging when a user merely presses the `enter` key at the prompt.

#### Version 0.4.0 (June 30, 2014)

##### Environments
* Added support for multiple environments, which allows users to store data for different purposes (i.e. staging vs production) separately while managing them with the same Concourse Server. Users are automatically connected to a configurable `default_environment` (concourse.prefs) if none is specified at login. Alternatively, users can connect to or dynamically create a new environment by
	* using the new `Concourse#connect(host, port, username, password, environment)` or `Concourse#connect(environment)` login methods,
	* adding `environment = <name>` to the `concourse_client.prefs` file and using the `Concourse#connect()` or ``Concourse#connect(host, port, username, password)` login methods, or
	* specifying an environment name using the `-e` flag when launching CaSH like:

			$ ./cash -e production

* Added support for specifying environments using the `-e` flag to applicable server-side management CLIs (i.e. `dumptool`) and the `import` CLI.
* Added support for specifying environments with the `ConnectionPool` API.
* Improved the CaSH prompt to display the current environment like:

		production/cash$

##### API

* Added a `Criteria` building feature that allows users to programatically create complex queries with multiple clauses and groups. This is particularly helpful when programming in an IDE that offers code completion.
* Added a method to the `Convert` utility class to transform a JSON formatted string into a multimapping of keys to appropriate Java primitives.
* Added new core API methods:
	* `browse` returns a complete view of all the data presently or historically associated with a either a *record* or a *key*.
	* `chronologize` returns a chronological series of all the values for a *key* in a *record* over time.
	* `clear` now has an option to atomically remove all the data contained in an entire record.
	* `find` now has an option to process a complex `Criteria` using a single network call.
	* `insert` writes serveral key/value mappings from a JSON encoded string into one or more records with a single network call.
* Added `LINKS_TO` Operator (aliased as `lnk2` in CaSH) to make it easy to include links in find criteria. For example, the following statements are equivalent:

		concourse.find(\"foo\", Operator.LINKS_TO, 1);
		concourse.find(\"foo\", Operator.EQUALS, Links.to(1));
* Added a new `Tag` datatype for the purpose of storing a string value without performing full text search indexing. A `Tag` can be created programatically using the `Tag#create` method and in CaSH using the `tag()` alias.

##### Usability
* Improved the usability of the `useradmin` CLI and deprecated the `--grant` and `--revoke` options.
* Added requirement that new passwords be 3 or more characters long.
* Improved the `dumptool` CLI to list dumpable storage units by default if no `-i` or `--id` argument is specified. As a result the `--list` flag is now deprecated since it is unnecessary.
* Added logic to terminate a CaSH session if a relevant security change occurs.
* Improved readability of log files by removing redundant information from log messages.
* Added the optional installation of the `concourse` and `cash` scripts to the `$PATH` via `/usr/local/bin` during installation or upgrade so that they can be invoked from any location.
* Added the optional symlinking of the server log files to `/var/log/concourse` during installation or upgrade.

##### Bug Fixes
* Fixed an issue that prevented strings from being sorted in a case insensitive manner.
* Fixed a bug that causes some historical queries to return incorrect results.

##### Miscellaneous
* Added a framework to securely migrate stored data to new formats when upgrading Concourse Server.
* Improved the CPU efficiency of the background indexing process.
* Changed the startup script to use `.concourse.conf` instead of `concourse.conf` for configuration.
* Updated CaSH documentation.

#### Version 0.3.6 (June 30, 2014)
* Fixed a bug that caused string values to be sorted inconsitently.
* Fixed an infinite loop that caused Concourse Server to stack overflow when used with JRE 8.
* Fixed an issue where the stock `concourse.prefs` documentation referred to the default `buffer_page_size` as 8MB when its actually 8KB.
* Changed the daemon Concourse Server process name to display as `ConcourseServer` instead of `WrapperSimpleApp`.
* Updated the `concourse-config` dependency to version 1.0.5 which fixes and issue that caused passwords to be incorrecctly read from `concourse_client.prefs` files.

#### Version 0.3.5 (May 26, 2014)
* Added support for using short syntax in nested commands in CaSH. For example, the following commands are equivalanet and can now be used interchanably:

		cash$ get(describe(1), find(\"name\", eq, 1))
		cash$ concourse.get(concourse.describe(1), concourse.find(\"name\", eq, 1))

* Fixed a bug that caused a deadlock when committing a transaction that wrote a value to a key and then subsequently performed a query against the key that included the value directly.
* Fixed a bug that made it possible for the server to hang after reaching an inconsistent state caused by the Buffer expanding to accommodate new data written by one client while simultaneously servicing a read request for another client.
* Fixed a bug that prvented the server from starting after an unexpected shutdown corrupted an uncommited transaction.
* Fixed a bug that caused the database to appear to lose data if the `database_directory` preference was specified using a relative path.
* Fixed a bug that made it possible for the server to accidentally reindex data when starting up after an unexpected shutdown.
* Added checks to detect and warn about the existence of duplicate data that can safely be deleted without affecting data consistency.
* Improved memory management by using soft references and just-in-time metadata retrieval.
* Added logic to detect and repair stalled background index jobs.
* Fixed an issue that caused the server to unreliably lock resources under load.
* Fixed an bug that failed to prevent the addition of circular links.
* Improved CLI usability by displaying the username alongside the interactive password prompt and making it possible to display the help/usage text without authenticating.
* Added a CLI to import CSV files.
* Added logic to rollover and archive log files once they reach 10MB in size.

#### Version 0.3.4 (April 13, 2014)
* Added support for issuing commands in CaSH using short syntax. Short syntax allows the user to make Concourse API calls by invoking the desired method directly by name instead of prepending the invocation with `concourse.`. For example, the following commands are all equivalent and can now be used interchangably in stand-alone statements:

		cash$ add(\"name\", \"jeff\", 1)
		cash$ concourse.add(\"name\", \"jeff\", 1)
		cash$ add \"name\", \"jeff\", 1
		cash$ concourse.add \"name\", \"jeff\", 1

* Improved the `toString()` output of `Timestamp` objects so that they match the following format: `Thu Apr 03, 2014 @ 1:32:42:54 PM PDT`.
* Fixed an issue that caused the server to incorrectly lock resources when processing lots of concurrent reads/writes to a record or key in record.
* Fixed an issue that caused the server to deadlock if an error occured while indexing data in the background.
* Fixed an issue where the installer would launch a separate X11 window when configuring the `concourse-server` directory in some environments.

#### Version 0.3.3 (March 25, 2014)
* Upgraded Tanuki service wrapper to version 3.5.24 which fixes an issue that prevented the server from starting in OSX Mavericks.
* Consolidated service wrapper native libraries in `wrapper` directory within the root of the concourse-server installation.
* Added support for 32-bit Linux and OSX systems.
* Added `--list` and `-l` flags to the `dumptool` CLI to display a list of dumpable storage units.
* Fixed a bug that caused some searches to return false-positive results.
* Fixed a bug that caused mishandling of data containing leading or trailing whitespaces.
* Fixed a bug that made it possible to see inconsistent search results if a query was issued while the engine was indexing relavent data in the background.
* Fixed a bug that caused a deadlock when committing a transaction that performed a range query against a key and then subsequently added that key to a record as a value within the range.
* Made server-side `jmx_port` configurable in concourse.prefs.

#### Version 0.3.2 (March 16, 2014)
* Added support for creating a cached connection pool that continues to establish new connections on demand, but will use previously created ones when possible.
* Deprecated the `ConnectionPool#newConnectionPool` factory methods in favour of more descriptive ones.
* Added a method to the `Convert` utility class to transform a raw string value to the appropriate java primitive.
* Added a method to the `Convert` utility class to transform a raw string value to a resolvable link specification that instructs the receiver to add a link in a record to all the records that map a certain key to that value.
* Made server-side `client_port` and `shutdown_port` parameters configurable in concourse.prefs.
* Added check on server startup to ensure that the `buffer_directory` and `database_directory` parameters are not identical.

#### Version 0.3.1 (March 9, 2014)
* Added the ability to have multiple concurrent connections for a single user.
* Added support for connection pooling to the client API.
* Removed unused `transaction_directory` key from concourse.prefs.
* Fixed an issue that allowed the storage of blank string keys and values.
* Fixed an issue that prevented the client from properly processing compound `#get` operations that tried to retrieve data for a key in a record that did not contain any values.
* Improved the info logging for transactions by only using a unique id to refer to each transaction.
* Slighly increased full text indexing speed.
* Improved CaSH documentation.

#### Version 0.3.0 (February 1, 2014)
* Changed install and upgrade distributions from zip file to self-extracting binary.
* Added logic to upgrade from previous versions.
* Added server-side atomic operation and transaction protocols.
* Added Transaction support to the API.
* Added new `#verifyAndSwap()` atomic operation to the API
* Changed `#set()`, `#clear()`, and `#revert()` API methods to to be atomic.
* Added password based authentication and access token based session handling to server.
* Added `useradmin` CLI to add/edit/delete user access.
* Added several compound operations to API.
* Fixed bug that prevented server from starting on non-OSX systems.
* Made historical `#find()` methods consistent with other historical operations by specifying the timestamp last.
* Added Timestamp wrapper class that is interoperable with Joda DateTime, but has microsecond precision.
* Added requirement for authentication when using management CLIs.
* Fixed bug that allowed access to private variables in CaSH.
* Improved CLI error messages.
* Added API method to get server release version.
* Improved background data indexing protocol.
* Made artifact versioning more consistent.
* Added server side range locking protocol for #find() queries.
* Bug fixes.
* Improved documentation.
* Improved error messages.
* Improved build infrastructure.

#### Version 0.2.0 (December 28, 2013)
* Changed database storage format from one record per file to several revisions across blocks (Storage Format Version 2).
* Added CLI to dump buffer and block contents.
* Added Concourse Action SHeLL (CaSH)
* Added publishing of artifacts to maven central repo.
* Improved logging for thrift internal errors.
* Improved search performance.
* Removed two way link/unlink methods from API.
* Fixed bug where result set ordering did not persist from server to client.
* Decorated toString for return value of `#audit()` methods.
* Added shortcut `start` and `stop` server scripts.
* Added JMX support.
* Improved documentation.
* Bug fixes.

#### Version 0.1.0 (October 18, 2013)
* Hello World.<|MERGE_RESOLUTION|>--- conflicted
+++ resolved
@@ -61,16 +61,13 @@
 * Exposed the default JMX port, `9010`, in the `Dockerfile`.
 * Fixed a bug that kept HELP documentation from being packaged with Concourse Shell and prevented it from being displayed.
 * Added a fallback option to display Concourse Shell HELP documentation in contexts when the `less` command isn't available (e.g., IDEs).
+* Fixed a bug that caused Concourse Server to unnecessarily add error logging whenever a client disconnected.
 
 #### Version 0.11.5 (November 5, 2022)
 * Fixed a bug that made it possible for a Transaction to silently fail and cause a deadlock when multiple distinct writes committed in other operations caused that Transaction to become preempted (e.g., unable to continue or successfully commit because of a version change).
 * Fixed a bug that allowed a Transaction's atomic operations (e.g., `verifyAndSwap`) to ignore range conflicts stemming from writes committed in other operations. As a result, the atomic operation would successfully commit to its a Transaction, but the Transaction would inevitably fail due to the aforementioned conflict. The correct (and now current) behaviour is that the atomic operation fails (so it can be retried) without dooming the entire Transaction to failure.
-<<<<<<< HEAD
-* Fixed a bug that caused Concourse Server to unnecessarily add error logging whenever a client disconnected.
-=======
 * Fixed a bug that caused an innocuous Exception to be thrown when importing CSV data using the interactive input feature of `concourse import` CLI.
 * Fixed a bug that caused an inexplicable failure to occur when invoking a plugin method that indirectly depended on result set sorting.
->>>>>>> 5494d479
 
 #### Version 0.11.4 (July 4, 2022)
 * Slightly improved the performance of result sorting by removing unnecessary intermediate data gathering.
