--- conflicted
+++ resolved
@@ -7,11 +7,8 @@
 * Fixed a bug that caused `Convert#stringToJava` to throw an `NumberFormatException` when trying to convert numeric strings that appeared to be numbers outside of Java's representation range. As a result of this fix, those kinds of values will remain as strings.
 * Added a `ForwardingConcourse` wrapper that can be extended by subclasses that provide additional functionality around a subset of Concourse methods.
 * Fixed a bug that prevent a custom `ConnectionPool` using a custom `Concourse` instance (e.g. one that extends `ForwardingConcourse`) from returning a connection of the correct class. As a result of this change, the `ConnectionPool` constructors that accept explicit Concourse connection parameters have been deprecated in favor of one that takes a `Supplier` of Concourse connections.
-<<<<<<< HEAD
 * Fixed a bug that caused `TObject#compareTo` to return logically inconsistent results relative to `TObject#equals`. Previously, comparing `TObjects` with type `STRING` occurred in a case insensitive manner whereas the `equals` evaluation was case sensitive. Now, the `compareTo` method is case sensitive.
-=======
 * Fixed a bug that made it possible for reads within the `Buffer` to cause write lock starvation and resource exhaustion; preventing any further writes from occurring and generating a backlog of reads that never terminated.
->>>>>>> e81b827a
 
 #### Version 0.10.2 (August 24, 2019)
 * Fixed a bug that caused an error to be thrown when creating a `Criteria` containing a navigation key using the `Criteria#parse` factory.
