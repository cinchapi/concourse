## Changelog

#### Version 0.8.0 (TBD)

#### Version 0.7.2 (TBD)
* Added more detailed information to the server and plugin log files about plugin errors.
<<<<<<< HEAD
* Added a `memoryStorage` option to the `PluginStateContainer` class.
=======
* Fixed a bug where `TrackingMultimap#percentKeyDataType` returned `NaN` instead of `0` when the map was empty.
>>>>>>> 324c891f

#### Version 0.7.1 (November 22, 2017)
* Fixed a bug that caused an error in some cases of importing or inserting data that contained a value of `-`.
* Added better error message for TApplicationException in CaSH.

#### Version 0.7.0 (November 19, 2017)
* Added `navigate` methods that allow selecting data based on link traversal. For example, it is possible to select the names of the friends of record 1's friends by doing

		navigate "friends.friends.name", 1

* Re-implemented the `users` CLI to provide extensible commands. Now the `users` CLI will respond to:
	1. `create` - create a new user
	2. `delete` - delete an existing user
	3. `enable` - restore access to a suspended user
	4. `password` - change a user's password
	5. `sessions` - list the current user sessions
	6. `suspend` - revoke access for a user

* Changed the `envtool` CLI to the `environments` CLI with extensible commands. The `environments` CLI will respond:
	1. `list` - list the Concourse Server environments

* Changed the `dumptool` CLI to the `data` CLI with extensible commands. The `data` CLI will respond to:
	1. `dump` - dump the contents of a Concourse Server data file
	2. `list` - list the Concourse Server data files

* Added a `CompositeTransformer` to the `concourse-import` framework that invokes multiple transformers in declaration order.
* Added a `Transformers` utility class to the `concourse-import` framework API.
* Fixed a bug that caused the loss of order in plugin results that contained a sorted map.
* Added a `--dry-run` flag to the `import` CLI that will perform a test import of data in-memory and print a JSON dump of what data would be inserted into Concourse.
* Added support for installing multiple plugins in the same directory using the `concourse plugin install </path/to/directory>` command.
* Implemented `describe()` and `describe(time)` methods to return all the keys across all records in the database.
* Fixed a bug where the `browse(keys, timestamp)` functionality would return data from the present state instead of the historical snapshot.
* Fixed an issue that caused plugins to use excessive CPU resources when watching the liveliness of the host Concourse Server process.
* Added a bug fix that prevents service tokens from auto-expiring.
* Added a `ps` command to the `plugins` CLI to display information about the running plugins.
* Fixed a bug that caused the `average(key)` method to return the incorrect result.
* Fixed a bug that caused calculations that internally performed division to prematurely round and produce in-precise results.
* Fixed a bug that caused the editing and deleting an existing user with the `users` CLI to always fail.
* Added support for defining custom importers in `.jar` files.
* Detect when the service is installed in an invalid directory and fail appropriately.
* Fixed a security bug that allowed the `invokePlugin` method to not enforce access controls properly.
* Fixed a bug that caused management CLIs to appear to fail when they actually succeeded.
* Improved the performance of the `ResultDataSet#put` method.
* Fixed a bug in the implementation of `ObjectResultDataset#count`.
* Deprecated `Numbers#isEqual` and `Numbers#isEqualCastSafe` in favor of better names `Numbers#areEqual` and `Numbers#areEqualCastSafe`.
* Added support for getting the min and max keys from a `TrackingMultimap`.
* Added an `ImmutableTrackingMultimap` class.
* Fixed a bug in the `TrackingMultimap#delete` method.
* Fixed the CPU efficiency of the JavaApp host termination watcher.
* Fix bug that caused JavaApp processes to hang if they ended before the host was terminated.
* Added database-wide `describe` method.

#### Version 0.6.0 (March 5, 2017)
* Added `calculate` interface to the `java` driver to perform aggregations.
* Added a `sum` aggregation function.
* Added an `average` aggregation function.
* Switched to socket-based (instead of shared memory based) interprocess communication between Concourse Server and plugins.
* Assigned meaningful process names to plugins.
* Added a System-Id for each Concourse Server instance.
* Fixed bugs in the `ObjectResultDataset` implementation.
* Added an end-to-end testing framework for the plugin framework.
* Fixed a bug that caused some query results to be case-sensitive.
* Fixed a bug that caused some query results to have inconsistent ordering.
* Upgraded support for parsing natural language timestamps.
* Updated the usage method of the `concourse` init.d script.
* Fixed a bug that caused `PluginContext` and `PluginRuntime` to return different directories for a plugin's data store.
* Added a progress bar for the `plugin install` command.
* Fixed a bug that caused `ConcourseRuntime` to mishandle plugin results.
* Clarified the proper way to use plugin hooks.
* Refactored the `plugin` management CLI.
* Fixed a bug that allowed plugins to invoke server-side transaction methods ([CON-518](http://jira.cinchapi.com/browse/CON-518)).
* Refactored the implementation of the `version` CLI.
* Improved process forking framework.
* Enabled console logging for plugins ([CON-514](http://jira.cinchapi.com/browse/CON-514)).
* Made the `Transformer` interface in `concourse-import` framework a `FunctionalInterface`.
* Added logic to plugins to signal to Concourse Server when initialization has completed.
* Added functionality to get the host Concourse Server directory from the `import` CLI and server-side management CLIs.
* Added support for defining custom importers in an `importers` directory within the Concourse Server instance directory.
* Added a `--annotate-data-source` option to the `import` CLI that will cause imported records to have the name of the source file added to the `__datasource` key.
* Added support for specifying the id of the record into which data should be inserted within the JSON blob that is passed to the `insert` method.
* Added method to `TrackingMultimap` that measures the spread/dispersion of the contained data.
* Fixed a race condition bug in the `concourse-ete-test` framework.
* Fixed bug that caused a preference for using random ports outside the ephemeral range.
* Changed the plugin configuration to no longer require setting `remote_debugger = on` to enable remote debugging; now it is sufficient to just specify the `remote_debugger_port` preference.

#### Version 0.5.0 (November 3, 2016)

##### API Breaks
* The `insert(json)` method now returns a `Set<Long>` instead of a `long`.
* The `fetch` methods have been renamed `select`.
* The `get` methods now return the most recently added value that exists instead of the oldest existing value.
* Compound operations have been refactored as batch operations, which are now implemented server-side (meaning only 1 TCP round trip per operation) and have atomic guarantees.
* Changed package names from `org.cinchapi.concourse.*` to `com.cinchapi.concourse.*`

##### API Additions
* Added support for the Concourse Criteria Language (CCL) which allows you to specify complex find/select criteria using structured language.
* Added an `inventory()` method that returns all the records that have ever had data.
* Added `select` methods that return the values for a one or more keys in all the records that match a criteria.
* Added a `verifyOrSet` method to the API that atomically ensures that a value is the only one that exists for a key in a record without creating more revisions than necessary.
* Added `jsonify` methods that return data from records as a JSON string dump.
* Added `diff` methods that return the changes that have occurred in a record or key/record within a range of time.
* Added a `find(key, value)` method that is a shortcut to query for records where `key` equals `value`.
* Changed the method signature of the `close()` method so that it does not throw a checked `Exception`.
* Added percent sign (%) wild card functionality that matches one or more characters for REGEX and NOT_REGEX operators in find operations. The (%) wildcard is an alias for the traditional regex (\*) wildcard. For example `find("name", REGEX, "%Jeff%")` returns the same result as `find("name", REGEX, "*Jeff*")` which is all the records where the name key contains the substring "Jeff".
* Added support for specifying *operators* to `find` methods and the `Criteria` builder using string symbols. For example, the following method invocations are now identical:

		concourse.find("foo", Operator.EQUALS, "bar");
		concourse.find("foo", "=", "bar");
		concourse.find("foo", "eq", "bar");
		find("foo", eq, "bar"); // in CaSH

* Added methods to limit the `audit` of a record or a key/record to a specified range of time.
* Added atomic operations to add/insert data if there are no existing records that match the data or a specific criteria.
* Deprecated `Convert#stringToResolvableLinkSpecification(String, String)` in the Java Driver in favor of `Convert#stringToResolvableLinkInstruction(String)`.
* Added logic to handle using arbitrary CCL strings for resolvable links when inserting or importing data.

##### Client Drivers
* Added a native Python client driver
* Added a native PHP client driver
* Added a native Ruby client driver
* Added REST API functionality to Concourse Server that can be enabled by specifying the `http_port` in concourse.prefs.

##### CaSH
* Fixed a bug in CaSH where pressing `CTRL + C` at the command prompt would unexpectedly exit the shell instead of returning a new prompt.
* Added a feature to automatically preserve CaSH command history across sessions.
* Changed CaSH error exit status from `127` to `1`.
* Added `-r` and `--run` options to the `cash` CLI that allow the execution of commands inline without launching the entire CaSH application.
* Added a `whoami` variable to CaSH that displays the current Concourse user.
* Added support for multi-line input in CaSH. For example, you can now write complex routines that span several lines like:

		[default/cash]$ for(long record : find("attending", eq, "Y")){
		> count+= fetch("name", record).size();
		> println fetch("name", record);
		> }

* Added the ability to request help information about specific functions in CaSH using the `help <function>` command.
* Display performance logging using seconds instead of milliseconds.
* Added functionality to pre-seed the CaSH environment with an external **run commands** groovy script using the `--run-commands <script>` or `--rc <script>` flag. Any script that is located in `~/.cashrc` is automatically loaded. There is also an option to disable loading any run commands script using the `--no-run-commands` or `--no-rc` flags.
* Added the ability to exclude parenthesis when invoke methods that don't take any arguments. For example, the following method invocations are identical:

		[default/cash] getServerVersion
		[default/cash] getServerVersion()

* Added `show records` command which will display all the records in Concourse that have data.

##### CLIs
* Added support for invoking server-side scripts via the `concourse` CLI. So, if the `concourse` CLI is added to the $PATH, it is possible to access the server scripts from any location. For example, you can access the import CLI like:

		$ concourse import -d /path/to/data

* Added functionality to client and management CLIs to automatically use connnection information specified in a `concourse_client.prefs` file located in the user's home directory. This gives users the option to invoke CLIs without having to specify any connection based arguments.
* Added `--version` option to get information about the Concourse Server version using the `concourse` CLI.
* Added option to perform a heap dump of a running Concourse Server instance to the `concourse` CLI.
* Added an `uninstall` script/option to the `concourse` CLI that safely removes the application data for a Concourse Server instance, while preserving data and logs.
* Added support for performing interactive imports using the `import` CLI.
* Added support for importing input piped from the output of another command with the `import` CLI.
* Added an `upgrade` action that checks for newer versions of Concourse Server and automatically upgrades, if possible.

##### Performance
* Improved the performance of the `set` operation by over 25 percent.
* Added logic to the `verify` methods to first check if a record exists and fail fast if possible.
* Optimized the way in which reads that query the present state delegate to code paths that expect a historical timestamp ([CON-268](https://cinchapi.atlassian.net/browse/CON-268)).
* Removed unnecessary locking when adding or reading data from a block index ([CON-256](https://cinchapi.atlassian.net/browse/CON-256)).
* Improved efficiency of string splitting that occurs during indexing and searching.

##### Configuration
* Added functionality to automatically choose a `shutdown_port` based on the specified `client_port`.
* Added logic to automatically calculate the `heap_size` preference based on the amount of system memory if a value isn't explicitly given in `concourse.prefs`.
* Added option to skip system-wide integration when installing Concourse Server. The syntax is

	```bash
	$ sh concourse-server.bin -- skip-integration
	```

##### Miscellaneous
* Changed from the MIT License to the Apache License, Version 2.0.
* Replaced the StringToTime library with Natty.
* Replaced the Tanuki Java Service Wrapper library with a custom implementation.
* Added text coloring to the output of various CLIs.
* Added logic to check if Concourse Server is uninstalled incorrectly.

##### Bug Fixes
* Fixed a bug that caused transactions to prematurely fail if an embedded atomic operation didn't succeed ([CON-263](https://cinchapi.atlassian.net/browse/CON-263)).
* Java Driver: Fixed an issue in the where the client would throw an Exception if a call was made to the `commit()` method when a transaction was not in progress. Now the client will simply return `false` in this case.
* Fixed an issue that caused the `concourse` and `cash` scripts to fail when added to the $PATH on certain Debian systems that did not have `sh` installed.
* Fixed an issue where using a future timestamp during a "historical" read in an atomoc operation allowed the phantom read phenomenon to occur ([CON-259](https://cinchapi.atlassian.net/browse/CON-259)).
* Fixed an issue that caused client connections to crash when inserting invalid JSON ([CON-279](https://cinchapi.atlassian.net/browse/CON-279)).
* Fixed a bug that caused the storage engine to erroneously omit valid results for a query if the query contained a clause looking for a numerical value with a different type than that which was stored ([CON-326](http://jira.cinchapi.com/browse/CON-326)).
* Fixed an issue that prevented the `import` CLI from properly handling relative paths. ([CON-172](https://cinchapi.atlassian.net/browse/CON-172)).
* Fixed a bug where the upgrade framework initializer ran during the installation process which almost always resulted in a scenario where the framework set the system version in the wrong storage directories. ([GH-86](https://github.com/cinchapi/concourse/issues/86))

#### Version 0.4.4 (March 2, 2015)
* Fixed an issue where transactions and atomic operations unnecessarily performed pre-commit locking during read operations, which negatively impacted performance and violated the just-in-time locking protocol ([CON-198/CON-199](https://cinchapi.atlassian.net/browse/CON-199)).
* Added logic to prevent the Buffer from attempting a scan for historical data that is older than any data that is currently within the Buffer ([CON-197](https://cinchapi.atlassian.net/browse/CON-197)).
* Added *group sync*: an optimization that improves Transaction performance by durably fsyncing committed writes to the Buffer in bulk. Transactions still honor the durability guarantee by taking a full backup prior to acknowledging a successful commit ([CON-125](https://cinchapi.atlassian.net/browse/CON-125)).
* Improved the performance of releasing locks by moving garbage collection of unused locks to a background thread.
* Improved the performance for upgrading range locks and checking for range conflicts by using collections that shard and sort range tokens.
* Improved Transaction write performance by using local bloom filters to speed up `verifies`.
* Fixed a bug where storage engine methods that touched an entire record (e.g. `browse(record)` and `audit(record)`) or an entire key (`browse(key)`) were not properly locked which potentially made reads inconsistent ([CON-239](https://cinchapi.atlassian.net/browse/CON-239)).
* Fixed an issue where transactions unnecessarily performed double write validation which hurt performance ([CON-246](https://cinchapi.atlassian.net/browse/CON-246)).
* Fixed a major memory leak that occurred when transactions were aborted or failed prior to committing ([CON-248](https://cinchapi.atlassian.net/browse/CON-248)).
* Added logging to indicate if the background indexing job terminates because of an uncaught error ([CON-238](https://cinchapi.atlassian.net/browse/CON-238)).
* Fixed an issue where the background indexing job could be wrongfully terminated because it appeared to be stalled when doing a large amount of work.
* Fixed a memory-leak issue where Concourse Server did not release resources for abandoned transactions if the client started a transaction and eventually started another one without explicitly committing or aborting the previous one ([CON-217](https://cinchapi.atlassian.net/browse/CON-217)).
* Fixed various issues and performance bottlenecks with syncing storage blocks to disk.
* Improved the names of several Concourse Server threads.

#### Version 0.4.3 (February 1, 2015)
*In this release we made lots of internal optimizations to further build on the performance improvements in versions 0.4.1 and 0.4.2. Many of them are small, but a few of the larger ones are highlighted below. In total, our efforts have produced additional speed improvements of 53 percent for queries, 80 percent for range queries, 65 percent for writes and 83 perecent for background indexing.*

* Added auto adjustable rate indexing where the throughput of the background indexing job will increase or decrease inversely with query load to prevent contention.
* Lowered the threshold for Java to start compiling server methods to native code.
* Implemented priority locks that ensure readers and writers always take precedence over the background indexing job when there is contention.
* Increased internal caching of some frequently used objects to reduce the overhead for initialization and garbage collection.
* Switched to using StampedLocks with optimistic reads in some places to reduce the overhead of accessing certain resources with little or no contention.
* Eliminated unnecessary intermediate copies of data in memory when serializing to disk.
* Switched to a faster hash function to generate lock tokens.
* Switched from using the default `ConcurrentHashMap` implementation to one backported from Java 8 for better performance.
* Improved the efficiency of the background indexing job by re-using worker threads.
* Improved heuristics to determine bloom filter sizing.
* Where appropriate, added some bloom filters that are less precise but have faster lookup times.
* Switched to using soft references for revisions in recently synced data blocks so that they avoid disk i/o unless absolutely necessary due to memory pressure.
* Added a more compact representation for revisions in memory to reduce bloat.
* Made miscellaneous optimizations for sensible performance gains.
* Upgraded the Tanuki wrapper to version 3.5.26 to fix an issue where Concourse Server on OS X Yosemite (10.10) systems mistakenly tried to start using 32-bit native libraries.
* Added an `envtool` CLI that can be used to manage environments in Concourse Server.
* Added a `--list-sessions` action to the `useradmin` CLI to list all the currently active user session in Concourse Server.
* Removed unnecessary locking that occurred when performing writes in a transaction or atomic operation.

#### Version 0.4.2 (October 4, 2014)
* Improved the way that the storage engine processes `find` queries, resulting in a further speed improvement of over 35 percent.
* Fixed a bug with real-time transaction failure detection that made it possible for [phantom reads](http://en.wikipedia.org/wiki/Isolation_(database_systems)#Phantom_reads) to occur.
* Fixed an issue that caused Concourse Server to drop transaction tokens when under increased concurrency.
* Fixed a bug in the just-in-time locking protocol that prematurely removed references to active locks.
* Fixed a bug where transactions that started to commit but failed before completing did not release locks, resulting in deadlocks.
* Fixed an issue where transactions unnecessarily grabbed locks twice while committing.
* Fixed an issues that made it possible for deadlocks to occur with many concurrent Transactions performing atomic operations (i.e. `set`).
* Improved the javadoc for the `Tag` datatype.
* Fixed a bug where the `Tag#toString` method threw a `NullPointerException` if the Tag was created using a `null` value.
* Add a `min` method to the `Numbers` utility class.
* Fixed a bug that caused the `insert` methods to incorrectly store values encoded as *resolvable link specifications* as strings instead of links to resolved records.
* Added a `heap_size` preference in `concourse.prefs` that configures the initial and max heap for the Concourse Server JVM.

#### Version 0.3.8 (October 4, 2014)
* Fixed a bug where database records and indexes were not properly cached. Now, reads are over 87 percent faster.
* Removed a potential race-condition between real-time failure detection and just-in-time locking that made it possible for an failed transaction to errneously commit and violate ACID consistency.
* Fixed a bug where the `Numbers#max` method actually returned the minimum value.

#### Version 0.4.1 (September 13, 2014)
* Reduced the number of primary record lookups required to perform a `find` query which yields up to an order of magnitude in increased speed.
* Fixed a bug that accidentally stripped underscore *_* characters from environment names.
* Further improved the CPU efficiency of the background indexing processes.
* Fixed a bug that made it possible for Concourse Server to experience thread leaks.
* Fixed a bug that prevented backticks from being stripped in JSON encoded Tag values.
* Added cached and fixed `ConnecitionPool` factory methods that use the default connection info when creating new instances.
* Fixed a bug that caused some management CLIs to unnecssarily prompt for authentication instead of immediately displaying the `usage` message when an insufficent number of arguments were presented.
* Fixed a bug that caused the Criteria builder to improperly handle values with leading and trailing backticks.
* Made `Concourse` implement the `java.lang.AutoCloseable` interface.
* Fixed an issue where upgrades failed because the system version was not set for new installations.
* Fixed bugs that made it possible for atomic operations started from a Transaction to spin in an infinite loop if the Transaction failed prior to being committed.
* Added a `TransactionException` with a clear error message that is thrown when (staged) operations in a Transaction fail prior to being committed because of a data change.

#### Version 0.3.7 (September 13, 2014)
* Fixed an issue that caused Concourse Server to unnecessarily keep file descriptors open after data was indexed and synced to disk.
* Fixed an issue that made it possible for Concourse to lose some storage metadata in the event of a premature server crash or power loss.
* Improved CaSH by removing the display of meaningless performance logging when a user merely presses the `enter` key at the prompt.

#### Version 0.4.0 (June 30, 2014)

##### Environments
* Added support for multiple environments, which allows users to store data for different purposes (i.e. staging vs production) separately while managing them with the same Concourse Server. Users are automatically connected to a configurable `default_environment` (concourse.prefs) if none is specified at login. Alternatively, users can connect to or dynamically create a new environment by
	* using the new `Concourse#connect(host, port, username, password, environment)` or `Concourse#connect(environment)` login methods,
	* adding `environment = <name>` to the `concourse_client.prefs` file and using the `Concourse#connect()` or ``Concourse#connect(host, port, username, password)` login methods, or
	* specifying an environment name using the `-e` flag when launching CaSH like:

			$ ./cash -e production

* Added support for specifying environments using the `-e` flag to applicable server-side management CLIs (i.e. `dumptool`) and the `import` CLI.
* Added support for specifying environments with the `ConnectionPool` API.
* Improved the CaSH prompt to display the current environment like:

		production/cash$

##### API

* Added a `Criteria` building feature that allows users to programatically create complex queries with multiple clauses and groups. This is particularly helpful when programming in an IDE that offers code completion.
* Added a method to the `Convert` utility class to transform a JSON formatted string into a multimapping of keys to appropriate Java primitives.
* Added new core API methods:
	* `browse` returns a complete view of all the data presently or historically associated with a either a *record* or a *key*.
	* `chronologize` returns a chronological series of all the values for a *key* in a *record* over time.
	* `clear` now has an option to atomically remove all the data contained in an entire record.
	* `find` now has an option to process a complex `Criteria` using a single network call.
	* `insert` writes serveral key/value mappings from a JSON encoded string into one or more records with a single network call.
* Added `LINKS_TO` Operator (aliased as `lnk2` in CaSH) to make it easy to include links in find criteria. For example, the following statements are equivalent:

		concourse.find(\"foo\", Operator.LINKS_TO, 1);
		concourse.find(\"foo\", Operator.EQUALS, Links.to(1));
* Added a new `Tag` datatype for the purpose of storing a string value without performing full text search indexing. A `Tag` can be created programatically using the `Tag#create` method and in CaSH using the `tag()` alias.

##### Usability
* Improved the usability of the `useradmin` CLI and deprecated the `--grant` and `--revoke` options.
* Added requirement that new passwords be 3 or more characters long.
* Improved the `dumptool` CLI to list dumpable storage units by default if no `-i` or `--id` argument is specified. As a result the `--list` flag is now deprecated since it is unnecessary.
* Added logic to terminate a CaSH session if a relevant security change occurs.
* Improved readability of log files by removing redundant information from log messages.
* Added the optional installation of the `concourse` and `cash` scripts to the `$PATH` via `/usr/local/bin` during installation or upgrade so that they can be invoked from any location.
* Added the optional symlinking of the server log files to `/var/log/concourse` during installation or upgrade.

##### Bug Fixes
* Fixed an issue that prevented strings from being sorted in a case insensitive manner.
* Fixed a bug that causes some historical queries to return incorrect results.

##### Miscellaneous
* Added a framework to securely migrate stored data to new formats when upgrading Concourse Server.
* Improved the CPU efficiency of the background indexing process.
* Changed the startup script to use `.concourse.conf` instead of `concourse.conf` for configuration.
* Updated CaSH documentation.

#### Version 0.3.6 (June 30, 2014)
* Fixed a bug that caused string values to be sorted inconsitently.
* Fixed an infinite loop that caused Concourse Server to stack overflow when used with JRE 8.
* Fixed an issue where the stock `concourse.prefs` documentation referred to the default `buffer_page_size` as 8MB when its actually 8KB.
* Changed the daemon Concourse Server process name to display as `ConcourseServer` instead of `WrapperSimpleApp`.
* Updated the `concourse-config` dependency to version 1.0.5 which fixes and issue that caused passwords to be incorrecctly read from `concourse_client.prefs` files.

#### Version 0.3.5 (May 26, 2014)
* Added support for using short syntax in nested commands in CaSH. For example, the following commands are equivalanet and can now be used interchanably:

		cash$ get(describe(1), find(\"name\", eq, 1))
		cash$ concourse.get(concourse.describe(1), concourse.find(\"name\", eq, 1))

* Fixed a bug that caused a deadlock when committing a transaction that wrote a value to a key and then subsequently performed a query against the key that included the value directly.
* Fixed a bug that made it possible for the server to hang after reaching an inconsistent state caused by the Buffer expanding to accommodate new data written by one client while simultaneously servicing a read request for another client.
* Fixed a bug that prvented the server from starting after an unexpected shutdown corrupted an uncommited transaction.
* Fixed a bug that caused the database to appear to lose data if the `database_directory` preference was specified using a relative path.
* Fixed a bug that made it possible for the server to accidentally reindex data when starting up after an unexpected shutdown.
* Added checks to detect and warn about the existence of duplicate data that can safely be deleted without affecting data consistency.
* Improved memory management by using soft references and just-in-time metadata retrieval.
* Added logic to detect and repair stalled background index jobs.
* Fixed an issue that caused the server to unreliably lock resources under load.
* Fixed an bug that failed to prevent the addition of circular links.
* Improved CLI usability by displaying the username alongside the interactive password prompt and making it possible to display the help/usage text without authenticating.
* Added a CLI to import CSV files.
* Added logic to rollover and archive log files once they reach 10MB in size.

#### Version 0.3.4 (April 13, 2014)
* Added support for issuing commands in CaSH using short syntax. Short syntax allows the user to make Concourse API calls by invoking the desired method directly by name instead of prepending the invocation with `concourse.`. For example, the following commands are all equivalent and can now be used interchangably in stand-alone statements:

		cash$ add(\"name\", \"jeff\", 1)
		cash$ concourse.add(\"name\", \"jeff\", 1)
		cash$ add \"name\", \"jeff\", 1
		cash$ concourse.add \"name\", \"jeff\", 1

* Improved the `toString()` output of `Timestamp` objects so that they match the following format: `Thu Apr 03, 2014 @ 1:32:42:54 PM PDT`.
* Fixed an issue that caused the server to incorrectly lock resources when processing lots of concurrent reads/writes to a record or key in record.
* Fixed an issue that caused the server to deadlock if an error occured while indexing data in the background.
* Fixed an issue where the installer would launch a separate X11 window when configuring the `concourse-server` directory in some environments.

#### Version 0.3.3 (March 25, 2014)
* Upgraded Tanuki service wrapper to version 3.5.24 which fixes an issue that prevented the server from starting in OSX Mavericks.
* Consolidated service wrapper native libraries in `wrapper` directory within the root of the concourse-server installation.
* Added support for 32-bit Linux and OSX systems.
* Added `--list` and `-l` flags to the `dumptool` CLI to display a list of dumpable storage units.
* Fixed a bug that caused some searches to return false-positive results.
* Fixed a bug that caused mishandling of data containing leading or trailing whitespaces.
* Fixed a bug that made it possible to see inconsistent search results if a query was issued while the engine was indexing relavent data in the background.
* Fixed a bug that caused a deadlock when committing a transaction that performed a range query against a key and then subsequently added that key to a record as a value within the range.
* Made server-side `jmx_port` configurable in concourse.prefs.

#### Version 0.3.2 (March 16, 2014)
* Added support for creating a cached connection pool that continues to establish new connections on demand, but will use previously created ones when possible.
* Deprecated the `ConnectionPool#newConnectionPool` factory methods in favour of more descriptive ones.
* Added a method to the `Convert` utility class to transform a raw string value to the appropriate java primitive.
* Added a method to the `Convert` utility class to transform a raw string value to a resolvable link specification that instructs the receiver to add a link in a record to all the records that map a certain key to that value.
* Made server-side `client_port` and `shutdown_port` parameters configurable in concourse.prefs.
* Added check on server startup to ensure that the `buffer_directory` and `database_directory` parameters are not identical.

#### Version 0.3.1 (March 9, 2014)
* Added the ability to have multiple concurrent connections for a single user.
* Added support for connection pooling to the client API.
* Removed unused `transaction_directory` key from concourse.prefs.
* Fixed an issue that allowed the storage of blank string keys and values.
* Fixed an issue that prevented the client from properly processing compound `#get` operations that tried to retrieve data for a key in a record that did not contain any values.
* Improved the info logging for transactions by only using a unique id to refer to each transaction.
* Slighly increased full text indexing speed.
* Improved CaSH documentation.

#### Version 0.3.0 (February 1, 2014)
* Changed install and upgrade distributions from zip file to self-extracting binary.
* Added logic to upgrade from previous versions.
* Added server-side atomic operation and transaction protocols.
* Added Transaction support to the API.
* Added new `#verifyAndSwap()` atomic operation to the API
* Changed `#set()`, `#clear()`, and `#revert()` API methods to to be atomic.
* Added password based authentication and access token based session handling to server.
* Added `useradmin` CLI to add/edit/delete user access.
* Added several compound operations to API.
* Fixed bug that prevented server from starting on non-OSX systems.
* Made historical `#find()` methods consistent with other historical operations by specifying the timestamp last.
* Added Timestamp wrapper class that is interoperable with Joda DateTime, but has microsecond precision.
* Added requirement for authentication when using management CLIs.
* Fixed bug that allowed access to private variables in CaSH.
* Improved CLI error messages.
* Added API method to get server release version.
* Improved background data indexing protocol.
* Made artifact versioning more consistent.
* Added server side range locking protocol for #find() queries.
* Bug fixes.
* Improved documentation.
* Improved error messages.
* Improved build infrastructure.

#### Version 0.2.0 (December 28, 2013)
* Changed database storage model from one record per file to several revisions across blocks.
* Added CLI to dump buffer and block contents.
* Added Concourse Action SHeLL (CaSH)
* Added publishing of artifacts to maven central repo.
* Improved logging for thrift internal errors.
* Improved search performance.
* Removed two way link/unlink methods from API.
* Fixed bug where result set ordering did not persist from server to client.
* Decorated toString for return value of `#audit()` methods.
* Added shortcut `start` and `stop` server scripts.
* Added JMX support.
* Improved documentation.
* Bug fixes.

#### Version 0.1.0 (October 18, 2013)
* Hello World.<|MERGE_RESOLUTION|>--- conflicted
+++ resolved
@@ -4,11 +4,8 @@
 
 #### Version 0.7.2 (TBD)
 * Added more detailed information to the server and plugin log files about plugin errors.
-<<<<<<< HEAD
+* Fixed a bug where `TrackingMultimap#percentKeyDataType` returned `NaN` instead of `0` when the map was empty.
 * Added a `memoryStorage` option to the `PluginStateContainer` class.
-=======
-* Fixed a bug where `TrackingMultimap#percentKeyDataType` returned `NaN` instead of `0` when the map was empty.
->>>>>>> 324c891f
 
 #### Version 0.7.1 (November 22, 2017)
 * Fixed a bug that caused an error in some cases of importing or inserting data that contained a value of `-`.
