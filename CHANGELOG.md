--- conflicted
+++ resolved
@@ -1,7 +1,9 @@
 ## Changelog
 
-<<<<<<< HEAD
+#### Version 1.0.0 (TBD)
+
 #### Version 0.9.1 (TBD)
+* Fixed a bug that caused Concourse to improperly interpret values written in scientific notation as a `STRING` data type instead of the appropriate number data type.
 
 ##### Enhancements
 * Upgraded client and server configuration management and added support for incremental configuration overrides. Now
@@ -10,12 +12,6 @@
 
 ##### Bug Fixes
 * Fixed a bug in the logic that Concourse Server used to determine if the system's data directories were inconsistent. Because of the bug, it was possible to put Concourse in an inconsistent state from which it could not automatically recover by changing either the `buffer_directory` or `database_directory` and restarting Concourse Server. The logic has been fixed, so Concourse now accurately determines when the data directories are inconsistent and prevents the system from starting.
-=======
-#### Version 1.0.0 (TBD)
-
-#### Version 0.9.1 (TBD)
-* Fixed a bug that caused Concourse to improperly interpret values written in scientific notation as a `STRING` data type instead of the appropriate number data type.
->>>>>>> 587efb26
 
 #### Version 0.9.0 (May 30, 2018)
 
