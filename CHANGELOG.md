--- conflicted
+++ resolved
@@ -41,13 +41,9 @@
 
 ##### New Functionality and Enhancements
 * Reduced the amount of heap space required for essential storage metadata.
-<<<<<<< HEAD
 * **Efficient Metadata:** Added the `enable_efficient_metadata` configuration option to further reduce the amount of heap space required for essential storage metadata. When this option is set to `true`, metadata will occupy approximately one-third less heap space and likely improve overall system performance due to a decrease in garbage collection pauses (although per-operation performance may be slightly affected by additional overhead).
 * **Asynchronous Data Reads:** Added the `enable_async_data_reads` configuration option to allow Concourse Server to *potentially* use multiple threads to read data from disk. When data records are either no longer cached or not eligible to ever be cached (due to space limitations), Concourse Server streams the relevant information from disk on-demand. By default, this is a synchronous process and the performance is linear based on the number of Segment files in the database. With this new configuration option, Concourse Server can now stream the data using multiple threads. Even under high contention, the read performance should be no worse than the default synchronous performance, but there may be additional overhead that reduces peak performance on a per-operation basis.
-=======
-* Added the `enable_efficient_metadata` configuration option to further reduce the amount of heap space required for essential storage metadata. When this option is set to `true`, metadata will occupy approximately one-third less heap space and likely improve overall system performance due to a decrease in garbage collection pauses (although per-operation performance may be slightly affected by additional overhead).
 * Improved write performance of the `set` method in large transactions by creating normalized views of existing data, which are consulted during the method’s implicit `select` read operation.
->>>>>>> 125d33aa
 * Improved the performance of the `verifyOrSet` method by removing redundant internal verification that occurred while finalizing the write.
 
 ##### Bug Fixes
