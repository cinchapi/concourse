--- conflicted
+++ resolved
@@ -10,11 +10,8 @@
 * Added `DEBUG` logging that provides details on the execution path chosen for each lookup.
 * Fixed a bug that caused `Order`/`Sort` instructions that contain multiple clauses referencing the same key to drop all but the last clause for that key.
 * Fixed a bug that caused the `concourse export` CLI to not process some combinations of command line arguments properly.
-<<<<<<< HEAD
 * Fixed a bug tha caused an error to be thrown when using the `max` or `min` function over an entire index as an operation value in a CCL statement.
-=======
 * Fixed several corner cases bugs with Concourse's arithmetic engine that caused the `calculate` functions to 1) return inaccurate results when aggregating numbers of different types or 2) inexplicably throw an error when a calculation was performed on data containing `null` values.
->>>>>>> 8342104b
 
 #### Version 0.11.0 (March 4, 2022)
 
