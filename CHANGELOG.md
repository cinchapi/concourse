## Changelog

#### Version 1.0.0 (TBD)
* Added an iterative connection builder that is accessible using the `Concourse.at()` static factory method.
<<<<<<< HEAD
* Refacted the `concourse-import` framework to take advantage of version `1.1.0` of the `data-transform-api` which has a more flexible notion of data transformations. As a result of this change, the `Importables` utility class has been removed. Custom importers that extend `DelimitedLineImporter` can leverage the protected `parseObject` and `importLines` methods to hook into the extraction and import logic in a manner similar to what was possible using the `Importables` functions.
* Added the `Strainer` framework. A `Strainer` can be used to process a `Map<String, Object>` using Concourse's data type rules. In particular, the `Strainer` encapsulates logic to break down top-level sequence values and process their items individually.
=======
* Added `Parsers#create` static factory methods that accept a `Criteria` object as a parameter. These new methods compliment existing ones which take a CCL `String` and `TCriteria` object respectively.
* Upgrade the `ccl` dependency to the latest version, which adds support for local criteria evaluation using the `Parser#evaluate` method. The parsers returned from the `Parsers#create` factories all support local evaluation using the function defined in the newly created `Operators#evaluate` utility.
* Added the `com.cinchapi.concourse.etl` package that contains data processing utilities:
	*  A `Strainer` can be used to process a `Map<String, Object>` using Concourse's data model rules. In particular, the `Strainer` encapsulates logic to break down top-level sequence values and process their elements individually.
	* The `Transform` class contains functions for common data transformations. 
>>>>>>> 57b54a45

#### Version 0.9.4 (TBD)

#### Version 0.9.3 (October 7, 2018)
* Fixed a bug that caused a `NullPointerException` to be thrown when trying to `set` configuration data in `.prefs` files.

#### Version 0.9.2 (September 3, 2018)
* Deprecated the `forGenericObject`, `forCollection`, `forMap` and `forTObject` TypeAdapter generators in the `TypeAdapters` utility class in favor of `primitiveTypesFactor`, `collectionFactory` and `tObjectFactory` in the same class, each of which return a `TypeAdapterFactory` instead of a `TypeAdapter`. Going forward, please register these type adapter factories when building a `Gson` instance for correct Concourse-style JSON serialization semantics.
* Upgraded to `ccl` version `2.4.1` to capture fix for an bug that caused both the v1 and v2 parsers to mishandle numeric String and Tag values. These values were treated as numbers instead of their actual type. This made it possible for queries containing those values to return inaccurate results.
* Added the associated key to the error message of the Exception that is thrown when attempting to store a blank value.
* Fixed a regression that caused programmatic configuration updates to no longer persist to the underlying file.
* The `Timestamp` data type now implements the `Comparable` interface.

#### Version 0.9.1 (August 12, 2018)

##### Enhancements
* Upgraded client and server configuration management and added support for incremental configuration overrides. Now
	* Server preferences defined in `conf/concourse.prefs` can be individually overriden in a `conf/concourse.prefs.dev` file (previously override preferences in the .dev file had to be done all or nothing). 
	* Both server and client preferences can be individually overriden using environment variables that are capitalized and prefixed with `CONCOURSE_`. For example, you can override the `heap_size` preference with an environment variable named `CONCOURSE_HEAP_SIZE`.
* Added Docker image [https://hub.docker.com/r/cinchapi/concourse](https://hub.docker.com/r/cinchapi/concourse). See [https://docs.cinchapi.com/concourse/quickstart](https://docs.cinchapi.com/concourse/quickstart) for more information.

##### Bug Fixes
* Fixed a bug that caused Concourse to improperly interpret values written in scientific notation as a `STRING` data type instead of the appropriate number data type.
* Fixed a bug in the logic that Concourse Server used to determine if the system's data directories were inconsistent. Because of the bug, it was possible to put Concourse in an inconsistent state from which it could not automatically recover by changing either the `buffer_directory` or `database_directory` and restarting Concourse Server. The logic has been fixed, so Concourse now accurately determines when the data directories are inconsistent and prevents the system from starting.
* Fixed a bug that caused an exception to be thrown when trying to `jsonify` a dataset that contained a `Timestamp`.

#### Version 0.9.0 (May 30, 2018)

##### Vulnerabilities
* Fixed a vulnerability that made it possible for a malicious plugin archive that contained entry names with path traversal elements to execute arbitrary code on the filesystem, if installed. This vulnerability, which was first disclosed by the [Snyk Security Research Team](https://snyk.io/docs/security), existed because Concourse did not verify that an entry, potentially extracted from a zipfile, would exist within the target directory if actually extracted. We've fixed this vulnerability by switching to the [zt-zip](https://github.com/zeroturnaround/zt-zip) library for internal zip handling. In addition to having protections against this vulnerability, `zt-zip` is battle-tested and well maintained by [ZeroTurnaround](https://zeroturnaround.com/). Thanks again to the Snyk Security Research Team for disclosing this vulnerability.

##### Security Model
* Added a notion of *user roles*. Each user account can either have the `ADMIN` or `USER` role. `ADMIN` users are permitted to invoke management functions whereas accounts with the `USER` role are not.
	* All previously existing users are assigned the `ADMIN` role on upgrade. You can change a user's role using the `users` CLI.
	* The `users create` command now requires a role to be provided interactively when prompted or non-interactively using the `--set-role` parameter.
* Added an `edit` option to the `users` CLI that allows for setting a user's role and/or changing the password. The password can also still be changed using the `password` option of the `users` CLI.
* Removed a constraint the prevented the default `admin` user account from being deleted.
* Added additional logging around the upgrade process.
* Fixed a bug that prevented upgrade tasks from being run when upgrading a Concourse Server instance that was never started prior to the upgrade.
* Upgraded some internal libraries to help make server startup time faster.
* Fixed a bug in `concourse-driver-java` that caused the `navigate` functions to report errors incorrectly.
* Added *user permissions*. Each non-admin user account can be granted permission to `READ` or `WRITE` data within a specific environment:
	* Permissions can be granted and revoked for a non-admin role user by a user who has the admin role.
	* Permissions are granted on a per environment basis.
	* A user with `READ` permission can read data from an environment but cannot write data.
	* A user with `WRITE` permission can read and write data in an environment.
	* Users with the admin role implicitly have `WRITE` permission to every environment.
	* If a user's role is downgraded from admin to user, she will have the permissions she has before being assigned the admin role.
	* If a user attempts to invoke a function for which she doesn't have permission, a `PermissionException` will be thrown, but the user's session will not terminate.
	* A user with the admin role cannot have any of her permissions revoked.
	* Plugins automatically inherit a user's access (based on role and permission).
	* Service users that operate on behalf of plugins have `WRITE` access to every environment.

##### Data Types
* Added a `Criteria#at(Timestamp)` method to transform any `Criteria` object into one that has all clauses pinned to a specific `Timestamp`.
* Added a static `Criteria#parse(String)` method to parse a CCL statement and produce an analogous `Criteria` object.
* Streamlined the logic for server-side atomic operations to unlock higher performance potential.
* Added [short-circuit evaluation](https://en.wikipedia.org/wiki/Short-circuit_evaluation) logic to the query parsing pipeline to improve performance.
* Added a `TIMESTAMP` data type which makes it possible to store temporal values in Concourse.
	* The `concourse-driver-java` API uses the [`Timestamp`](https://docs.cinchapi.com/concourse/api/java/com/cinchapi/concourse/Timestamp.html) class to represent `TIMESTAMP` values. Please note that hallow `Timestamps` (e.g. those created using the `Timestamp#fromString` method cannot be stored as values). An attempt to do so will throw an `UnsupportedOperationException`.
	* The `concourse-driver-php` uses the [`DateTime`](http://php.net/manual/en/class.datetime.php) class to represent `TIMESTAMP` values.
	* The `concourse-driver-python` uses the [`datetime`](https://docs.python.org/2/library/datetime.html) class to represent `TIMESTAMP` values.
	* The `concourse-driver-ruby` uses the [`DateTime`](https://ruby-doc.org/stdlib-2.3.1/libdoc/date/rdoc/DateTime.html) class to represent `TIMESTAMP` values.
	* The Concourse REST API allows specifying `TIMESTAMP` values as strings by prepending and appending a `|` to the value (e.g. `|December 30, 1987|`). It is also possible to specify a formatting pattern after the value like `|December 30, 1987|MMM dd, yyyy|`.
* Added a `Timestamp#isDateOnly` method that returns `true` if a `Timestamp` does not contain a relevant temporal component (e.g. the `Timestamp` was created from a date string instead of a datetime string or a timestring).

##### Performance
* Upgraded the CCL parser to a newer and more efficient version. This change will yield general performance improvements in methods that parse CCL statements during evaluation.

##### Developer Experience
* The test Concourse instance used in a `ClientServerTest` will no longer be automatically deleted when the test fails. This will allow for manual inspection of the instance when debugging the test failure.
* Added additional logging for plugin errors.
* Added a `manage` interface to the driver APIs. This interface exposes a limited number of management methods that can be invoked programatically.

##### Bug Fixes
* Fixed a bug that caused the server to fail to start if the `conf/stopwords.txt` configuration file did not exist.
* Fixed a bug that caused `PrettyLinkedHashMap#toString` to render improperly if data was added using the `putAll` method.
* Fixed a bug in the `ConcourseImportDryRun#dump` method that caused the method to return an invalid JSON string.
* Fixed a bug where a users whose access had been `disabled` was automatically re-enabled if her password was changed.

##### Miscellaneous
* Added the ability for the storage engine to track stats and metadata about database structures.

#### Version 0.8.2 (April 17, 2018)
* Fixed a bug in the `ManagedConcourseServer#install` method that caused the server installation to randomly fail due to race conditions. This caused unit tests that extended the `concourse-ete-test-core` framework to intermittently fail.

#### Version 0.8.1 (March 26, 2018)
* Fixed a bug that caused local CCL resolution to not work in the `findOrInsert` methods.
* Fixed an issue that caused conversion from string to `Operator` to be case sensitive.
* Fixed a bug that caused the `putAll` method in the map returned from `TrackingMultimap#invert` to store data inconsistently.
* Added better error handling for cases when an attempt is made to read with a value with a type that is not available in the client's version.
* Fixed a bug that caused Concourse Server to unreliably stream data when multiple real-time plugins were installed.
* Fixed a bug that caused Concourse Server to frequently cause high CPU usage when multiple real-time plugins were installed.
* Added an **isolation** feature to the `ImportDryRunConcourse` client (from the `concourse-import` framework). This feature allows the client to import data into an isolated store instead of one shared among all instances. This functionality is not exposed to the `import` CLI (because it isn't necessary), but can be benefical to applications that use the dry-run client to programmatically preview how data will be imported into Concourse.
* Added an implementation for the `ImportDryRunConcourse#describe` method.

#### Version 0.8.0 (December 14, 2017)
* Added a `count` aggregation function that returns the number of values stored
	* across a key,
	* for a key in a record, or
	* for a key in multiple records.
* Added a `max` aggregation function that returns the largest numeric value stored
	* across a key,
	* for a key in a record, or
	* for a key in multiple records.
* Added a `min` aggregation function that returns the smallest numeric value stored
	* across a key,
	* for a key in a record, or
	* for a key in multiple records.
* Moved the `ccl` parsing logic into a [separate library](https://github.com/cinchapi/ccl) to make the process portable to plugins and other applications.
* Fixed some bugs that could have caused incorrect evaluation of `select(criteria)`, `find(criteria)` and related methods in some cases.
* Added a `TObject#is(operator, values...)` method so plugins can perform local operator based comparisons for values returned from the server.

#### Version 0.7.3 (December 14, 2017)
* Fixed a bug that caused the temporal `average` and `sum` calculations to fail if the `timestamp` parameter was generated from a `String` instead of `long`.
* Fixed a couple of bugs that made it possible for Concourse Server to pass blank or unsanitized environment names to plugins during method invocations.
* Fixed a bug that caused `Criteria` objects to be improperly serialized/deserialized when passed to plugin methods as arguments or used as return values.

#### Version 0.7.2 (November 26, 2017)
* Added more detailed information to the server and plugin log files about plugin errors.
* Fixed a bug where `TrackingMultimap#percentKeyDataType` returned `NaN` instead of `0` when the map was empty.
* Added a `memoryStorage` option to the `PluginStateContainer` class.

#### Version 0.7.1 (November 22, 2017)
* Fixed a bug that caused an error in some cases of importing or inserting data that contained a value of `-`.
* Added better error message for TApplicationException in CaSH.

#### Version 0.7.0 (November 19, 2017)
* Added `navigate` methods that allow selecting data based on link traversal. For example, it is possible to select the names of the friends of record 1's friends by doing

		navigate "friends.friends.name", 1

* Re-implemented the `users` CLI to provide extensible commands. Now the `users` CLI will respond to:
	1. `create` - create a new user
	2. `delete` - delete an existing user
	3. `enable` - restore access to a suspended user
	4. `password` - change a user's password
	5. `sessions` - list the current user sessions
	6. `suspend` - revoke access for a user

* Changed the `envtool` CLI to the `environments` CLI with extensible commands. The `environments` CLI will respond:
	1. `list` - list the Concourse Server environments

* Changed the `dumptool` CLI to the `data` CLI with extensible commands. The `data` CLI will respond to:
	1. `dump` - dump the contents of a Concourse Server data file
	2. `list` - list the Concourse Server data files

* Added a `CompositeTransformer` to the `concourse-import` framework that invokes multiple transformers in declaration order.
* Added a `Transformers` utility class to the `concourse-import` framework API.
* Fixed a bug that caused the loss of order in plugin results that contained a sorted map.
* Added a `--dry-run` flag to the `import` CLI that will perform a test import of data in-memory and print a JSON dump of what data would be inserted into Concourse.
* Added support for installing multiple plugins in the same directory using the `concourse plugin install </path/to/directory>` command.
* Implemented `describe()` and `describe(time)` methods to return all the keys across all records in the database.
* Fixed a bug where the `browse(keys, timestamp)` functionality would return data from the present state instead of the historical snapshot.
* Fixed an issue that caused plugins to use excessive CPU resources when watching the liveliness of the host Concourse Server process.
* Added a bug fix that prevents service tokens from auto-expiring.
* Added a `ps` command to the `plugins` CLI to display information about the running plugins.
* Fixed a bug that caused the `average(key)` method to return the incorrect result.
* Fixed a bug that caused calculations that internally performed division to prematurely round and produce in-precise results.
* Fixed a bug that caused the editing and deleting an existing user with the `users` CLI to always fail.
* Added support for defining custom importers in `.jar` files.
* Detect when the service is installed in an invalid directory and fail appropriately.
* Fixed a security bug that allowed the `invokePlugin` method to not enforce access controls properly.
* Fixed a bug that caused management CLIs to appear to fail when they actually succeeded.
* Improved the performance of the `ResultDataSet#put` method.
* Fixed a bug in the implementation of `ObjectResultDataset#count`.
* Deprecated `Numbers#isEqual` and `Numbers#isEqualCastSafe` in favor of better names `Numbers#areEqual` and `Numbers#areEqualCastSafe`.
* Added support for getting the min and max keys from a `TrackingMultimap`.
* Added an `ImmutableTrackingMultimap` class.
* Fixed a bug in the `TrackingMultimap#delete` method.
* Fixed the CPU efficiency of the JavaApp host termination watcher.
* Fix bug that caused JavaApp processes to hang if they ended before the host was terminated.
* Added database-wide `describe` method.

#### Version 0.6.0 (March 5, 2017)
* Added `calculate` interface to the `java` driver to perform aggregations.
* Added a `sum` aggregation function.
* Added an `average` aggregation function.
* Switched to socket-based (instead of shared memory based) interprocess communication between Concourse Server and plugins.
* Assigned meaningful process names to plugins.
* Added a System-Id for each Concourse Server instance.
* Fixed bugs in the `ObjectResultDataset` implementation.
* Added an end-to-end testing framework for the plugin framework.
* Fixed a bug that caused some query results to be case-sensitive.
* Fixed a bug that caused some query results to have inconsistent ordering.
* Upgraded support for parsing natural language timestamps.
* Updated the usage method of the `concourse` init.d script.
* Fixed a bug that caused `PluginContext` and `PluginRuntime` to return different directories for a plugin's data store.
* Added a progress bar for the `plugin install` command.
* Fixed a bug that caused `ConcourseRuntime` to mishandle plugin results.
* Clarified the proper way to use plugin hooks.
* Refactored the `plugin` management CLI.
* Fixed a bug that allowed plugins to invoke server-side transaction methods ([CON-518](http://jira.cinchapi.com/browse/CON-518)).
* Refactored the implementation of the `version` CLI.
* Improved process forking framework.
* Enabled console logging for plugins ([CON-514](http://jira.cinchapi.com/browse/CON-514)).
* Made the `Transformer` interface in `concourse-import` framework a `FunctionalInterface`.
* Added logic to plugins to signal to Concourse Server when initialization has completed.
* Added functionality to get the host Concourse Server directory from the `import` CLI and server-side management CLIs.
* Added support for defining custom importers in an `importers` directory within the Concourse Server instance directory.
* Added a `--annotate-data-source` option to the `import` CLI that will cause imported records to have the name of the source file added to the `__datasource` key.
* Added support for specifying the id of the record into which data should be inserted within the JSON blob that is passed to the `insert` method.
* Added method to `TrackingMultimap` that measures the spread/dispersion of the contained data.
* Fixed a race condition bug in the `concourse-ete-test` framework.
* Fixed bug that caused a preference for using random ports outside the ephemeral range.
* Changed the plugin configuration to no longer require setting `remote_debugger = on` to enable remote debugging; now it is sufficient to just specify the `remote_debugger_port` preference.

#### Version 0.5.0 (November 3, 2016)

##### API Breaks
* The `insert(json)` method now returns a `Set<Long>` instead of a `long`.
* The `fetch` methods have been renamed `select`.
* The `get` methods now return the most recently added value that exists instead of the oldest existing value.
* Compound operations have been refactored as batch operations, which are now implemented server-side (meaning only 1 TCP round trip per operation) and have atomic guarantees.
* Changed package names from `org.cinchapi.concourse.*` to `com.cinchapi.concourse.*`

##### API Additions
* Added support for the Concourse Criteria Language (CCL) which allows you to specify complex find/select criteria using structured language.
* Added an `inventory()` method that returns all the records that have ever had data.
* Added `select` methods that return the values for a one or more keys in all the records that match a criteria.
* Added a `verifyOrSet` method to the API that atomically ensures that a value is the only one that exists for a key in a record without creating more revisions than necessary.
* Added `jsonify` methods that return data from records as a JSON string dump.
* Added `diff` methods that return the changes that have occurred in a record or key/record within a range of time.
* Added a `find(key, value)` method that is a shortcut to query for records where `key` equals `value`.
* Changed the method signature of the `close()` method so that it does not throw a checked `Exception`.
* Added percent sign (%) wild card functionality that matches one or more characters for REGEX and NOT_REGEX operators in find operations. The (%) wildcard is an alias for the traditional regex (\*) wildcard. For example `find("name", REGEX, "%Jeff%")` returns the same result as `find("name", REGEX, "*Jeff*")` which is all the records where the name key contains the substring "Jeff".
* Added support for specifying *operators* to `find` methods and the `Criteria` builder using string symbols. For example, the following method invocations are now identical:

		concourse.find("foo", Operator.EQUALS, "bar");
		concourse.find("foo", "=", "bar");
		concourse.find("foo", "eq", "bar");
		find("foo", eq, "bar"); // in CaSH

* Added methods to limit the `audit` of a record or a key/record to a specified range of time.
* Added atomic operations to add/insert data if there are no existing records that match the data or a specific criteria.
* Deprecated `Convert#stringToResolvableLinkSpecification(String, String)` in the Java Driver in favor of `Convert#stringToResolvableLinkInstruction(String)`.
* Added logic to handle using arbitrary CCL strings for resolvable links when inserting or importing data.

##### Client Drivers
* Added a native Python client driver
* Added a native PHP client driver
* Added a native Ruby client driver
* Added REST API functionality to Concourse Server that can be enabled by specifying the `http_port` in concourse.prefs.

##### CaSH
* Fixed a bug in CaSH where pressing `CTRL + C` at the command prompt would unexpectedly exit the shell instead of returning a new prompt.
* Added a feature to automatically preserve CaSH command history across sessions.
* Changed CaSH error exit status from `127` to `1`.
* Added `-r` and `--run` options to the `cash` CLI that allow the execution of commands inline without launching the entire CaSH application.
* Added a `whoami` variable to CaSH that displays the current Concourse user.
* Added support for multi-line input in CaSH. For example, you can now write complex routines that span several lines like:

		[default/cash]$ for(long record : find("attending", eq, "Y")){
		> count+= fetch("name", record).size();
		> println fetch("name", record);
		> }

* Added the ability to request help information about specific functions in CaSH using the `help <function>` command.
* Display performance logging using seconds instead of milliseconds.
* Added functionality to pre-seed the CaSH environment with an external **run commands** groovy script using the `--run-commands <script>` or `--rc <script>` flag. Any script that is located in `~/.cashrc` is automatically loaded. There is also an option to disable loading any run commands script using the `--no-run-commands` or `--no-rc` flags.
* Added the ability to exclude parenthesis when invoke methods that don't take any arguments. For example, the following method invocations are identical:

		[default/cash] getServerVersion
		[default/cash] getServerVersion()

* Added `show records` command which will display all the records in Concourse that have data.

##### CLIs
* Added support for invoking server-side scripts via the `concourse` CLI. So, if the `concourse` CLI is added to the $PATH, it is possible to access the server scripts from any location. For example, you can access the import CLI like:

		$ concourse import -d /path/to/data

* Added functionality to client and management CLIs to automatically use connnection information specified in a `concourse_client.prefs` file located in the user's home directory. This gives users the option to invoke CLIs without having to specify any connection based arguments.
* Added `--version` option to get information about the Concourse Server version using the `concourse` CLI.
* Added option to perform a heap dump of a running Concourse Server instance to the `concourse` CLI.
* Added an `uninstall` script/option to the `concourse` CLI that safely removes the application data for a Concourse Server instance, while preserving data and logs.
* Added support for performing interactive imports using the `import` CLI.
* Added support for importing input piped from the output of another command with the `import` CLI.
* Added an `upgrade` action that checks for newer versions of Concourse Server and automatically upgrades, if possible.

##### Performance
* Improved the performance of the `set` operation by over 25 percent.
* Added logic to the `verify` methods to first check if a record exists and fail fast if possible.
* Optimized the way in which reads that query the present state delegate to code paths that expect a historical timestamp ([CON-268](https://cinchapi.atlassian.net/browse/CON-268)).
* Removed unnecessary locking when adding or reading data from a block index ([CON-256](https://cinchapi.atlassian.net/browse/CON-256)).
* Improved efficiency of string splitting that occurs during indexing and searching.

##### Configuration
* Added functionality to automatically choose a `shutdown_port` based on the specified `client_port`.
* Added logic to automatically calculate the `heap_size` preference based on the amount of system memory if a value isn't explicitly given in `concourse.prefs`.
* Added option to skip system-wide integration when installing Concourse Server. The syntax is

	```bash
	$ sh concourse-server.bin -- skip-integration
	```

##### Miscellaneous
* Changed from the MIT License to the Apache License, Version 2.0.
* Replaced the StringToTime library with Natty.
* Replaced the Tanuki Java Service Wrapper library with a custom implementation.
* Added text coloring to the output of various CLIs.
* Added logic to check if Concourse Server is uninstalled incorrectly.

##### Bug Fixes
* Fixed a bug that caused transactions to prematurely fail if an embedded atomic operation didn't succeed ([CON-263](https://cinchapi.atlassian.net/browse/CON-263)).
* Java Driver: Fixed an issue in the where the client would throw an Exception if a call was made to the `commit()` method when a transaction was not in progress. Now the client will simply return `false` in this case.
* Fixed an issue that caused the `concourse` and `cash` scripts to fail when added to the $PATH on certain Debian systems that did not have `sh` installed.
* Fixed an issue where using a future timestamp during a "historical" read in an atomoc operation allowed the phantom read phenomenon to occur ([CON-259](https://cinchapi.atlassian.net/browse/CON-259)).
* Fixed an issue that caused client connections to crash when inserting invalid JSON ([CON-279](https://cinchapi.atlassian.net/browse/CON-279)).
* Fixed a bug that caused the storage engine to erroneously omit valid results for a query if the query contained a clause looking for a numerical value with a different type than that which was stored ([CON-326](http://jira.cinchapi.com/browse/CON-326)).
* Fixed an issue that prevented the `import` CLI from properly handling relative paths. ([CON-172](https://cinchapi.atlassian.net/browse/CON-172)).
* Fixed a bug where the upgrade framework initializer ran during the installation process which almost always resulted in a scenario where the framework set the system version in the wrong storage directories. ([GH-86](https://github.com/cinchapi/concourse/issues/86))

#### Version 0.4.4 (March 2, 2015)
* Fixed an issue where transactions and atomic operations unnecessarily performed pre-commit locking during read operations, which negatively impacted performance and violated the just-in-time locking protocol ([CON-198/CON-199](https://cinchapi.atlassian.net/browse/CON-199)).
* Added logic to prevent the Buffer from attempting a scan for historical data that is older than any data that is currently within the Buffer ([CON-197](https://cinchapi.atlassian.net/browse/CON-197)).
* Added *group sync*: an optimization that improves Transaction performance by durably fsyncing committed writes to the Buffer in bulk. Transactions still honor the durability guarantee by taking a full backup prior to acknowledging a successful commit ([CON-125](https://cinchapi.atlassian.net/browse/CON-125)).
* Improved the performance of releasing locks by moving garbage collection of unused locks to a background thread.
* Improved the performance for upgrading range locks and checking for range conflicts by using collections that shard and sort range tokens.
* Improved Transaction write performance by using local bloom filters to speed up `verifies`.
* Fixed a bug where storage engine methods that touched an entire record (e.g. `browse(record)` and `audit(record)`) or an entire key (`browse(key)`) were not properly locked which potentially made reads inconsistent ([CON-239](https://cinchapi.atlassian.net/browse/CON-239)).
* Fixed an issue where transactions unnecessarily performed double write validation which hurt performance ([CON-246](https://cinchapi.atlassian.net/browse/CON-246)).
* Fixed a major memory leak that occurred when transactions were aborted or failed prior to committing ([CON-248](https://cinchapi.atlassian.net/browse/CON-248)).
* Added logging to indicate if the background indexing job terminates because of an uncaught error ([CON-238](https://cinchapi.atlassian.net/browse/CON-238)).
* Fixed an issue where the background indexing job could be wrongfully terminated because it appeared to be stalled when doing a large amount of work.
* Fixed a memory-leak issue where Concourse Server did not release resources for abandoned transactions if the client started a transaction and eventually started another one without explicitly committing or aborting the previous one ([CON-217](https://cinchapi.atlassian.net/browse/CON-217)).
* Fixed various issues and performance bottlenecks with syncing storage blocks to disk.
* Improved the names of several Concourse Server threads.

#### Version 0.4.3 (February 1, 2015)
*In this release we made lots of internal optimizations to further build on the performance improvements in versions 0.4.1 and 0.4.2. Many of them are small, but a few of the larger ones are highlighted below. In total, our efforts have produced additional speed improvements of 53 percent for queries, 80 percent for range queries, 65 percent for writes and 83 perecent for background indexing.*

* Added auto adjustable rate indexing where the throughput of the background indexing job will increase or decrease inversely with query load to prevent contention.
* Lowered the threshold for Java to start compiling server methods to native code.
* Implemented priority locks that ensure readers and writers always take precedence over the background indexing job when there is contention.
* Increased internal caching of some frequently used objects to reduce the overhead for initialization and garbage collection.
* Switched to using StampedLocks with optimistic reads in some places to reduce the overhead of accessing certain resources with little or no contention.
* Eliminated unnecessary intermediate copies of data in memory when serializing to disk.
* Switched to a faster hash function to generate lock tokens.
* Switched from using the default `ConcurrentHashMap` implementation to one backported from Java 8 for better performance.
* Improved the efficiency of the background indexing job by re-using worker threads.
* Improved heuristics to determine bloom filter sizing.
* Where appropriate, added some bloom filters that are less precise but have faster lookup times.
* Switched to using soft references for revisions in recently synced data blocks so that they avoid disk i/o unless absolutely necessary due to memory pressure.
* Added a more compact representation for revisions in memory to reduce bloat.
* Made miscellaneous optimizations for sensible performance gains.
* Upgraded the Tanuki wrapper to version 3.5.26 to fix an issue where Concourse Server on OS X Yosemite (10.10) systems mistakenly tried to start using 32-bit native libraries.
* Added an `envtool` CLI that can be used to manage environments in Concourse Server.
* Added a `--list-sessions` action to the `useradmin` CLI to list all the currently active user session in Concourse Server.
* Removed unnecessary locking that occurred when performing writes in a transaction or atomic operation.

#### Version 0.4.2 (October 4, 2014)
* Improved the way that the storage engine processes `find` queries, resulting in a further speed improvement of over 35 percent.
* Fixed a bug with real-time transaction failure detection that made it possible for [phantom reads](http://en.wikipedia.org/wiki/Isolation_(database_systems)#Phantom_reads) to occur.
* Fixed an issue that caused Concourse Server to drop transaction tokens when under increased concurrency.
* Fixed a bug in the just-in-time locking protocol that prematurely removed references to active locks.
* Fixed a bug where transactions that started to commit but failed before completing did not release locks, resulting in deadlocks.
* Fixed an issue where transactions unnecessarily grabbed locks twice while committing.
* Fixed an issues that made it possible for deadlocks to occur with many concurrent Transactions performing atomic operations (i.e. `set`).
* Improved the javadoc for the `Tag` datatype.
* Fixed a bug where the `Tag#toString` method threw a `NullPointerException` if the Tag was created using a `null` value.
* Add a `min` method to the `Numbers` utility class.
* Fixed a bug that caused the `insert` methods to incorrectly store values encoded as *resolvable link specifications* as strings instead of links to resolved records.
* Added a `heap_size` preference in `concourse.prefs` that configures the initial and max heap for the Concourse Server JVM.

#### Version 0.3.8 (October 4, 2014)
* Fixed a bug where database records and indexes were not properly cached. Now, reads are over 87 percent faster.
* Removed a potential race-condition between real-time failure detection and just-in-time locking that made it possible for an failed transaction to errneously commit and violate ACID consistency.
* Fixed a bug where the `Numbers#max` method actually returned the minimum value.

#### Version 0.4.1 (September 13, 2014)
* Reduced the number of primary record lookups required to perform a `find` query which yields up to an order of magnitude in increased speed.
* Fixed a bug that accidentally stripped underscore *_* characters from environment names.
* Further improved the CPU efficiency of the background indexing processes.
* Fixed a bug that made it possible for Concourse Server to experience thread leaks.
* Fixed a bug that prevented backticks from being stripped in JSON encoded Tag values.
* Added cached and fixed `ConnecitionPool` factory methods that use the default connection info when creating new instances.
* Fixed a bug that caused some management CLIs to unnecssarily prompt for authentication instead of immediately displaying the `usage` message when an insufficent number of arguments were presented.
* Fixed a bug that caused the Criteria builder to improperly handle values with leading and trailing backticks.
* Made `Concourse` implement the `java.lang.AutoCloseable` interface.
* Fixed an issue where upgrades failed because the system version was not set for new installations.
* Fixed bugs that made it possible for atomic operations started from a Transaction to spin in an infinite loop if the Transaction failed prior to being committed.
* Added a `TransactionException` with a clear error message that is thrown when (staged) operations in a Transaction fail prior to being committed because of a data change.

#### Version 0.3.7 (September 13, 2014)
* Fixed an issue that caused Concourse Server to unnecessarily keep file descriptors open after data was indexed and synced to disk.
* Fixed an issue that made it possible for Concourse to lose some storage metadata in the event of a premature server crash or power loss.
* Improved CaSH by removing the display of meaningless performance logging when a user merely presses the `enter` key at the prompt.

#### Version 0.4.0 (June 30, 2014)

##### Environments
* Added support for multiple environments, which allows users to store data for different purposes (i.e. staging vs production) separately while managing them with the same Concourse Server. Users are automatically connected to a configurable `default_environment` (concourse.prefs) if none is specified at login. Alternatively, users can connect to or dynamically create a new environment by
	* using the new `Concourse#connect(host, port, username, password, environment)` or `Concourse#connect(environment)` login methods,
	* adding `environment = <name>` to the `concourse_client.prefs` file and using the `Concourse#connect()` or ``Concourse#connect(host, port, username, password)` login methods, or
	* specifying an environment name using the `-e` flag when launching CaSH like:

			$ ./cash -e production

* Added support for specifying environments using the `-e` flag to applicable server-side management CLIs (i.e. `dumptool`) and the `import` CLI.
* Added support for specifying environments with the `ConnectionPool` API.
* Improved the CaSH prompt to display the current environment like:

		production/cash$

##### API

* Added a `Criteria` building feature that allows users to programatically create complex queries with multiple clauses and groups. This is particularly helpful when programming in an IDE that offers code completion.
* Added a method to the `Convert` utility class to transform a JSON formatted string into a multimapping of keys to appropriate Java primitives.
* Added new core API methods:
	* `browse` returns a complete view of all the data presently or historically associated with a either a *record* or a *key*.
	* `chronologize` returns a chronological series of all the values for a *key* in a *record* over time.
	* `clear` now has an option to atomically remove all the data contained in an entire record.
	* `find` now has an option to process a complex `Criteria` using a single network call.
	* `insert` writes serveral key/value mappings from a JSON encoded string into one or more records with a single network call.
* Added `LINKS_TO` Operator (aliased as `lnk2` in CaSH) to make it easy to include links in find criteria. For example, the following statements are equivalent:

		concourse.find(\"foo\", Operator.LINKS_TO, 1);
		concourse.find(\"foo\", Operator.EQUALS, Links.to(1));
* Added a new `Tag` datatype for the purpose of storing a string value without performing full text search indexing. A `Tag` can be created programatically using the `Tag#create` method and in CaSH using the `tag()` alias.

##### Usability
* Improved the usability of the `useradmin` CLI and deprecated the `--grant` and `--revoke` options.
* Added requirement that new passwords be 3 or more characters long.
* Improved the `dumptool` CLI to list dumpable storage units by default if no `-i` or `--id` argument is specified. As a result the `--list` flag is now deprecated since it is unnecessary.
* Added logic to terminate a CaSH session if a relevant security change occurs.
* Improved readability of log files by removing redundant information from log messages.
* Added the optional installation of the `concourse` and `cash` scripts to the `$PATH` via `/usr/local/bin` during installation or upgrade so that they can be invoked from any location.
* Added the optional symlinking of the server log files to `/var/log/concourse` during installation or upgrade.

##### Bug Fixes
* Fixed an issue that prevented strings from being sorted in a case insensitive manner.
* Fixed a bug that causes some historical queries to return incorrect results.

##### Miscellaneous
* Added a framework to securely migrate stored data to new formats when upgrading Concourse Server.
* Improved the CPU efficiency of the background indexing process.
* Changed the startup script to use `.concourse.conf` instead of `concourse.conf` for configuration.
* Updated CaSH documentation.

#### Version 0.3.6 (June 30, 2014)
* Fixed a bug that caused string values to be sorted inconsitently.
* Fixed an infinite loop that caused Concourse Server to stack overflow when used with JRE 8.
* Fixed an issue where the stock `concourse.prefs` documentation referred to the default `buffer_page_size` as 8MB when its actually 8KB.
* Changed the daemon Concourse Server process name to display as `ConcourseServer` instead of `WrapperSimpleApp`.
* Updated the `concourse-config` dependency to version 1.0.5 which fixes and issue that caused passwords to be incorrecctly read from `concourse_client.prefs` files.

#### Version 0.3.5 (May 26, 2014)
* Added support for using short syntax in nested commands in CaSH. For example, the following commands are equivalanet and can now be used interchanably:

		cash$ get(describe(1), find(\"name\", eq, 1))
		cash$ concourse.get(concourse.describe(1), concourse.find(\"name\", eq, 1))

* Fixed a bug that caused a deadlock when committing a transaction that wrote a value to a key and then subsequently performed a query against the key that included the value directly.
* Fixed a bug that made it possible for the server to hang after reaching an inconsistent state caused by the Buffer expanding to accommodate new data written by one client while simultaneously servicing a read request for another client.
* Fixed a bug that prvented the server from starting after an unexpected shutdown corrupted an uncommited transaction.
* Fixed a bug that caused the database to appear to lose data if the `database_directory` preference was specified using a relative path.
* Fixed a bug that made it possible for the server to accidentally reindex data when starting up after an unexpected shutdown.
* Added checks to detect and warn about the existence of duplicate data that can safely be deleted without affecting data consistency.
* Improved memory management by using soft references and just-in-time metadata retrieval.
* Added logic to detect and repair stalled background index jobs.
* Fixed an issue that caused the server to unreliably lock resources under load.
* Fixed an bug that failed to prevent the addition of circular links.
* Improved CLI usability by displaying the username alongside the interactive password prompt and making it possible to display the help/usage text without authenticating.
* Added a CLI to import CSV files.
* Added logic to rollover and archive log files once they reach 10MB in size.

#### Version 0.3.4 (April 13, 2014)
* Added support for issuing commands in CaSH using short syntax. Short syntax allows the user to make Concourse API calls by invoking the desired method directly by name instead of prepending the invocation with `concourse.`. For example, the following commands are all equivalent and can now be used interchangably in stand-alone statements:

		cash$ add(\"name\", \"jeff\", 1)
		cash$ concourse.add(\"name\", \"jeff\", 1)
		cash$ add \"name\", \"jeff\", 1
		cash$ concourse.add \"name\", \"jeff\", 1

* Improved the `toString()` output of `Timestamp` objects so that they match the following format: `Thu Apr 03, 2014 @ 1:32:42:54 PM PDT`.
* Fixed an issue that caused the server to incorrectly lock resources when processing lots of concurrent reads/writes to a record or key in record.
* Fixed an issue that caused the server to deadlock if an error occured while indexing data in the background.
* Fixed an issue where the installer would launch a separate X11 window when configuring the `concourse-server` directory in some environments.

#### Version 0.3.3 (March 25, 2014)
* Upgraded Tanuki service wrapper to version 3.5.24 which fixes an issue that prevented the server from starting in OSX Mavericks.
* Consolidated service wrapper native libraries in `wrapper` directory within the root of the concourse-server installation.
* Added support for 32-bit Linux and OSX systems.
* Added `--list` and `-l` flags to the `dumptool` CLI to display a list of dumpable storage units.
* Fixed a bug that caused some searches to return false-positive results.
* Fixed a bug that caused mishandling of data containing leading or trailing whitespaces.
* Fixed a bug that made it possible to see inconsistent search results if a query was issued while the engine was indexing relavent data in the background.
* Fixed a bug that caused a deadlock when committing a transaction that performed a range query against a key and then subsequently added that key to a record as a value within the range.
* Made server-side `jmx_port` configurable in concourse.prefs.

#### Version 0.3.2 (March 16, 2014)
* Added support for creating a cached connection pool that continues to establish new connections on demand, but will use previously created ones when possible.
* Deprecated the `ConnectionPool#newConnectionPool` factory methods in favour of more descriptive ones.
* Added a method to the `Convert` utility class to transform a raw string value to the appropriate java primitive.
* Added a method to the `Convert` utility class to transform a raw string value to a resolvable link specification that instructs the receiver to add a link in a record to all the records that map a certain key to that value.
* Made server-side `client_port` and `shutdown_port` parameters configurable in concourse.prefs.
* Added check on server startup to ensure that the `buffer_directory` and `database_directory` parameters are not identical.

#### Version 0.3.1 (March 9, 2014)
* Added the ability to have multiple concurrent connections for a single user.
* Added support for connection pooling to the client API.
* Removed unused `transaction_directory` key from concourse.prefs.
* Fixed an issue that allowed the storage of blank string keys and values.
* Fixed an issue that prevented the client from properly processing compound `#get` operations that tried to retrieve data for a key in a record that did not contain any values.
* Improved the info logging for transactions by only using a unique id to refer to each transaction.
* Slighly increased full text indexing speed.
* Improved CaSH documentation.

#### Version 0.3.0 (February 1, 2014)
* Changed install and upgrade distributions from zip file to self-extracting binary.
* Added logic to upgrade from previous versions.
* Added server-side atomic operation and transaction protocols.
* Added Transaction support to the API.
* Added new `#verifyAndSwap()` atomic operation to the API
* Changed `#set()`, `#clear()`, and `#revert()` API methods to to be atomic.
* Added password based authentication and access token based session handling to server.
* Added `useradmin` CLI to add/edit/delete user access.
* Added several compound operations to API.
* Fixed bug that prevented server from starting on non-OSX systems.
* Made historical `#find()` methods consistent with other historical operations by specifying the timestamp last.
* Added Timestamp wrapper class that is interoperable with Joda DateTime, but has microsecond precision.
* Added requirement for authentication when using management CLIs.
* Fixed bug that allowed access to private variables in CaSH.
* Improved CLI error messages.
* Added API method to get server release version.
* Improved background data indexing protocol.
* Made artifact versioning more consistent.
* Added server side range locking protocol for #find() queries.
* Bug fixes.
* Improved documentation.
* Improved error messages.
* Improved build infrastructure.

#### Version 0.2.0 (December 28, 2013)
* Changed database storage model from one record per file to several revisions across blocks.
* Added CLI to dump buffer and block contents.
* Added Concourse Action SHeLL (CaSH)
* Added publishing of artifacts to maven central repo.
* Improved logging for thrift internal errors.
* Improved search performance.
* Removed two way link/unlink methods from API.
* Fixed bug where result set ordering did not persist from server to client.
* Decorated toString for return value of `#audit()` methods.
* Added shortcut `start` and `stop` server scripts.
* Added JMX support.
* Improved documentation.
* Bug fixes.

#### Version 0.1.0 (October 18, 2013)
* Hello World.<|MERGE_RESOLUTION|>--- conflicted
+++ resolved
@@ -2,16 +2,13 @@
 
 #### Version 1.0.0 (TBD)
 * Added an iterative connection builder that is accessible using the `Concourse.at()` static factory method.
-<<<<<<< HEAD
 * Refacted the `concourse-import` framework to take advantage of version `1.1.0` of the `data-transform-api` which has a more flexible notion of data transformations. As a result of this change, the `Importables` utility class has been removed. Custom importers that extend `DelimitedLineImporter` can leverage the protected `parseObject` and `importLines` methods to hook into the extraction and import logic in a manner similar to what was possible using the `Importables` functions.
 * Added the `Strainer` framework. A `Strainer` can be used to process a `Map<String, Object>` using Concourse's data type rules. In particular, the `Strainer` encapsulates logic to break down top-level sequence values and process their items individually.
-=======
 * Added `Parsers#create` static factory methods that accept a `Criteria` object as a parameter. These new methods compliment existing ones which take a CCL `String` and `TCriteria` object respectively.
 * Upgrade the `ccl` dependency to the latest version, which adds support for local criteria evaluation using the `Parser#evaluate` method. The parsers returned from the `Parsers#create` factories all support local evaluation using the function defined in the newly created `Operators#evaluate` utility.
 * Added the `com.cinchapi.concourse.etl` package that contains data processing utilities:
 	*  A `Strainer` can be used to process a `Map<String, Object>` using Concourse's data model rules. In particular, the `Strainer` encapsulates logic to break down top-level sequence values and process their elements individually.
 	* The `Transform` class contains functions for common data transformations. 
->>>>>>> 57b54a45
 
 #### Version 0.9.4 (TBD)
 
