--- conflicted
+++ resolved
@@ -3,11 +3,8 @@
 #### Version 0.10.3 (TBD)
 * Fixed an issue where the `Database` unnecessarily loaded data from disk when performing a read for a `key` in a `record` after a previous read for the entire `record` made the desired data available in memory.
 * Fixed a minor bug that caused the Database to create unnecessary temporary directories when performing a reindex.
-<<<<<<< HEAD
 * The `Criteria` builder now creates a `NavigationKeySymbol` for navigation keys instead of a `KeySymbol`.
-=======
 * Fixed a bug that caused `Convert#stringToJava` to throw an `NumberFormatException` when trying to convert numeric strings that appeared to be numbers outside of Java's representation range. As a result of this fix, those kinds of values will remain as strings.
->>>>>>> 7de58dc9
 
 #### Version 0.10.2 (August 24, 2019)
 * Fixed a bug that caused an error to be thrown when creating a `Criteria` containing a navigation key using the `Criteria#parse` factory.
