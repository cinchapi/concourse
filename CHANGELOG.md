--- conflicted
+++ resolved
@@ -1,12 +1,9 @@
 ## Changelog
 
 #### Version 0.11.0 (TBD)
+* We improved the performance of commands that sort data by an average of **38.7%**. These performance improvements are the result of an new `Strategy` framework that allows Concourse Server to dynamically choose the most opitmal path for data lookups depending upon the entire context of the command and the state of storage engine. For example, when sorting a result set on `key1`, Concourse Server will now intelligently decide to lookup the values across `key1` using the relevant secondary index if `key1` is also a condition key. Alternatively, Concourse Server will decide to lookup the values across `key1` using the primary key for each impacted record if `key1` is also a being explicitly selected as part of the operation.
 * Added `trace` functionality to atomically locate and return all the incoming links to one or more records. The incoming links are represented as a mapping from `key` to a `set of records` where the key is stored as a `Link` to the record being traced.
-<<<<<<< HEAD
-* We improved the performance of commands that sort data by an average of **38.7%**. These performance improvements are the result of an new `Strategy` framework that allows Concourse Server to dynamically choose the most opitmal path for data lookups depending upon the entire context of the command and the state of storage engine. For example, when sorting a result set on `key1`, Concourse Server will now intelligently decide to lookup the values across `key1` using the relevant secondary index if `key1` is also a condition key. Alternatively, Concourse Server will decide to lookup the values across `key1` using the primary key for each impacted record if `key1` is also a being explicitly selected as part of the operation.
-=======
 * Added `consolidate` functionality to atomically combine data from one or more records into another record. The records from which data is merged are cleared and all references to those cleared records are replaced with the consolidated record on the document-graph.
->>>>>>> 777259a2
 
 #### Version 0.10.5 (TBD)
 * Fixed a bug where sorting on a navigation key that isn't fetched (e.g. using a navigation key in a `find` operation or not specifying the navigation key as an operation key in a `get` or `select` operation), causes the results set to be returned in the incorrect order.
