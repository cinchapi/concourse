--- conflicted
+++ resolved
@@ -55,13 +55,10 @@
 	* The `waitFor` and `waitForSuccessfulCompletion` methods of `accent4j`'s `Processes` utility return a `ProcessResult`, which provides access to the process's exit code, output stream and error stream (in the Concourse version, these methods had a `void` return type). This means that an Exception will be thrown if an attempt is made to use the `getStdErr` or `getStdOut` method on a process that was submitted to `waitFor` or `waitForSuccessfulCompletion`.
 
 #### Version 0.11.6 (TBD)
-<<<<<<< HEAD
 * Added new configuration options for initializing Concourse Server with custom admin credentials upon first run. These options enhance security by allowing a non-default usernames and passwords before starting the server.
 	* The `init_root_username` option in `concourse.prefs` can be used to specify the username for the initial administrator account.
 	* The `init_root_password` option in `concourse.prefs` can be used to specify the password for the initial administrator account
-=======
 * Exposed the default JMX port, `9010`, in the `Dockerfile`.
->>>>>>> 21d1aaf8
 
 #### Version 0.11.5 (November 5, 2022)
 * Fixed a bug that made it possible for a Transaction to silently fail and cause a deadlock when multiple distinct writes committed in other operations caused that Transaction to become preempted (e.g., unable to continue or successfully commit because of a version change).
