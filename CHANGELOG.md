--- conflicted
+++ resolved
@@ -4,18 +4,13 @@
 * We improved the performance of commands that sort data by an average of **38.7%**. These performance improvements are the result of an new `Strategy` framework that allows Concourse Server to dynamically choose the most opitmal path for data lookups depending upon the entire context of the command and the state of storage engine. For example, when sorting a result set on `key1`, Concourse Server will now intelligently decide to lookup the values across `key1` using the relevant secondary index if `key1` is also a condition key. Alternatively, Concourse Server will decide to lookup the values across `key1` using the primary key for each impacted record if `key1` is also a being explicitly selected as part of the operation.
 * Added `trace` functionality to atomically locate and return all the incoming links to one or more records. The incoming links are represented as a mapping from `key` to a `set of records` where the key is stored as a `Link` to the record being traced.
 * Added `consolidate` functionality to atomically combine data from one or more records into another record. The records from which data is merged are cleared and all references to those cleared records are replaced with the consolidated record on the document-graph.
-<<<<<<< HEAD
-* Upgraded to CCL version `3.0.0`. Internally, the database engine has switched to using a `Compiler` instead of a `Parser`. As a result, the Concourse-specific `Parser` has been deprecated in favor of the `ConcourseCompiler`.
-
-=======
-* Upgraded to CCL version `3.0.0`. Internally, the database engine has switched to using a `Compiler` instead of a `Parser`. As a result, the Concourse-specific `Parser` has been deprecated.
+* Upgraded to CCL version `3.1.0`. Internally, the database engine has switched to using a `Compiler` instead of a `Parser`. As a result, the Concourse-specific `Parser` has been deprecated.
 * Added support for specifying a CCL Function Statement as a
 	* selection/operation key,
 	* evaluation key (within a `Condition`)
 	* evaluation value (wthin a `Conditon`)
 A function statement can be provided as either the appropriate string form (e.g. `function(key)`, `function(key, ccl)`, `key | function`, etc) or the appropriate Java Object (e.g. `IndexFunction`, `KeyConditionFunction`, `ImplicitKeyRecordFunction`, etc). The default behaviour when reading is to interpret any string that looks like a function statement as a function statement. To perform a literal read of a string that appears to be a function statement, simply wrap the string in quotes. Finally, a function statement can never be written as a value.
  
->>>>>>> ebfa09a1
 #### Version 0.10.5 (TBD)
 * Fixed a bug where sorting on a navigation key that isn't fetched (e.g. using a navigation key in a `find` operation or not specifying the navigation key as an operation key in a `get` or `select` operation), causes the results set to be returned in the incorrect order.
 * Upgraded CCL version to `2.6.3` in order to fix a parsing bug that occurred when creating a `Criteria` containing a String or String-like value with a whitespace or equal sign (e.g. `=`) character.
