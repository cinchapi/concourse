## Changelog

#### Version 0.12.0 (TBD)

##### Locking Optimizations
We made several changes to improve the safety, scalability and operational efficiency of the Just-in-Time (JIT) locking protocol:

* Eliminated redundant logic and localized the determination of when an Atomic Operation or Transaction becomes preempted by another commit. Previously that determination was managed globally in the Engine and relied on the JVM garbage collector (GC) to remove terminated operations from listening for data conflicts. Under contention, If many terminated operations accumulated between GC cycles, write performance could become degraded for hot data topics. As a result of this change, JIT locking is generally more memory efficient.
* Reduced lock metadata by consolidating the provisioning for all locks to a single broker. Previously, range locks and granular locks were issued and managed independently by different services. 
* Improved the CPU efficiency of range locks by scheduling range blocked operations to park instead of busy waiting.
* Eliminated a known race condition that made it possible for two different conflicting commits to violate ACID semantics by concurrently acquiring different locks for the same resource.
* Switched the basis for all storage engine locks from `java.util.concurrent.locks.ReenteantReadWriteLock` to either `java.util.concurrent.locks.StampedLock` or other synchronization primitives that are generally shown to have better throughput.

##### YAML Configuration
* Concourse now supports YAML configuration files. Going forward, YAML files are preferred over preferences files for configuration.
	* Concourse Server can be configured with `concourse.yaml` and `concourse.yaml.dev` files.
	* Concourse Shell and other Java Driver based clients can be configured with a `concourse_client.yaml` file.
	* Usage of `concourse.prefs`, `concourse.prefs.dev` and `concourse_client.prefs` is now deprecated.
* Existing configuration defined in `.prefs` files is still recognized and backwards compatability is fully preserved.
* Configuration that is defined in `.yaml` files take precedence over configuration defined in `.prefs` files, with the exception that `concourse.prefs.dev` takes precedence over `concourse.yaml` to honor the convention of prioritizing dev configuration.
* The stock `concourse.prefs` file will no longer be updated when new configuration options are available. All new configuration templates will be defined in the stock `concourse.yaml` file.
* Concourse Server will not automatically migrate custom configuration from `.prefs` files to the corresponding `.yaml` files. While `.prefs` files are still functional, users are encouraged to manually copy custom configuration to the new format in case support for `.prefs` files goes away at a future date.

##### Bug Fixes
* [GH-454](https://github.com/cinchapi/concourse/issues/454): Fixed an issue that caused JVM startup options overriden in a ".dev" configuration file to be ignored (e.g., `heap_size`).

##### API Breaks and Deprecations
* Concourse CLIs have been updated to leverage the `lib-cli` framework. There are no changes in functionality, however, in the `concourse-cli` framework, the following classes have been deprecated:
	* `CommandLineInterface` in favor of `ConcourseCommandLineInterface`
	* `CommandLineInterfaceRunner` in favor of `com.cinchapi.lib.cli.CommandLineInterfaceRunner` from the `lib-cli` framework.
	* `NoOptions` in favor of creating a new `Options` object.
	* `Options` in favor of `com.cinchapi.lib.cli.Options` from the `lib-cli` framework.
<<<<<<< HEAD
* As a result of Concourse's new support for YAML configuration:
	* Usage of `concourse.prefs`, `concourse.prefs.dev` and `concourse_client.prefs` is deprecated in favor of `concourse.yaml`, `concourse.yaml.dev` and `concourse_client.yaml` respectively.
	* The `ConcourseServerPreferences` handler is deprecated in favor of using `ConcourseServerConfiguration`, which provides the same functionality.
	* The `ConcourseClientPreferences` handler is deprecated in favor of using `ConcourseClientConfiguration`, which provides the same functionality.
	* `ManagedConcourseServer#prefs()` is deprecated in favor of `ManagedConcourseServer#config()`.
	* The `Concourse#connectWithPrefs` methods have been deprecated in favor of `Concourse#connect` methods that take one or more configuration file `Path`s or a `ConcourseClientConfiguration` handler, respectively.
=======

##### Bug Fixes
* [GH-454](https://github.com/cinchapi/concourse/issues/454): Fixed an issue that caused JVM startup options overriden in a ".dev" configuration file to be ignored (e.g., `heap_size`).
* [GH-491](https://github.com/cinchapi/concourse/issues/491) Fixed a race condition that made it possible for a range bloked operation to spurriously be allowed to proceed if it was waiting to acquire a range lock whose intended scope of protection intersected the scope of a range lock that was concurrently released.  
* Fixed a bug that caused range locks to protect an inadequate scope of data once acquired.
* [GH-490](https://github.com/cinchapi/concourse/issues/490): Fixed a bug that made it possible for a write to a key within a record (e.g., key `A` in record `1`) to erroneously block a concurrent write to a different key in the same record (e.g., key `B` in record `1`). The practial consquence of this bug was that more Atomic Operations and Transactions failed than actually necessary. 
>>>>>>> 327027ed

#### Version 0.11.5 (TBD)
* Fixed a bug that made it possible for a Transaction to silently fail and cause a deadlock when multiple distinct writes committed in other operations caused that Transaction to become preempted (e.g., unable to continue or successfully commit because of a version change).
* Fixed a bug that allowed a Transaction's atomic operations (e.g., `verifyAndSwap`) to ignore range conflicts stemming from writes committed in other operations. As a result, the atomic operation would successfully commit to its a Transaction, but the Transaction would inevitably fail due to the aforementioned conflict. The correct (and now current) behaviour is that the atomic operation fails (so it can be retried) without dooming the entire Transaction to failure.
* Fixed a bug that caused an innocuous Exception to be thrown when importing CSV data using the interactive input feature of `concourse import` CLI.

#### Version 0.11.4 (July 4, 2022)
* Slightly improved the performance of result sorting by removing unnecessary intermediate data gathering.
* Improved random access performance for all result sets.

#### Version 0.11.3 (June 4, 2022)
* Improved the performance of commands that select multiple keys from a record by adding herustics to the storage engine to reduce the number of overall lookups required. As a result, commands that select multiple keys are **up to 96% faster**.
* Streamlined the logic for reads that have a combination of `time`, `order` and `page` parameters by adding more intelligent heuristics for determining the most efficient code path. For example, a read that only has `time` and `page` parameters (e.g., no `order`) does not need to be performed atomically. Previously, those reads converged into an atomic code path, but now a separate code path exists so those reads can be more performant. Additionally, the logic is more aware of when attempts to sort or paginate data don't actually have an effect and now avoids unnecessary data transformations of re-collection.
* Fixed a bug that caused Concourse Server to not use the `Strategy` framework to determine the most efficient lookup source (e.g., field, record, or index) for navigation keys.
* Added support for querying on the intrinsic `identifier` of Records, as both a selection and evaluation key. The record identifier can be refernced using the `$id$` key (NOTE: this must be properly escaped in `concourse shell` as `\$id\$`). 
	* It is useful to include the Record identifier as a selection key for some navigation reads (e.g., `select(["partner.name", partner.\$id\$], 1)`)).
	* It is useful to include the Record identifier as an evaluation key in cases where you want to explictly exclude a record from matching a `Condition` (e.g., `select(["partner.name", parner.\$id\$], "\$id\$ != 2")`))
* Fixed a bug that caused historical reads with sorting to not be performed atomically; potentially violating ACID semantics.
* Fixed a bug that caused commands to `find` data matching a `Condition` (e.g., `Criteria` or `CCL Statement`) to not be fully performed atomically; potentially violating ACID semantics.

#### Version 0.11.2 (March 18, 2022)
* Fixed a bug that caused Concourse Server to incorrectly detect when an attempt was made to atomically commit multiple Writes that toggle the state of a field (e.g. `ADD name as jeff in 1`, `REMOVE name as jeff in 1`, `ADD name as jeff in 1`) in user-defined `transactions`. As a result of this bug, all field toggling Writes were committed instead of the desired behaviour where there was a commit of at most one equal Write that was required to obtain the intended field state. Committing multiple writes that toggled the field state within the same transaction could cause failures, unexplained results or fatal inconsistencies when reconciling data.
* Added a fallback to automatically switch to reading data from Segment files using traditional IO in the event that Concourse Server ever exceedes the maximum number of open memory mapped files allowed (as specified by the `vm.max_map_count` property on some Linux systems).
* Removed the `DEBUG` logging (added in `0.11.1`) that provides details on the execution path chosen for each lookup because it is too noisy and drastically degrades performance.
* Fixed a bug in the way that Concourse Server determined if duplicate data existed in the v3 storage files, which caused the `concourse data repair` CLI to no longer work properly (compared to how it worked on the v2 storage files).
* Fixed a regression that caused a memory leak when data values were read from disk. The nature of the memory leak caused a degradation in performance because Concourse Server was forced to evict cached records from memory more frequently than in previous versions.

#### Version 0.11.1 (March 9, 2022)
* Upgraded to CCL version `3.1.2` to fix a regression that caused parenthetical expressions within a Condition containing `LIKE` `REGEX`, `NOT_LIKE` and `NOT_REGEX` operators to mistakenly throw a `SyntaxException` when being parsed.
* Added the `ConcourseCompiler#evaluate(ConditionTree, Multimap)` method that uses the `Operators#evaluate` static method to perform local evaluation.
* Fixed a bug that, in some cases, caused the wrong default environment to be used when invoking server-side data CLIs (e.g., `concourse data <action>`). When a data CLI was invoked without specifying the environment using the `-e <environment>` flag, the `default` environment was always used instead of the `default_environment` that was specified in the Concourse Server configuration.
* Fixed a bug that caused the `concourse data compact` CLI to inexplicably die when invoked while `enable_compaction` was set to `false` in the Concourse Server configuration.
* Fixed the usage message description of the `concourse export` and `concourse import` CLIs.
* Fixed a bug that caused Concourse Shell to fail to parse short syntax within statements containing an open parenthesis as described in [GH-463](https://github.com/cinchapi/concourse/issues/463) and [GH-139](https://github.com/cinchapi/concourse/issues/139).
* Fixed a bug that caused the `Strategy` framework to select the wrong execution path when looking up historical values for order keys. This caused a regression in the performance for relevant commands.
* Added `DEBUG` logging that provides details on the execution path chosen for each lookup.
* Fixed a bug that caused `Order`/`Sort` instructions that contain multiple clauses referencing the same key to drop all but the last clause for that key.
* Fixed a bug that caused the `concourse export` CLI to not process some combinations of command line arguments properly.
* Fixed a bug tha caused an error to be thrown when using the `max` or `min` function over an entire index as an operation value in a CCL statement.
* Fixed several corner case bugs with Concourse's arithmetic engine that caused the `calculate` functions to 1) return inaccurate results when aggregating numbers of different types and 2) inexplicably throw an error when a calculation was performed on data containing `null` values.

#### Version 0.11.0 (March 4, 2022)

##### BREAKING CHANGES
There is only **PARTIAL COMPATIBILITY** between 
* an `0.11.0+` client and an older server, and 
* a `0.11.0+` server and an older client.

Due to changes in Concourse's internal APIs,
* An older client will receive an error when trying to invoke any `audit` methods on a `0.11.0+` server.
* An older server will throw an error message when any `audit` or `review` methods are invoked from an `0.11.0+` client. 

##### Storage Format Version 3
* This version introduces a new, more concise storage format where Database files are now stored as **Segments** instead of Blocks. In a segment file (`.seg`), all views of indexed data (primary, secondary, and search) are stored in the same file whereas a separate block file (`.blk`) was used to store each view of data in the v2 storage format. The process of transporting writes from the `Buffer` to the `Database` remains unchanged. When a Buffer page is fully transported, its data is durably synced in a new Segment file on disk.
* The v3 storage format should reduce the number of data file corruptions because there are fewer moving parts.
* An upgrade task has been added to automatically copy data to the v3 storage format.
	* The upgrade task will not delete v2 data files, so be mindful that **you will need twice the amount of data space available on disk to upgrade**. You can safely manually delete the v2 files after the upgrade. If the v2 files remain, a future version of Concourse may automatically delete them for you.
* In addition to improved data integrity, the v3 storage format brings performance improvements to all operations because of more efficient memory management and smarter usage of asynchronous work queues.

##### Atomic Commit Timestamps
All the writes in a committed `atomic operation` (e.g. anything from primitive atomics to user-defined `transactions`) will now have the **same** version/timestamp. Previously, when an atomic operation was committed, each write was assigned a distinct version. But, because each atomic write was applied as a distinct state change, it was possible to violate ACID semantics after the fact by performing a partial undo or partial historical read. Now, the version associated with each write is known as the **commit version**. For non-atomic operations, autocommit is in effect, so each write continues to have a distinct commit version. For atomic operations, the commit version is assigned when the operation is committed and assigned to each atomic write. As a result, all historical reads will either see all or see none of the committed atomic state and undo operations (e.g. `clear`, `revert`) will either affect all or affect none of the commited atomic state.

##### Optimizations
* The storage engine has been optimized to use less memory when indexing by de-duplicating and reusing equal data components. This drastically reduces the amount of time that the JVM must dedicate to Garbage Collection. Previously, when indexing, the storage engine would allocate new objects to represent data even if equal objects were already buffered in memory.
* We switched to a more compact in-memory representation of the `Inventory`, resulting in a reduction of its heap space usage by up to **97.9%**. This has an indirect benefit to overall performance and throughput by reducing memory contention that could lead to frequence JVM garbage collection cycles.
* Improved user-defined `transactions` by detecting when an attempt is made to atomically commit multiple Writes that toggle the state of a field (e.g. `ADD name as jeff in 1`, `REMOVE name as jeff in 1`, `ADD name as jeff in 1`) and only committing at most one equal Write that is required to obtain the intended state. For example, in the previous example, only 1 write for `ADD name as jeff in 1` would be committed.

##### Performance
* We improved the performance of commands that sort data by an average of **38.7%**. These performance improvements are the result of an new `Strategy` framework that allows Concourse Server to dynamically choose the most opitmal path for data lookups depending upon the entire context of the command and the state of storage engine. For example, when sorting a result set on `key1`, Concourse Server will now intelligently decide to lookup the values across `key1` using the relevant secondary index if `key1` is also a condition key. Alternatively, Concourse Server will decide to lookup the values across `key1` using the primary key for each impacted record if `key1` is also a being explicitly selected as part of the operation.
* Search is drastically faster as a result of the improved memory management that comes wth the v3 storage format as well as some other changes to the way that search indexes are read from disk and represented in memory. As a result, search performance is up-to **95.52%** faster on real-world data.

##### New Functionality
* Added `trace` functionality to atomically locate and return all the incoming links to one or more records. The incoming links are represented as a mapping from `key` to a `set of records` where the key is stored as a `Link` to the record being traced.
* Added `consolidate` functionality to atomically combine data from one or more records into another record. The records from which data is merged are cleared and all references to those cleared records are replaced with the consolidated record on the document-graph.
* Added the `concourse-export` framework which provides the `Exporter` construct for building tools that print data to an OutputStream in accordance with Concourse's multi-valued data format (e.g. a key mapped to multiple values will have those values printed as a delimited list). The `Exporters` utility class contains built-in exporters for exporting within CSV and Microsoft Excel formats.
* Added an `export` CLI that uses the `concourse-export` framework to export data from Concourse in CSV format to STDOUT or a file.
* For `CrossVersionTest`s, as an alternative to using the `Versions` annotation., added the ability to define test versions in a no-arg static method called `versions` that returns a `String[]`. Using the static method makes it possible to centrally define the desired test versions in a static variable that is shared across test classes.
* The `server` variable in a `ClientServerTest` (from the `concourse-ete-test-core` framework) now exposes the server configuration from the `prefs()` method to facilitate programatic configuration management within tests.
* Added the ability to configure the location of the access credentials file using the new `access_credentials_file` preference in `concourse.prefs`. This makes it possible to store credentials in a more secure directory that is also protected againist instances when the `concourse-server` installation directory is deleted. Please note that changing the value of `access_credentials_file` does not migrate existing credentials. By default, credentials are still stored in the `.access` within the root of the `concourse-server` installation directory.
* Added a separate log file for upgrade tasks (`log/upgrade.log`).
* Added a mechanism for failed upgrade tasks to automatically perform a rollback that'll reset the system state to be consistent with the state before the task was attempted.
* Added `PrettyLinkedHashMap.of` and `PrettyLinkedTableMap.of` factory methods that accept an analogous Map as a parameter. The input Map is lazily converted into one with a pretty `toString` format on-demand. In cases where a Map is not expected to be rendered as a String, but should be pretty if it is, these factories return a Map that defers the overhead of prettification until it is necessary. 

##### CCL Support
* Added support for specifying a CCL Function Statement as a selection/operation key, evaluation key (within a `Condition` or evaluation value (wthin a `Conditon`). A function statement can be provided as either the appropriate string form (e.g. `function(key)`, `function(key, ccl)`, `key | function`, etc) or the appropriate Java Object (e.g. `IndexFunction`, `KeyConditionFunction`, `ImplicitKeyRecordFunction`, etc). The default behaviour when reading is to interpret any string that looks like a function statement as a function statement. To perform a literal read of a string that appears to be a function statement, simply wrap the string in quotes. Finally, a function statement can never be written as a value.

##### Experimental Features

###### Compaction
* Concourse Server can now be configured to compact data files in an effort to optimize storage and improve read performance. When enabled, compaction automatically runs continuously in the background without disrupting data consistency or normal operations (although the impact on operational throughput has yet to be determined). The initial rollout of compaction is intentionally conservative (e.g. the built-in strategy will likely only make changes to a few data files). While this feature is experimental, there is no ability to tune it, but we plan to offer additional preferences to tailor the behaviour in future releases.
* Additionally, if enabled, performing compaction can be **suggested** to Concourse Server on an adhoc basis using the new `concourse data compact` CLI.
  * Compaction can be enabled by setting the `enable_compaction` preference to `true`. If this setting is `false`, Concourse Server will not perform compaction automatically or when suggested to do so.

###### Search Caching 
* Concouse Server can now be configured to cache search indexes. This feature is currently experimental and turned off by default. Enabling the search cache will further improve the performance of repeated searches by up to **200%**, but there is additional overhead that can slightly decrease the throughput of overall data indexing. Decreased indexing throughput may also indirectly affect write performance.
  * The search cache can be enabled by setting the `enable_search_cache` preference to `true`.

###### Verify by Lookup
* Concourse Server can now be configured to use special **lookup records** when performing a `verify` within the `Database`. In theory, the Database can respond to verifies faster when generating a lookup record because fewer irrelevant revisions are read from disk and processed in memory. However, lookup records are not cached, so repeated attempts to verify data in the same field (e.g. a counter whose value is stored against a single locator/key) or record may be slower.
  * Verify by Lookup can be enabled by setting the `enable_verify_by_lookup` preference to `true`.

##### API Breaks and Deprecations
* Upgraded to CCL version `3.1.1`. Internally, the database engine has switched to using a `Compiler` instead of a `Parser`. As a result, the Concourse-specific `Parser` has been deprecated.
* **It it only possible to upgrade to this version from Concourse `0.10.6+`. Previously, it was possible to upgrade to a new version of Concourse from any prior version.**
* Deprecated the `ByteBuffers` utility class in favor of the same in the `accent4j` library.
* Deprecated `PrettyLinkedHashMap.newPrettyLinkedHashMap` factory methods in favor of `PrettyLinkedHashMap.create`.
* Deprecated `PrettyLinkedHashMap.setKeyName` in favor of `PrettyLinkedHashMap.setKeyColumnHeader`
* Deprecated `PrettyLinkedHashMap.setValueName` in favor of `PrettyLinkedHashMap.setValueColumnHeader`
* Deprecated `PrettyLinkedTableMap.setRowName` in favor of `PrettyLinkedHashMap.setIdentifierColumnHeader`
* Deprecated `PrettyLinkedTableMap.newPrettyLinkedTableMap` factory methods in favor of `PrettyLinkedTableMap.create`
* Deprecated the `Concourse#audit` methods in favor of `Concourse#review` ones that take similar parameters. A `review` returns a `Map<Timestamp, List<String>>` instead of a `Map<Timestamp, String>` (as is the case with an `audit`) to account for the fact that a single commit timestamp/version may contain multiple changes.

##### Bug Fixes
* Fixed a bug that caused the system version to be set incorrectly when a newly installed instance of Concourse Server (e.g. not upgraded) utilized data directories containing data from an older system version. This bug caused some upgrade tasks to be skipped, placing the system in an unstable state.
* Fixed a bug that made it possible for Database operations to unexpectedly fail in the rare cases due to a locator mismatch resulting from faulty indexing logic.
* Fixed a bug in the serialization/deserialization logic for datasets passed between Concourse Server and plugins. This bug caused plugins to fail when performing operations that included non-trivial datasets.
* Fixed a bug that caused datasets returned from Concourse Server to a plugin to have incorrect missing data when `invert`ed.

#### Version 0.10.6 (September 9, 2021)

##### Removed limit on Block file sizes
* Added support for storing data in `Block` files that are larger than `2147483647` bytes (e.g. ~2.147GB) and fixed bugs that existed because of the previous limitation:
  * If a mutable `Block` exceeded the previous limit in memory it was not synced to disk and the storage engine didn't provide an error or warning, so indexing continued as normal. As a result, there was the potential for permanent data loss. 
  * When a mutable Block failed to sync in the manner described above, the data held in the Block remained completely in memory, resulting in a memory leak.
* To accommodate the possibility of larger Block files, the `BlockIndex` now records position pointers using 8 bytes instead of 4. As a result, all Block files must be reindexed, which is automatically done when Concourse Server starts are new installation or upgrade.

##### Eliminated risks of data inconsistency caused by premature shutdown
* Fixed the logic that prevents duplicate data indexing when Concourse Server prematurely shuts down or the background indexing job terminates because of an unexpected error. The logic was previously implemented to address [CON-83](https://cinchapi.atlassian.net/browse/CON-83), but it relied on data values instead of data versions and was therefore not robust enough to handle corner cases descried in [GH-441](https://github.com/cinchapi/concourse/issues/441) and [GH-442](https://github.com/cinchapi/concourse/issues/442).
  * A `concourse data repair` CLI has been added to detect and remediate data files that are corrupted because of the abovementioned bugs. The CLI can be run at anytime. If no corrupt data files are detected, the CLI has no effect.
  * Upon upgrading to this version, as a precuation, the CLIs routine is run for each environment.  

##### Other
* Fixed a bug that caused the default `log_level` to be `DEBUG` instead of `INFO`.
 
#### Version 0.10.5 (August 22, 2020)
* Fixed a bug where sorting on a navigation key that isn't fetched (e.g. using a navigation key in a `find` operation or not specifying the navigation key as an operation key in a `get` or `select` operation), causes the results set to be returned in the incorrect order.
* Upgraded CCL version to `2.6.3` in order to fix a parsing bug that occurred when creating a `Criteria` containing a String or String-like value with a whitespace or equal sign (e.g. `=`) character.
* Fixed a bug that made it possible to store circular links (e.g. a link from a record to itself) when atomically adding or setting data in multiple records at once.
* Fixed a race condition that occurred when multiple client connections logged into a non-default environment at the same time. The proper concurrency controls weren't in place, so the simultaneous connection attempts, in many cases, caused the Engine for that environment to be initialized multiple times. This did not cause any data duplication issues (because only one of the duplicate Engines would be recognized at any given time), but it could cause an `OutOfMemoryException` if that corresponding environment had a lot of metadata to be loaded into memory during intialization.

#### Version 0.10.4 (December 15, 2019)
* Added support for using the `LIKE`, `NOT_LIKE` and `LINKS_TO` operators in the `TObject#is` methods. 
* Fixed a bug that made it possible for a `ConnectionPool` to refuse to accept the `release` of a previously issued `Concourse` connection due to a race condition.
* Fixed a bug that made it possible for Concourse to violate ACID consistency when performing a concurrent write to a key/record alongside a wide read in the same record.
* Fixed a bug that caused inconsistencies in the intrinsic order of the result set records from a `find` operation vs a `select` or `get` operation.

#### Version 0.10.3 (November 12, 2019)
* Fixed an issue where the `Database` unnecessarily loaded data from disk when performing a read for a `key` in a `record` after a previous read for the entire `record` made the desired data available in memory.
* Fixed a minor bug that caused the Database to create unnecessary temporary directories when performing a reindex.
* The `Criteria` builder now creates a `NavigationKeySymbol` for navigation keys instead of a `KeySymbol`.
* Fixed a bug that caused `Convert#stringToJava` to throw an `NumberFormatException` when trying to convert numeric strings that appeared to be numbers outside of Java's representation range. As a result of this fix, those kinds of values will remain as strings.
* Added a `ForwardingConcourse` wrapper that can be extended by subclasses that provide additional functionality around a subset of Concourse methods.
* Fixed a bug that prevent a custom `ConnectionPool` using a custom `Concourse` instance (e.g. one that extends `ForwardingConcourse`) from returning a connection of the correct class. As a result of this change, the `ConnectionPool` constructors that accept explicit Concourse connection parameters have been deprecated in favor of one that takes a `Supplier` of Concourse connections.
* Fixed a bug that caused `TObject#compareTo` to return logically inconsistent results relative to `TObject#equals`. Previously, comparing `TObjects` with type `STRING` occurred in a case insensitive manner whereas the `equals` evaluation was case sensitive. Now, the `compareTo` method is case sensitive.
* Added the ability to compare `TObjects` in a case insensitive manner.
* Fixed a bug that made it possible for storage engine to return inaccurate results for `REGEX` and `NOT_REGEX` queries if matching values had different case formats.
* Fixed a bug that caused historical queries to incorrectly return logically different results compared to present state queries if matching values had different case formats.
* Fixed a bug that made it possible for reads within the `Buffer` to cause write lock starvation and resource exhaustion; preventing any further writes from occurring and generating a backlog of reads that never terminated.

#### Version 0.10.2 (August 24, 2019)
* Fixed a bug that caused an error to be thrown when creating a `Criteria` containing a navigation key using the `Criteria#parse` factory.
* Added an option to limit the length of substrings that are indexed for fulltext search. It is rare to add functionality in a patch release, but this improvement was needed to alleviate Concourse deployments that experience `OutOfMemory` exceptions because abnormally large String values are stuck in the Buffer waiting to be indexed. This option is **turned off by default** to maintain consistency with existing Concourse expectations for fulltext indexing. The option can be enabled by specifying a positive integer value for the newly added `max_search_substring_length` preference. When a value is supplied, the Storage Engine won't index any substrings longer than the provided value for any word in a String value.
* Made internal improvements to the search indexing algorithm to reduce the number of itermediary objects created which should decrease the number of garbage collection cycles that are triggered.
* Fixed a bug that caused the Engine to fail to accumulate metadata stats for fulltext search indices. This did not have any data correctness or consistency side-effects, but had the potential to make some search-related operations inefficient.
* Fixed a bug that made it possible for the Database to appear to lose data when starting up after a crash or unexpected shutdown. This happened because the Database ignored data in Block files that erroneously appeared to be duplicates. We've fixed this issue by improving the logic and workflow that the Database uses to test whether Block files contain duplicate data.
* Fixed a regression introduced in version `0.10.0` that made it possible for the Database to ignore errors that occurred when indexing writes. When indexing errors occur, the Database creates log entries and stops the indexing process, which is the behaviour that existed prior to version `0.10.0`.
* Fixed a bug that made it possible for fatal indexing errors to occur when at least two writes were written to the same `Buffer` page for the same key with values that have different types (i.e. `Float` vs `Integer`) but are *essentially* equal (i.e. `18.0` vs `18`). In accordance with Concourse's weak typing system, values that are *essentially* the same will be properly indexed and queryable across associated types. This change **requires a reindex of all block files which is automatically done when upgrading from a previous version**.
* Fixed a bug that causes the `ManagedConcourseServer` in the `concourse-ete-test-core` framework to take longer than necessary to allow connections in `ClientServerTest` cases.

#### Version 0.10.1 (August 6, 2019)
* Fixed a regression that caused an error when attempting an action with a CCL statement containing an unquoted string value with one or more periods.

#### Version 0.10.0 (August 3, 2019)

##### BREAKING CHANGES
There is only **PARTIAL COMPATIBILITY** between 
* an `0.10.0+` client and an older server, and 
* a `0.10.0+` server and an older client.

Due to changes in Concourse's internal APIs,
* Older client will receive an error when trying to invoke any navigate or calculation methods on a `0.10.0+` server.
* Older servers will throw an error message when any navigate or calculation methods are invoked from an `0.10.0+` client. 

##### New Features

###### Sorting
Concourse Server now (finally) has the ability to sort results!
* A result set that returns data from multiple records (across any number of keys) can be sorted.
* Concourse drivers now feature an `Order` framework that allows the client to specify how Concourse Server should sort a result set. An `Order` can be generated using an intuitive builder chain.
* An Order can be specified using values for any keys; regardless of whether those keys are explictly fetched or not.
* A timestamp can optionally be associated with each order component.
	* **NOTE**: If no timestamp is specified with an order component, Concourse Server uses the value that is explicitly fetched in the request OR it looks up the value using the selection timestamp of the request. If there is no selection timestamp, the lookup returns the current value(s).
* A direction (ascending or descending) can optionally be associated with each order component.
	* **NOTE**: The default direction is *ascending*.
* An Order can contain an unlimited number of components. If, after evaluating all the order components, two records still have the same sort order, Concourse Server automatically sorts based on the record id.
* If a `null` value is encountered when evaluating an order components, Concourse Server pushes the record containing that `null` value to the "end" of the result set regardless of the order component's direction.

###### Pagination
Concourse Server now (finally) has the ability to page through results!
* A result set that returns data from multiple records (across any number of keys) can be paginated.
* Concourse drviers now feature a `Page` object that allows the client to specify how Concourse Server should paginate a result set. A `Page` is an abstraction for offset/skip and limit parameters. The `Page` class contains various factory methods to offset and limit a result set using various intuitive notions of pagination.

###### Navigable Data Reads
* You can now traverse the document graph by specifying one ore more *navigation keys* in the following read methods:
	* browse
	* calculate
	* get
	* select
* Reading a navigation key using `get` or `select` is intended to repleace the `navigate` methods.
* When reading a navigation key in the context of one or more records, the root record (e.g the record from which the document-graph traversal starts) is mapped to the values that are retrieved from the destination records. In the `navgiate` methods, the destination record is associated with the destination value(s).
	* For example, assume record `1` is linked to record `2` on the `friends` key. Record `2` contains the value `Jeff` for the `name` key...
	* if you `select("friends.name", 1)`, the return value will map `1` to `[Jeff]` whereas the return value of `navigate("friends.name", 1)` maps `2` to `[Jeff]`. 
	
###### Navigable Criteria
* You can now use navigation keys in `Criteria` objects or `ccl` statements that are passed to the `find`, `get` and `select` methods.

###### ETL 
* Added the `com.cinchapi.concourse.etl` package that contains data processing utilities:
	*  A `Strainer` can be used to process a `Map<String, Object>` using Concourse's data model rules. In particular, the `Strainer` encapsulates logic to break down top-level sequence values and process their elements individually.
	* The `Transform` class contains functions for common data transformations. 

###### Miscellaneous
* Added an iterative connection builder that is accessible using the `Concourse.at()` static factory method.
* Added the `com.cinchapi.concourse.valididate.Keys` utility class which contains the `#isWritable` method that determines if a proposed key can be written to Concourse.
* Added `Parsers#create` static factory methods that accept a `Criteria` object as a parameter. These new methods compliment existing ones which take a CCL `String` and `TCriteria` object respectively.
* Upgraded the `ccl` dependency to the latest version, which adds support for local criteria evaluation using the `Parser#evaluate` method. The parsers returned from the `Parsers#create` factories all support local evaluation using the function defined in the newly created `Operators#evaluate` utility.
* Added support for remote debugging of Concourse Server. Remote debugging can be enabled by specifying a `remote_debugger_port` in `concourse.prefs`.
* The `calculate` methods now throw an `UnsupportedOperationException` instead of a vague `RuntimeException` when trying to run calculations that aren't permitted (i.e. running an aggregation on a non-numeric index).

##### Improvements
* Refactored the `concourse-import` framework to take advantage of version `1.1.0+` of the `data-transform-api` which has a more flexible notion of data transformations. As a result of this change, the `Importables` utility class has been removed. Custom importers that extend `DelimitedLineImporter` can leverage the protected `parseObject` and `importLines` methods to hook into the extraction and import logic in a manner similar to what was possible using the `Importables` functions.
* Refactored the `Criteria` class into an interface that is implemented by any language symbols that can be immediately transformed to a well-built criteria (e.g. `ValueState` and `TimestampState`). The primary benefit of this change is that methods that took a generic Object parameter and checked whether that object could be built into a `Criteria` have now been removed from the `Concourse` driver since that logic is automatically captured within the new class hiearchy. Another positive side effect of this change is that it is no longer necessary to explicitly build a nested `Criteria` when using the `group` functionality of the `Criteria` builder.
* Improved the performance of querying certain Concourse Server methods from a plugin via `ConcourseRuntime` by eliminating unnecessary server-side calculations meant to facilitate analytics. These calculations will continue to be computed when the plugin receives the data from `ConcourseRuntime`.

##### Bug Fixes
* Fixed a bug that caused data imported from STDIN to not have a `__datasource` tag, even if the `--annotate-data-source` flag was included with the CLI invocation. 
* Fixed a bug that allowed Concourse Server to start an environment's storage engine in a partially or wholly unreadable state if the Engine partially completed a block sync while Concourse Server was going through its shutdown routine. In this scenario, the partially written block is malformed and should not be processed by the Engine since the data contained in the malformed block is still contained in the Buffer. While the malformed block files can be safely deleted, the implemented fix causes the Engine to simply ignore them if they are encountered upon initialization. 
* Added checks to ensure that a storage Engine cannot transport writes from the Buffer to the Database while Concourse Server is shutting down.
* Fixed a bug that allow methods annotated as `PluginRestricted` to be invoked if those methods were defined in an ancestor class or interface of the invokved plugin.
* Fixed a bug introduced by [JEF-245](https://openjdk.java.net/jeps/245) that caused Concourse Server to fail to start on recent versions of Java 8 and Java 9+ due to an exploitation of a JVM bug that was used to allow Concourse Server to specify native thread prioritization when started by a non-root user. As a result of this fix, Concourse Server will only try to specify native thread prioritization when started by a root user.

##### Deprecated and Removed Features
* Removed the `Strings` utility class in favor of `AnyStrings` from `accent4j`.
* Removed the `StringSplitter` framework in favor of the same from `accent4j`.
* Deprecated `Criteria#getCclString` in favor of `Criteria#ccl`.
* The `navigate` methods in the client drivers have been deprecated in favor of using `select`/`get` to traverse the document-graph.

#### Version 0.9.6 (February 16, 2019)
* Fixed a bug that caused a `ParseException` to be thrown when trying to use a `Criteria` object containing a string value wrapped in single or double quotes out of necessity (i.e. because the value contained a keyword). This bug happened because the wrapping quotes were dropped by Concourse Server when parsing the `Criteria`.
* Fixed a bug where the CCL parser failed to handle some Unicode quote characters.

#### Version 0.9.5 (December 30, 2018)
* Fixed a bug where some of the `ManagedConcourseServer#get` methods in the `concourse-ete-test-core` package called the wrong upstream method of the Concourse Server instance under management. This had the effect of causing a runtime `ClassCastException` when trying to use those methods.
* Fixed a bug that caused ambiguity and erroneous dispatching for query methods (e.g. #get, #navigate and #select) that have different signatures containing a `long` (record) or generic `Object` (criteria) parameter in the same position. This caused issues when a `Long` was provided to the method that expected a `long` because the dispatcher would route the request that expected an `Object` (criteria) parameter.
* Fixed a bug in the `concourse-ete-test-core` framework where `Timestamp` objects returned from the managed server were not translated to `Timestamp` type from the test application's classpath.

#### Version 0.9.4 (October 31, 2018)
* Context has been added exceptions thrown from the `v2` `ccl` parser which makes it easier to identify what statements are causing issues.

#### Version 0.9.3 (October 7, 2018)
* Fixed a bug that caused a `NullPointerException` to be thrown when trying to `set` configuration data in `.prefs` files.

#### Version 0.9.2 (September 3, 2018)
* Deprecated the `forGenericObject`, `forCollection`, `forMap` and `forTObject` TypeAdapter generators in the `TypeAdapters` utility class in favor of `primitiveTypesFactor`, `collectionFactory` and `tObjectFactory` in the same class, each of which return a `TypeAdapterFactory` instead of a `TypeAdapter`. Going forward, please register these type adapter factories when building a `Gson` instance for correct Concourse-style JSON serialization semantics.
* Upgraded to `ccl` version `2.4.1` to capture fix for an bug that caused both the v1 and v2 parsers to mishandle numeric String and Tag values. These values were treated as numbers instead of their actual type. This made it possible for queries containing those values to return inaccurate results.
* Added the associated key to the error message of the Exception that is thrown when attempting to store a blank value.
* Fixed a regression that caused programmatic configuration updates to no longer persist to the underlying file.
* The `Timestamp` data type now implements the `Comparable` interface.

#### Version 0.9.1 (August 12, 2018)

##### Enhancements
* Upgraded client and server configuration management and added support for incremental configuration overrides. Now
	* Server preferences defined in `conf/concourse.prefs` can be individually overriden in a `conf/concourse.prefs.dev` file (previously override preferences in the .dev file had to be done all or nothing). 
	* Both server and client preferences can be individually overriden using environment variables that are capitalized and prefixed with `CONCOURSE_`. For example, you can override the `heap_size` preference with an environment variable named `CONCOURSE_HEAP_SIZE`.
* Added Docker image [https://hub.docker.com/r/cinchapi/concourse](https://hub.docker.com/r/cinchapi/concourse). See [https://docs.cinchapi.com/concourse/quickstart](https://docs.cinchapi.com/concourse/quickstart) for more information.

##### Bug Fixes
* Fixed a bug that caused Concourse to improperly interpret values written in scientific notation as a `STRING` data type instead of the appropriate number data type.
* Fixed a bug in the logic that Concourse Server used to determine if the system's data directories were inconsistent. Because of the bug, it was possible to put Concourse in an inconsistent state from which it could not automatically recover by changing either the `buffer_directory` or `database_directory` and restarting Concourse Server. The logic has been fixed, so Concourse now accurately determines when the data directories are inconsistent and prevents the system from starting.
* Fixed a bug that caused an exception to be thrown when trying to `jsonify` a dataset that contained a `Timestamp`.

#### Version 0.9.0 (May 30, 2018)

##### Vulnerabilities
* Fixed a vulnerability that made it possible for a malicious plugin archive that contained entry names with path traversal elements to execute arbitrary code on the filesystem, if installed. This vulnerability, which was first disclosed by the [Snyk Security Research Team](https://snyk.io/docs/security), existed because Concourse did not verify that an entry, potentially extracted from a zipfile, would exist within the target directory if actually extracted. We've fixed this vulnerability by switching to the [zt-zip](https://github.com/zeroturnaround/zt-zip) library for internal zip handling. In addition to having protections against this vulnerability, `zt-zip` is battle-tested and well maintained by [ZeroTurnaround](https://zeroturnaround.com/). Thanks again to the Snyk Security Research Team for disclosing this vulnerability.

##### Security Model
* Added a notion of *user roles*. Each user account can either have the `ADMIN` or `USER` role. `ADMIN` users are permitted to invoke management functions whereas accounts with the `USER` role are not.
	* All previously existing users are assigned the `ADMIN` role on upgrade. You can change a user's role using the `users` CLI.
	* The `users create` command now requires a role to be provided interactively when prompted or non-interactively using the `--set-role` parameter.
* Added an `edit` option to the `users` CLI that allows for setting a user's role and/or changing the password. The password can also still be changed using the `password` option of the `users` CLI.
* Removed a constraint the prevented the default `admin` user account from being deleted.
* Added additional logging around the upgrade process.
* Fixed a bug that prevented upgrade tasks from being run when upgrading a Concourse Server instance that was never started prior to the upgrade.
* Upgraded some internal libraries to help make server startup time faster.
* Fixed a bug in `concourse-driver-java` that caused the `navigate` functions to report errors incorrectly.
* Added *user permissions*. Each non-admin user account can be granted permission to `READ` or `WRITE` data within a specific environment:
	* Permissions can be granted and revoked for a non-admin role user by a user who has the admin role.
	* Permissions are granted on a per environment basis.
	* A user with `READ` permission can read data from an environment but cannot write data.
	* A user with `WRITE` permission can read and write data in an environment.
	* Users with the admin role implicitly have `WRITE` permission to every environment.
	* If a user's role is downgraded from admin to user, she will have the permissions she has before being assigned the admin role.
	* If a user attempts to invoke a function for which she doesn't have permission, a `PermissionException` will be thrown, but the user's session will not terminate.
	* A user with the admin role cannot have any of her permissions revoked.
	* Plugins automatically inherit a user's access (based on role and permission).
	* Service users that operate on behalf of plugins have `WRITE` access to every environment.

##### Data Types
* Added a `Criteria#at(Timestamp)` method to transform any `Criteria` object into one that has all clauses pinned to a specific `Timestamp`.
* Added a static `Criteria#parse(String)` method to parse a CCL statement and produce an analogous `Criteria` object.
* Streamlined the logic for server-side atomic operations to unlock higher performance potential.
* Added [short-circuit evaluation](https://en.wikipedia.org/wiki/Short-circuit_evaluation) logic to the query parsing pipeline to improve performance.
* Added a `TIMESTAMP` data type which makes it possible to store temporal values in Concourse.
	* The `concourse-driver-java` API uses the [`Timestamp`](https://docs.cinchapi.com/concourse/api/java/com/cinchapi/concourse/Timestamp.html) class to represent `TIMESTAMP` values. Please note that hallow `Timestamps` (e.g. those created using the `Timestamp#fromString` method cannot be stored as values). An attempt to do so will throw an `UnsupportedOperationException`.
	* The `concourse-driver-php` uses the [`DateTime`](http://php.net/manual/en/class.datetime.php) class to represent `TIMESTAMP` values.
	* The `concourse-driver-python` uses the [`datetime`](https://docs.python.org/2/library/datetime.html) class to represent `TIMESTAMP` values.
	* The `concourse-driver-ruby` uses the [`DateTime`](https://ruby-doc.org/stdlib-2.3.1/libdoc/date/rdoc/DateTime.html) class to represent `TIMESTAMP` values.
	* The Concourse REST API allows specifying `TIMESTAMP` values as strings by prepending and appending a `|` to the value (e.g. `|December 30, 1987|`). It is also possible to specify a formatting pattern after the value like `|December 30, 1987|MMM dd, yyyy|`.
* Added a `Timestamp#isDateOnly` method that returns `true` if a `Timestamp` does not contain a relevant temporal component (e.g. the `Timestamp` was created from a date string instead of a datetime string or a timestring).

##### Performance
* Upgraded the CCL parser to a newer and more efficient version. This change will yield general performance improvements in methods that parse CCL statements during evaluation.

##### Developer Experience
* The test Concourse instance used in a `ClientServerTest` will no longer be automatically deleted when the test fails. This will allow for manual inspection of the instance when debugging the test failure.
* Added additional logging for plugin errors.
* Added a `manage` interface to the driver APIs. This interface exposes a limited number of management methods that can be invoked programatically.

##### Bug Fixes
* Fixed a bug that caused the server to fail to start if the `conf/stopwords.txt` configuration file did not exist.
* Fixed a bug that caused `PrettyLinkedHashMap#toString` to render improperly if data was added using the `putAll` method.
* Fixed a bug in the `ConcourseImportDryRun#dump` method that caused the method to return an invalid JSON string.
* Fixed a bug where a users whose access had been `disabled` was automatically re-enabled if her password was changed.

##### Miscellaneous
* Added the ability for the storage engine to track stats and metadata about database structures.

#### Version 0.8.2 (April 17, 2018)
* Fixed a bug in the `ManagedConcourseServer#install` method that caused the server installation to randomly fail due to race conditions. This caused unit tests that extended the `concourse-ete-test-core` framework to intermittently fail.

#### Version 0.8.1 (March 26, 2018)
* Fixed a bug that caused local CCL resolution to not work in the `findOrInsert` methods.
* Fixed an issue that caused conversion from string to `Operator` to be case sensitive.
* Fixed a bug that caused the `putAll` method in the map returned from `TrackingMultimap#invert` to store data inconsistently.
* Added better error handling for cases when an attempt is made to read with a value with a type that is not available in the client's version.
* Fixed a bug that caused Concourse Server to unreliably stream data when multiple real-time plugins were installed.
* Fixed a bug that caused Concourse Server to frequently cause high CPU usage when multiple real-time plugins were installed.
* Added an **isolation** feature to the `ImportDryRunConcourse` client (from the `concourse-import` framework). This feature allows the client to import data into an isolated store instead of one shared among all instances. This functionality is not exposed to the `import` CLI (because it isn't necessary), but can be benefical to applications that use the dry-run client to programmatically preview how data will be imported into Concourse.
* Added an implementation for the `ImportDryRunConcourse#describe` method.

#### Version 0.8.0 (December 14, 2017)
* Added a `count` aggregation function that returns the number of values stored
	* across a key,
	* for a key in a record, or
	* for a key in multiple records.
* Added a `max` aggregation function that returns the largest numeric value stored
	* across a key,
	* for a key in a record, or
	* for a key in multiple records.
* Added a `min` aggregation function that returns the smallest numeric value stored
	* across a key,
	* for a key in a record, or
	* for a key in multiple records.
* Moved the `ccl` parsing logic into a [separate library](https://github.com/cinchapi/ccl) to make the process portable to plugins and other applications.
* Fixed some bugs that could have caused incorrect evaluation of `select(criteria)`, `find(criteria)` and related methods in some cases.
* Added a `TObject#is(operator, values...)` method so plugins can perform local operator based comparisons for values returned from the server.

#### Version 0.7.3 (December 14, 2017)
* Fixed a bug that caused the temporal `average` and `sum` calculations to fail if the `timestamp` parameter was generated from a `String` instead of `long`.
* Fixed a couple of bugs that made it possible for Concourse Server to pass blank or unsanitized environment names to plugins during method invocations.
* Fixed a bug that caused `Criteria` objects to be improperly serialized/deserialized when passed to plugin methods as arguments or used as return values.

#### Version 0.7.2 (November 26, 2017)
* Added more detailed information to the server and plugin log files about plugin errors.
* Fixed a bug where `TrackingMultimap#percentKeyDataType` returned `NaN` instead of `0` when the map was empty.
* Added a `memoryStorage` option to the `PluginStateContainer` class.

#### Version 0.7.1 (November 22, 2017)
* Fixed a bug that caused an error in some cases of importing or inserting data that contained a value of `-`.
* Added better error message for TApplicationException in CaSH.

#### Version 0.7.0 (November 19, 2017)
* Added `navigate` methods that allow selecting data based on link traversal. For example, it is possible to select the names of the friends of record 1's friends by doing

		navigate "friends.friends.name", 1

* Re-implemented the `users` CLI to provide extensible commands. Now the `users` CLI will respond to:
	1. `create` - create a new user
	2. `delete` - delete an existing user
	3. `enable` - restore access to a suspended user
	4. `password` - change a user's password
	5. `sessions` - list the current user sessions
	6. `suspend` - revoke access for a user

* Changed the `envtool` CLI to the `environments` CLI with extensible commands. The `environments` CLI will respond:
	1. `list` - list the Concourse Server environments

* Changed the `dumptool` CLI to the `data` CLI with extensible commands. The `data` CLI will respond to:
	1. `dump` - dump the contents of a Concourse Server data file
	2. `list` - list the Concourse Server data files

* Added a `CompositeTransformer` to the `concourse-import` framework that invokes multiple transformers in declaration order.
* Added a `Transformers` utility class to the `concourse-import` framework API.
* Fixed a bug that caused the loss of order in plugin results that contained a sorted map.
* Added a `--dry-run` flag to the `import` CLI that will perform a test import of data in-memory and print a JSON dump of what data would be inserted into Concourse.
* Added support for installing multiple plugins in the same directory using the `concourse plugin install </path/to/directory>` command.
* Implemented `describe()` and `describe(time)` methods to return all the keys across all records in the database.
* Fixed a bug where the `browse(keys, timestamp)` functionality would return data from the present state instead of the historical snapshot.
* Fixed an issue that caused plugins to use excessive CPU resources when watching the liveliness of the host Concourse Server process.
* Added a bug fix that prevents service tokens from auto-expiring.
* Added a `ps` command to the `plugins` CLI to display information about the running plugins.
* Fixed a bug that caused the `average(key)` method to return the incorrect result.
* Fixed a bug that caused calculations that internally performed division to prematurely round and produce in-precise results.
* Fixed a bug that caused the editing and deleting an existing user with the `users` CLI to always fail.
* Added support for defining custom importers in `.jar` files.
* Detect when the service is installed in an invalid directory and fail appropriately.
* Fixed a security bug that allowed the `invokePlugin` method to not enforce access controls properly.
* Fixed a bug that caused management CLIs to appear to fail when they actually succeeded.
* Improved the performance of the `ResultDataSet#put` method.
* Fixed a bug in the implementation of `ObjectResultDataset#count`.
* Deprecated `Numbers#isEqual` and `Numbers#isEqualCastSafe` in favor of better names `Numbers#areEqual` and `Numbers#areEqualCastSafe`.
* Added support for getting the min and max keys from a `TrackingMultimap`.
* Added an `ImmutableTrackingMultimap` class.
* Fixed a bug in the `TrackingMultimap#delete` method.
* Fixed the CPU efficiency of the JavaApp host termination watcher.
* Fix bug that caused JavaApp processes to hang if they ended before the host was terminated.
* Added database-wide `describe` method.

#### Version 0.6.0 (March 5, 2017)
* Added `calculate` interface to the `java` driver to perform aggregations.
* Added a `sum` aggregation function.
* Added an `average` aggregation function.
* Switched to socket-based (instead of shared memory based) interprocess communication between Concourse Server and plugins.
* Assigned meaningful process names to plugins.
* Added a System-Id for each Concourse Server instance.
* Fixed bugs in the `ObjectResultDataset` implementation.
* Added an end-to-end testing framework for the plugin framework.
* Fixed a bug that caused some query results to be case-sensitive.
* Fixed a bug that caused some query results to have inconsistent ordering.
* Upgraded support for parsing natural language timestamps.
* Updated the usage method of the `concourse` init.d script.
* Fixed a bug that caused `PluginContext` and `PluginRuntime` to return different directories for a plugin's data store.
* Added a progress bar for the `plugin install` command.
* Fixed a bug that caused `ConcourseRuntime` to mishandle plugin results.
* Clarified the proper way to use plugin hooks.
* Refactored the `plugin` management CLI.
* Fixed a bug that allowed plugins to invoke server-side transaction methods ([CON-518](http://jira.cinchapi.com/browse/CON-518)).
* Refactored the implementation of the `version` CLI.
* Improved process forking framework.
* Enabled console logging for plugins ([CON-514](http://jira.cinchapi.com/browse/CON-514)).
* Made the `Transformer` interface in `concourse-import` framework a `FunctionalInterface`.
* Added logic to plugins to signal to Concourse Server when initialization has completed.
* Added functionality to get the host Concourse Server directory from the `import` CLI and server-side management CLIs.
* Added support for defining custom importers in an `importers` directory within the Concourse Server instance directory.
* Added a `--annotate-data-source` option to the `import` CLI that will cause imported records to have the name of the source file added to the `__datasource` key.
* Added support for specifying the id of the record into which data should be inserted within the JSON blob that is passed to the `insert` method.
* Added method to `TrackingMultimap` that measures the spread/dispersion of the contained data.
* Fixed a race condition bug in the `concourse-ete-test` framework.
* Fixed bug that caused a preference for using random ports outside the ephemeral range.
* Changed the plugin configuration to no longer require setting `remote_debugger = on` to enable remote debugging; now it is sufficient to just specify the `remote_debugger_port` preference.

#### Version 0.5.0 (November 3, 2016)

##### API Breaks
* The `insert(json)` method now returns a `Set<Long>` instead of a `long`.
* The `fetch` methods have been renamed `select`.
* The `get` methods now return the most recently added value that exists instead of the oldest existing value.
* Compound operations have been refactored as batch operations, which are now implemented server-side (meaning only 1 TCP round trip per operation) and have atomic guarantees.
* Changed package names from `org.cinchapi.concourse.*` to `com.cinchapi.concourse.*`

##### API Additions
* Added support for the Concourse Criteria Language (CCL) which allows you to specify complex find/select criteria using structured language.
* Added an `inventory()` method that returns all the records that have ever had data.
* Added `select` methods that return the values for a one or more keys in all the records that match a criteria.
* Added a `verifyOrSet` method to the API that atomically ensures that a value is the only one that exists for a key in a record without creating more revisions than necessary.
* Added `jsonify` methods that return data from records as a JSON string dump.
* Added `diff` methods that return the changes that have occurred in a record or key/record within a range of time.
* Added a `find(key, value)` method that is a shortcut to query for records where `key` equals `value`.
* Changed the method signature of the `close()` method so that it does not throw a checked `Exception`.
* Added percent sign (%) wild card functionality that matches one or more characters for REGEX and NOT_REGEX operators in find operations. The (%) wildcard is an alias for the traditional regex (\*) wildcard. For example `find("name", REGEX, "%Jeff%")` returns the same result as `find("name", REGEX, "*Jeff*")` which is all the records where the name key contains the substring "Jeff".
* Added support for specifying *operators* to `find` methods and the `Criteria` builder using string symbols. For example, the following method invocations are now identical:

		concourse.find("foo", Operator.EQUALS, "bar");
		concourse.find("foo", "=", "bar");
		concourse.find("foo", "eq", "bar");
		find("foo", eq, "bar"); // in CaSH

* Added methods to limit the `audit` of a record or a key/record to a specified range of time.
* Added atomic operations to add/insert data if there are no existing records that match the data or a specific criteria.
* Deprecated `Convert#stringToResolvableLinkSpecification(String, String)` in the Java Driver in favor of `Convert#stringToResolvableLinkInstruction(String)`.
* Added logic to handle using arbitrary CCL strings for resolvable links when inserting or importing data.

##### Client Drivers
* Added a native Python client driver
* Added a native PHP client driver
* Added a native Ruby client driver
* Added REST API functionality to Concourse Server that can be enabled by specifying the `http_port` in concourse.prefs.

##### CaSH
* Fixed a bug in CaSH where pressing `CTRL + C` at the command prompt would unexpectedly exit the shell instead of returning a new prompt.
* Added a feature to automatically preserve CaSH command history across sessions.
* Changed CaSH error exit status from `127` to `1`.
* Added `-r` and `--run` options to the `cash` CLI that allow the execution of commands inline without launching the entire CaSH application.
* Added a `whoami` variable to CaSH that displays the current Concourse user.
* Added support for multi-line input in CaSH. For example, you can now write complex routines that span several lines like:

		[default/cash]$ for(long record : find("attending", eq, "Y")){
		> count+= fetch("name", record).size();
		> println fetch("name", record);
		> }

* Added the ability to request help information about specific functions in CaSH using the `help <function>` command.
* Display performance logging using seconds instead of milliseconds.
* Added functionality to pre-seed the CaSH environment with an external **run commands** groovy script using the `--run-commands <script>` or `--rc <script>` flag. Any script that is located in `~/.cashrc` is automatically loaded. There is also an option to disable loading any run commands script using the `--no-run-commands` or `--no-rc` flags.
* Added the ability to exclude parenthesis when invoke methods that don't take any arguments. For example, the following method invocations are identical:

		[default/cash] getServerVersion
		[default/cash] getServerVersion()

* Added `show records` command which will display all the records in Concourse that have data.

##### CLIs
* Added support for invoking server-side scripts via the `concourse` CLI. So, if the `concourse` CLI is added to the $PATH, it is possible to access the server scripts from any location. For example, you can access the import CLI like:

		$ concourse import -d /path/to/data

* Added functionality to client and management CLIs to automatically use connnection information specified in a `concourse_client.prefs` file located in the user's home directory. This gives users the option to invoke CLIs without having to specify any connection based arguments.
* Added `--version` option to get information about the Concourse Server version using the `concourse` CLI.
* Added option to perform a heap dump of a running Concourse Server instance to the `concourse` CLI.
* Added an `uninstall` script/option to the `concourse` CLI that safely removes the application data for a Concourse Server instance, while preserving data and logs.
* Added support for performing interactive imports using the `import` CLI.
* Added support for importing input piped from the output of another command with the `import` CLI.
* Added an `upgrade` action that checks for newer versions of Concourse Server and automatically upgrades, if possible.

##### Performance
* Improved the performance of the `set` operation by over 25 percent.
* Added logic to the `verify` methods to first check if a record exists and fail fast if possible.
* Optimized the way in which reads that query the present state delegate to code paths that expect a historical timestamp ([CON-268](https://cinchapi.atlassian.net/browse/CON-268)).
* Removed unnecessary locking when adding or reading data from a block index ([CON-256](https://cinchapi.atlassian.net/browse/CON-256)).
* Improved efficiency of string splitting that occurs during indexing and searching.

##### Configuration
* Added functionality to automatically choose a `shutdown_port` based on the specified `client_port`.
* Added logic to automatically calculate the `heap_size` preference based on the amount of system memory if a value isn't explicitly given in `concourse.prefs`.
* Added option to skip system-wide integration when installing Concourse Server. The syntax is

	```bash
	$ sh concourse-server.bin -- skip-integration
	```

##### Miscellaneous
* Changed from the MIT License to the Apache License, Version 2.0.
* Replaced the StringToTime library with Natty.
* Replaced the Tanuki Java Service Wrapper library with a custom implementation.
* Added text coloring to the output of various CLIs.
* Added logic to check if Concourse Server is uninstalled incorrectly.

##### Bug Fixes
* Fixed a bug that caused transactions to prematurely fail if an embedded atomic operation didn't succeed ([CON-263](https://cinchapi.atlassian.net/browse/CON-263)).
* Java Driver: Fixed an issue in the where the client would throw an Exception if a call was made to the `commit()` method when a transaction was not in progress. Now the client will simply return `false` in this case.
* Fixed an issue that caused the `concourse` and `cash` scripts to fail when added to the $PATH on certain Debian systems that did not have `sh` installed.
* Fixed an issue where using a future timestamp during a "historical" read in an atomoc operation allowed the phantom read phenomenon to occur ([CON-259](https://cinchapi.atlassian.net/browse/CON-259)).
* Fixed an issue that caused client connections to crash when inserting invalid JSON ([CON-279](https://cinchapi.atlassian.net/browse/CON-279)).
* Fixed a bug that caused the storage engine to erroneously omit valid results for a query if the query contained a clause looking for a numerical value with a different type than that which was stored ([CON-326](http://jira.cinchapi.com/browse/CON-326)).
* Fixed an issue that prevented the `import` CLI from properly handling relative paths. ([CON-172](https://cinchapi.atlassian.net/browse/CON-172)).
* Fixed a bug where the upgrade framework initializer ran during the installation process which almost always resulted in a scenario where the framework set the system version in the wrong storage directories. ([GH-86](https://github.com/cinchapi/concourse/issues/86))

#### Version 0.4.4 (March 2, 2015)
* Fixed an issue where transactions and atomic operations unnecessarily performed pre-commit locking during read operations, which negatively impacted performance and violated the just-in-time locking protocol ([CON-198/CON-199](https://cinchapi.atlassian.net/browse/CON-199)).
* Added logic to prevent the Buffer from attempting a scan for historical data that is older than any data that is currently within the Buffer ([CON-197](https://cinchapi.atlassian.net/browse/CON-197)).
* Added *group sync*: an optimization that improves Transaction performance by durably fsyncing committed writes to the Buffer in bulk. Transactions still honor the durability guarantee by taking a full backup prior to acknowledging a successful commit ([CON-125](https://cinchapi.atlassian.net/browse/CON-125)).
* Improved the performance of releasing locks by moving garbage collection of unused locks to a background thread.
* Improved the performance for upgrading range locks and checking for range conflicts by using collections that shard and sort range tokens.
* Improved Transaction write performance by using local bloom filters to speed up `verifies`.
* Fixed a bug where storage engine methods that touched an entire record (e.g. `browse(record)` and `audit(record)`) or an entire key (`browse(key)`) were not properly locked which potentially made reads inconsistent ([CON-239](https://cinchapi.atlassian.net/browse/CON-239)).
* Fixed an issue where transactions unnecessarily performed double write validation which hurt performance ([CON-246](https://cinchapi.atlassian.net/browse/CON-246)).
* Fixed a major memory leak that occurred when transactions were aborted or failed prior to committing ([CON-248](https://cinchapi.atlassian.net/browse/CON-248)).
* Added logging to indicate if the background indexing job terminates because of an uncaught error ([CON-238](https://cinchapi.atlassian.net/browse/CON-238)).
* Fixed an issue where the background indexing job could be wrongfully terminated because it appeared to be stalled when doing a large amount of work.
* Fixed a memory-leak issue where Concourse Server did not release resources for abandoned transactions if the client started a transaction and eventually started another one without explicitly committing or aborting the previous one ([CON-217](https://cinchapi.atlassian.net/browse/CON-217)).
* Fixed various issues and performance bottlenecks with syncing storage blocks to disk.
* Improved the names of several Concourse Server threads.

#### Version 0.4.3 (February 1, 2015)
*In this release we made lots of internal optimizations to further build on the performance improvements in versions 0.4.1 and 0.4.2. Many of them are small, but a few of the larger ones are highlighted below. In total, our efforts have produced additional speed improvements of 53 percent for queries, 80 percent for range queries, 65 percent for writes and 83 perecent for background indexing.*

* Added auto adjustable rate indexing where the throughput of the background indexing job will increase or decrease inversely with query load to prevent contention.
* Lowered the threshold for Java to start compiling server methods to native code.
* Implemented priority locks that ensure readers and writers always take precedence over the background indexing job when there is contention.
* Increased internal caching of some frequently used objects to reduce the overhead for initialization and garbage collection.
* Switched to using StampedLocks with optimistic reads in some places to reduce the overhead of accessing certain resources with little or no contention.
* Eliminated unnecessary intermediate copies of data in memory when serializing to disk.
* Switched to a faster hash function to generate lock tokens.
* Switched from using the default `ConcurrentHashMap` implementation to one backported from Java 8 for better performance.
* Improved the efficiency of the background indexing job by re-using worker threads.
* Improved heuristics to determine bloom filter sizing.
* Where appropriate, added some bloom filters that are less precise but have faster lookup times.
* Switched to using soft references for revisions in recently synced data blocks so that they avoid disk i/o unless absolutely necessary due to memory pressure.
* Added a more compact representation for revisions in memory to reduce bloat.
* Made miscellaneous optimizations for sensible performance gains.
* Upgraded the Tanuki wrapper to version 3.5.26 to fix an issue where Concourse Server on OS X Yosemite (10.10) systems mistakenly tried to start using 32-bit native libraries.
* Added an `envtool` CLI that can be used to manage environments in Concourse Server.
* Added a `--list-sessions` action to the `useradmin` CLI to list all the currently active user session in Concourse Server.
* Removed unnecessary locking that occurred when performing writes in a transaction or atomic operation.

#### Version 0.4.2 (October 4, 2014)
* Improved the way that the storage engine processes `find` queries, resulting in a further speed improvement of over 35 percent.
* Fixed a bug with real-time transaction failure detection that made it possible for [phantom reads](http://en.wikipedia.org/wiki/Isolation_(database_systems)#Phantom_reads) to occur.
* Fixed an issue that caused Concourse Server to drop transaction tokens when under increased concurrency.
* Fixed a bug in the just-in-time locking protocol that prematurely removed references to active locks.
* Fixed a bug where transactions that started to commit but failed before completing did not release locks, resulting in deadlocks.
* Fixed an issue where transactions unnecessarily grabbed locks twice while committing.
* Fixed an issues that made it possible for deadlocks to occur with many concurrent Transactions performing atomic operations (i.e. `set`).
* Improved the javadoc for the `Tag` datatype.
* Fixed a bug where the `Tag#toString` method threw a `NullPointerException` if the Tag was created using a `null` value.
* Add a `min` method to the `Numbers` utility class.
* Fixed a bug that caused the `insert` methods to incorrectly store values encoded as *resolvable link specifications* as strings instead of links to resolved records.
* Added a `heap_size` preference in `concourse.prefs` that configures the initial and max heap for the Concourse Server JVM.

#### Version 0.3.8 (October 4, 2014)
* Fixed a bug where database records and indexes were not properly cached. Now, reads are over 87 percent faster.
* Removed a potential race-condition between real-time failure detection and just-in-time locking that made it possible for an failed transaction to errneously commit and violate ACID consistency.
* Fixed a bug where the `Numbers#max` method actually returned the minimum value.

#### Version 0.4.1 (September 13, 2014)
* Reduced the number of primary record lookups required to perform a `find` query which yields up to an order of magnitude in increased speed.
* Fixed a bug that accidentally stripped underscore *_* characters from environment names.
* Further improved the CPU efficiency of the background indexing processes.
* Fixed a bug that made it possible for Concourse Server to experience thread leaks.
* Fixed a bug that prevented backticks from being stripped in JSON encoded Tag values.
* Added cached and fixed `ConnecitionPool` factory methods that use the default connection info when creating new instances.
* Fixed a bug that caused some management CLIs to unnecssarily prompt for authentication instead of immediately displaying the `usage` message when an insufficent number of arguments were presented.
* Fixed a bug that caused the Criteria builder to improperly handle values with leading and trailing backticks.
* Made `Concourse` implement the `java.lang.AutoCloseable` interface.
* Fixed an issue where upgrades failed because the system version was not set for new installations.
* Fixed bugs that made it possible for atomic operations started from a Transaction to spin in an infinite loop if the Transaction failed prior to being committed.
* Added a `TransactionException` with a clear error message that is thrown when (staged) operations in a Transaction fail prior to being committed because of a data change.

#### Version 0.3.7 (September 13, 2014)
* Fixed an issue that caused Concourse Server to unnecessarily keep file descriptors open after data was indexed and synced to disk.
* Fixed an issue that made it possible for Concourse to lose some storage metadata in the event of a premature server crash or power loss.
* Improved CaSH by removing the display of meaningless performance logging when a user merely presses the `enter` key at the prompt.

#### Version 0.4.0 (June 30, 2014)

##### Environments
* Added support for multiple environments, which allows users to store data for different purposes (i.e. staging vs production) separately while managing them with the same Concourse Server. Users are automatically connected to a configurable `default_environment` (concourse.prefs) if none is specified at login. Alternatively, users can connect to or dynamically create a new environment by
	* using the new `Concourse#connect(host, port, username, password, environment)` or `Concourse#connect(environment)` login methods,
	* adding `environment = <name>` to the `concourse_client.prefs` file and using the `Concourse#connect()` or ``Concourse#connect(host, port, username, password)` login methods, or
	* specifying an environment name using the `-e` flag when launching CaSH like:

			$ ./cash -e production

* Added support for specifying environments using the `-e` flag to applicable server-side management CLIs (i.e. `dumptool`) and the `import` CLI.
* Added support for specifying environments with the `ConnectionPool` API.
* Improved the CaSH prompt to display the current environment like:

		production/cash$

##### API

* Added a `Criteria` building feature that allows users to programatically create complex queries with multiple clauses and groups. This is particularly helpful when programming in an IDE that offers code completion.
* Added a method to the `Convert` utility class to transform a JSON formatted string into a multimapping of keys to appropriate Java primitives.
* Added new core API methods:
	* `browse` returns a complete view of all the data presently or historically associated with a either a *record* or a *key*.
	* `chronologize` returns a chronological series of all the values for a *key* in a *record* over time.
	* `clear` now has an option to atomically remove all the data contained in an entire record.
	* `find` now has an option to process a complex `Criteria` using a single network call.
	* `insert` writes serveral key/value mappings from a JSON encoded string into one or more records with a single network call.
* Added `LINKS_TO` Operator (aliased as `lnk2` in CaSH) to make it easy to include links in find criteria. For example, the following statements are equivalent:

		concourse.find(\"foo\", Operator.LINKS_TO, 1);
		concourse.find(\"foo\", Operator.EQUALS, Links.to(1));
* Added a new `Tag` datatype for the purpose of storing a string value without performing full text search indexing. A `Tag` can be created programatically using the `Tag#create` method and in CaSH using the `tag()` alias.

##### Usability
* Improved the usability of the `useradmin` CLI and deprecated the `--grant` and `--revoke` options.
* Added requirement that new passwords be 3 or more characters long.
* Improved the `dumptool` CLI to list dumpable storage units by default if no `-i` or `--id` argument is specified. As a result the `--list` flag is now deprecated since it is unnecessary.
* Added logic to terminate a CaSH session if a relevant security change occurs.
* Improved readability of log files by removing redundant information from log messages.
* Added the optional installation of the `concourse` and `cash` scripts to the `$PATH` via `/usr/local/bin` during installation or upgrade so that they can be invoked from any location.
* Added the optional symlinking of the server log files to `/var/log/concourse` during installation or upgrade.

##### Bug Fixes
* Fixed an issue that prevented strings from being sorted in a case insensitive manner.
* Fixed a bug that causes some historical queries to return incorrect results.

##### Miscellaneous
* Added a framework to securely migrate stored data to new formats when upgrading Concourse Server.
* Improved the CPU efficiency of the background indexing process.
* Changed the startup script to use `.concourse.conf` instead of `concourse.conf` for configuration.
* Updated CaSH documentation.

#### Version 0.3.6 (June 30, 2014)
* Fixed a bug that caused string values to be sorted inconsitently.
* Fixed an infinite loop that caused Concourse Server to stack overflow when used with JRE 8.
* Fixed an issue where the stock `concourse.prefs` documentation referred to the default `buffer_page_size` as 8MB when its actually 8KB.
* Changed the daemon Concourse Server process name to display as `ConcourseServer` instead of `WrapperSimpleApp`.
* Updated the `concourse-config` dependency to version 1.0.5 which fixes and issue that caused passwords to be incorrecctly read from `concourse_client.prefs` files.

#### Version 0.3.5 (May 26, 2014)
* Added support for using short syntax in nested commands in CaSH. For example, the following commands are equivalanet and can now be used interchanably:

		cash$ get(describe(1), find(\"name\", eq, 1))
		cash$ concourse.get(concourse.describe(1), concourse.find(\"name\", eq, 1))

* Fixed a bug that caused a deadlock when committing a transaction that wrote a value to a key and then subsequently performed a query against the key that included the value directly.
* Fixed a bug that made it possible for the server to hang after reaching an inconsistent state caused by the Buffer expanding to accommodate new data written by one client while simultaneously servicing a read request for another client.
* Fixed a bug that prvented the server from starting after an unexpected shutdown corrupted an uncommited transaction.
* Fixed a bug that caused the database to appear to lose data if the `database_directory` preference was specified using a relative path.
* Fixed a bug that made it possible for the server to accidentally reindex data when starting up after an unexpected shutdown.
* Added checks to detect and warn about the existence of duplicate data that can safely be deleted without affecting data consistency.
* Improved memory management by using soft references and just-in-time metadata retrieval.
* Added logic to detect and repair stalled background index jobs.
* Fixed an issue that caused the server to unreliably lock resources under load.
* Fixed an bug that failed to prevent the addition of circular links.
* Improved CLI usability by displaying the username alongside the interactive password prompt and making it possible to display the help/usage text without authenticating.
* Added a CLI to import CSV files.
* Added logic to rollover and archive log files once they reach 10MB in size.

#### Version 0.3.4 (April 13, 2014)
* Added support for issuing commands in CaSH using short syntax. Short syntax allows the user to make Concourse API calls by invoking the desired method directly by name instead of prepending the invocation with `concourse.`. For example, the following commands are all equivalent and can now be used interchangably in stand-alone statements:

		cash$ add(\"name\", \"jeff\", 1)
		cash$ concourse.add(\"name\", \"jeff\", 1)
		cash$ add \"name\", \"jeff\", 1
		cash$ concourse.add \"name\", \"jeff\", 1

* Improved the `toString()` output of `Timestamp` objects so that they match the following format: `Thu Apr 03, 2014 @ 1:32:42:54 PM PDT`.
* Fixed an issue that caused the server to incorrectly lock resources when processing lots of concurrent reads/writes to a record or key in record.
* Fixed an issue that caused the server to deadlock if an error occured while indexing data in the background.
* Fixed an issue where the installer would launch a separate X11 window when configuring the `concourse-server` directory in some environments.

#### Version 0.3.3 (March 25, 2014)
* Upgraded Tanuki service wrapper to version 3.5.24 which fixes an issue that prevented the server from starting in OSX Mavericks.
* Consolidated service wrapper native libraries in `wrapper` directory within the root of the concourse-server installation.
* Added support for 32-bit Linux and OSX systems.
* Added `--list` and `-l` flags to the `dumptool` CLI to display a list of dumpable storage units.
* Fixed a bug that caused some searches to return false-positive results.
* Fixed a bug that caused mishandling of data containing leading or trailing whitespaces.
* Fixed a bug that made it possible to see inconsistent search results if a query was issued while the engine was indexing relavent data in the background.
* Fixed a bug that caused a deadlock when committing a transaction that performed a range query against a key and then subsequently added that key to a record as a value within the range.
* Made server-side `jmx_port` configurable in concourse.prefs.

#### Version 0.3.2 (March 16, 2014)
* Added support for creating a cached connection pool that continues to establish new connections on demand, but will use previously created ones when possible.
* Deprecated the `ConnectionPool#newConnectionPool` factory methods in favour of more descriptive ones.
* Added a method to the `Convert` utility class to transform a raw string value to the appropriate java primitive.
* Added a method to the `Convert` utility class to transform a raw string value to a resolvable link specification that instructs the receiver to add a link in a record to all the records that map a certain key to that value.
* Made server-side `client_port` and `shutdown_port` parameters configurable in concourse.prefs.
* Added check on server startup to ensure that the `buffer_directory` and `database_directory` parameters are not identical.

#### Version 0.3.1 (March 9, 2014)
* Added the ability to have multiple concurrent connections for a single user.
* Added support for connection pooling to the client API.
* Removed unused `transaction_directory` key from concourse.prefs.
* Fixed an issue that allowed the storage of blank string keys and values.
* Fixed an issue that prevented the client from properly processing compound `#get` operations that tried to retrieve data for a key in a record that did not contain any values.
* Improved the info logging for transactions by only using a unique id to refer to each transaction.
* Slighly increased full text indexing speed.
* Improved CaSH documentation.

#### Version 0.3.0 (February 1, 2014)
* Changed install and upgrade distributions from zip file to self-extracting binary.
* Added logic to upgrade from previous versions.
* Added server-side atomic operation and transaction protocols.
* Added Transaction support to the API.
* Added new `#verifyAndSwap()` atomic operation to the API
* Changed `#set()`, `#clear()`, and `#revert()` API methods to to be atomic.
* Added password based authentication and access token based session handling to server.
* Added `useradmin` CLI to add/edit/delete user access.
* Added several compound operations to API.
* Fixed bug that prevented server from starting on non-OSX systems.
* Made historical `#find()` methods consistent with other historical operations by specifying the timestamp last.
* Added Timestamp wrapper class that is interoperable with Joda DateTime, but has microsecond precision.
* Added requirement for authentication when using management CLIs.
* Fixed bug that allowed access to private variables in CaSH.
* Improved CLI error messages.
* Added API method to get server release version.
* Improved background data indexing protocol.
* Made artifact versioning more consistent.
* Added server side range locking protocol for #find() queries.
* Bug fixes.
* Improved documentation.
* Improved error messages.
* Improved build infrastructure.

#### Version 0.2.0 (December 28, 2013)
* Changed database storage format from one record per file to several revisions across blocks (Storage Format Version 2).
* Added CLI to dump buffer and block contents.
* Added Concourse Action SHeLL (CaSH)
* Added publishing of artifacts to maven central repo.
* Improved logging for thrift internal errors.
* Improved search performance.
* Removed two way link/unlink methods from API.
* Fixed bug where result set ordering did not persist from server to client.
* Decorated toString for return value of `#audit()` methods.
* Added shortcut `start` and `stop` server scripts.
* Added JMX support.
* Improved documentation.
* Bug fixes.

#### Version 0.1.0 (October 18, 2013)
* Hello World.<|MERGE_RESOLUTION|>--- conflicted
+++ resolved
@@ -23,6 +23,9 @@
 
 ##### Bug Fixes
 * [GH-454](https://github.com/cinchapi/concourse/issues/454): Fixed an issue that caused JVM startup options overriden in a ".dev" configuration file to be ignored (e.g., `heap_size`).
+* [GH-491](https://github.com/cinchapi/concourse/issues/491) Fixed a race condition that made it possible for a range bloked operation to spurriously be allowed to proceed if it was waiting to acquire a range lock whose intended scope of protection intersected the scope of a range lock that was concurrently released.  
+* Fixed a bug that caused range locks to protect an inadequate scope of data once acquired.
+* [GH-490](https://github.com/cinchapi/concourse/issues/490): Fixed a bug that made it possible for a write to a key within a record (e.g., key `A` in record `1`) to erroneously block a concurrent write to a different key in the same record (e.g., key `B` in record `1`). The practial consquence of this bug was that more Atomic Operations and Transactions failed than actually necessary. 
 
 ##### API Breaks and Deprecations
 * Concourse CLIs have been updated to leverage the `lib-cli` framework. There are no changes in functionality, however, in the `concourse-cli` framework, the following classes have been deprecated:
@@ -30,21 +33,12 @@
 	* `CommandLineInterfaceRunner` in favor of `com.cinchapi.lib.cli.CommandLineInterfaceRunner` from the `lib-cli` framework.
 	* `NoOptions` in favor of creating a new `Options` object.
 	* `Options` in favor of `com.cinchapi.lib.cli.Options` from the `lib-cli` framework.
-<<<<<<< HEAD
 * As a result of Concourse's new support for YAML configuration:
 	* Usage of `concourse.prefs`, `concourse.prefs.dev` and `concourse_client.prefs` is deprecated in favor of `concourse.yaml`, `concourse.yaml.dev` and `concourse_client.yaml` respectively.
 	* The `ConcourseServerPreferences` handler is deprecated in favor of using `ConcourseServerConfiguration`, which provides the same functionality.
 	* The `ConcourseClientPreferences` handler is deprecated in favor of using `ConcourseClientConfiguration`, which provides the same functionality.
 	* `ManagedConcourseServer#prefs()` is deprecated in favor of `ManagedConcourseServer#config()`.
 	* The `Concourse#connectWithPrefs` methods have been deprecated in favor of `Concourse#connect` methods that take one or more configuration file `Path`s or a `ConcourseClientConfiguration` handler, respectively.
-=======
-
-##### Bug Fixes
-* [GH-454](https://github.com/cinchapi/concourse/issues/454): Fixed an issue that caused JVM startup options overriden in a ".dev" configuration file to be ignored (e.g., `heap_size`).
-* [GH-491](https://github.com/cinchapi/concourse/issues/491) Fixed a race condition that made it possible for a range bloked operation to spurriously be allowed to proceed if it was waiting to acquire a range lock whose intended scope of protection intersected the scope of a range lock that was concurrently released.  
-* Fixed a bug that caused range locks to protect an inadequate scope of data once acquired.
-* [GH-490](https://github.com/cinchapi/concourse/issues/490): Fixed a bug that made it possible for a write to a key within a record (e.g., key `A` in record `1`) to erroneously block a concurrent write to a different key in the same record (e.g., key `B` in record `1`). The practial consquence of this bug was that more Atomic Operations and Transactions failed than actually necessary. 
->>>>>>> 327027ed
 
 #### Version 0.11.5 (TBD)
 * Fixed a bug that made it possible for a Transaction to silently fail and cause a deadlock when multiple distinct writes committed in other operations caused that Transaction to become preempted (e.g., unable to continue or successfully commit because of a version change).
