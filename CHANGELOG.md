--- conflicted
+++ resolved
@@ -3,11 +3,8 @@
 #### Version 0.8.0 (TBD)
 
 #### Version 0.7.1 (TBD)
-<<<<<<< HEAD
 * Fixed a bug that caused an error in some cases of importing or inserting data that contained a value of `-`.
-=======
 * Added better error message for TApplicationException in CaSH.
->>>>>>> 7b19c75e
 
 #### Version 0.7.0 (November 19, 2017)
 * Added `navigate` methods that allow selecting data based on link traversal. For example, it is possible to select the names of the friends of record 1's friends by doing
