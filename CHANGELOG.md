--- conflicted
+++ resolved
@@ -3,11 +3,8 @@
 #### Version 0.9.0 (TBD)
 * Added a `Criteria#at(Timestamp)` method to transform any `Criteria` object into one that has all clauses pinned to a specific `Timestamp`.
 * Added a static `Criteria#parse(String)` method to parse a CCL statement and produce an analogous `Criteria` object.
-<<<<<<< HEAD
+* Streamlined the logic for server-side atomic operations to unlock higher performance potential.
 * Added [short-circuit evaluation](https://en.wikipedia.org/wiki/Short-circuit_evaluation) logic to the query parsing pipeline to improve performance. 
-=======
-* Streamlined the logic for server-side atomic operations to unlock higher performance potential.
->>>>>>> a9401e79
 
 #### Version 0.8.1 (TBD)
 * Fixed a bug that caused local CCL resolution to not work in the `findOrInsert` methods.
