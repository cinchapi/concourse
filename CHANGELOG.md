## Changelog

<<<<<<< HEAD
=======
#### Version 0.9.0 (TBD)
* Added a `Criteria#at(Timestamp)` method to transform any `Criteria` object into one that has all clauses pinned to a specific `Timestamp`.
* Added a static `Criteria#parse(String)` method to parse a CCL statement and produce an analogous `Criteria` object.
* Streamlined the logic for server-side atomic operations to unlock higher performance potential.
* Added [short-circuit evaluation](https://en.wikipedia.org/wiki/Short-circuit_evaluation) logic to the query parsing pipeline to improve performance.
* Added a `TIMESTAMP` data type which makes it possible to store temporal values in Concourse.
	* The `concourse-driver-java` API uses the [`Timestamp`](https://docs.cinchapi.com/concourse/api/java/com/cinchapi/concourse/Timestamp.html) class to represent `TIMESTAMP` values. Please note that hallow `Timestamps` (e.g. those created using the `Timestamp#fromString` method cannot be stored as values). An attempt to do so will throw an `UnsupportedOperationException`.
	* The `concourse-driver-php` uses the [`DateTime`](http://php.net/manual/en/class.datetime.php) class to represent `TIMESTAMP` values.
	* The `concourse-driver-python` uses the [`datetime`](https://docs.python.org/2/library/datetime.html) class to represent `TIMESTAMP` values.
	* The `concourse-driver-ruby` uses the [`DateTime`](https://ruby-doc.org/stdlib-2.3.1/libdoc/date/rdoc/DateTime.html) class to represent `TIMESTAMP` values.
	* The Concourse REST API allows specifying `TIMESTAMP` values as strings by prepending and appending a `|` to the value (e.g. `|December 30, 1987|`). It is also possible to specify a formatting pattern after the value like `|December 30, 1987|MMM dd, yyyy|`.
* Added a `Timestamp#isDateOnly` method that returns `true` if a `Timestamp` does not contain a relevant temporal component (e.g. the `Timestamp` was created from a date string instead of a datetime string or a timestring).
* Upgraded the CCL parser to a newer and more efficient version. This change will yield general performance improvements in methods that parse CCL statements during evaluation.
* The test Concourse instance used in a `ClientServerTest` will no longer be automatically deleted when the test fails. This will allow for manual inspection of the instance when debugging the test failure.
* Fixed a bug that caused the server to fail to start if the `conf/stopwords.txt` configuration file did not exist.
* Added the ability for the storage engine to track stats and metadata about database structures.

#### Version 0.8.1 (March 26, 2018)
* Fixed a bug that caused local CCL resolution to not work in the `findOrInsert` methods.
* Fixed an issue that caused conversion from string to `Operator` to be case sensitive.
* Fixed a bug that caused the `putAll` method in the map returned from `TrackingMultimap#invert` to store data inconsistently.
* Added better error handling for cases when an attempt is made to read with a value with a type that is not available in the client's version.
* Fixed a bug that caused Concourse Server to unreliably stream data when multiple real-time plugins were installed.
* Fixed a bug that caused Concourse Server to frequently cause high CPU usage when multiple real-time plugins were installed.
* Added an **isolation** feature to the `ImportDryRunConcourse` client (from the `concourse-import` framework). This feature allows the client to import data into an isolated store instead of one shared among all instances. This functionality is not exposed to the `import` CLI (because it isn't necessary), but can be benefical to applications that use the dry-run client to programmatically preview how data will be imported into Concourse.
* Added an implementation for the `ImportDryRunConcourse#describe` method.

#### Version 0.8.0 (December 14, 2017)
* Added a `count` aggregation function that returns the number of values stored
	* across a key,
	* for a key in a record, or
	* for a key in multiple records.
* Added a `max` aggregation function that returns the largest numeric value stored
	* across a key,
	* for a key in a record, or
	* for a key in multiple records.
* Added a `min` aggregation function that returns the smallest numeric value stored
	* across a key,
	* for a key in a record, or
	* for a key in multiple records.
* Moved the `ccl` parsing logic into a [separate library](https://github.com/cinchapi/ccl) to make the process portable to plugins and other applications.
* Fixed some bugs that could have caused incorrect evaluation of `select(criteria)`, `find(criteria)` and related methods in some cases.
* Added a `TObject#is(operator, values...)` method so plugins can perform local operator based comparisons for values returned from the server.

#### Version 0.7.3 (December 14, 2017)
* Fixed a bug that caused the temporal `average` and `sum` calculations to fail if the `timestamp` parameter was generated from a `String` instead of `long`.
* Fixed a couple of bugs that made it possible for Concourse Server to pass blank or unsanitized environment names to plugins during method invocations.
* Fixed a bug that caused `Criteria` objects to be improperly serialized/deserialized when passed to plugin methods as arguments or used as return values.

#### Version 0.7.2 (November 26, 2017)
* Added more detailed information to the server and plugin log files about plugin errors.
* Fixed a bug where `TrackingMultimap#percentKeyDataType` returned `NaN` instead of `0` when the map was empty.
* Added a `memoryStorage` option to the `PluginStateContainer` class.

#### Version 0.7.1 (November 22, 2017)
* Fixed a bug that caused an error in some cases of importing or inserting data that contained a value of `-`.
* Added better error message for TApplicationException in CaSH.

>>>>>>> 3fd10583
#### Version 0.7.0 (November 19, 2017)
* Added `navigate` methods that allow selecting data based on link traversal. For example, it is possible to select the names of the friends of record 1's friends by doing

		navigate "friends.friends.name", 1

* Re-implemented the `users` CLI to provide extensible commands. Now the `users` CLI will respond to:
	1. `create` - create a new user
	2. `delete` - delete an existing user
	3. `enable` - restore access to a suspended user
	4. `password` - change a user's password
	5. `sessions` - list the current user sessions
	6. `suspend` - revoke access for a user

* Changed the `envtool` CLI to the `environments` CLI with extensible commands. The `environments` CLI will respond:
	1. `list` - list the Concourse Server environments

* Changed the `dumptool` CLI to the `data` CLI with extensible commands. The `data` CLI will respond to:
	1. `dump` - dump the contents of a Concourse Server data file
	2. `list` - list the Concourse Server data files

* Added a `CompositeTransformer` to the `concourse-import` framework that invokes multiple transformers in declaration order.
* Added a `Transformers` utility class to the `concourse-import` framework API.
* Fixed a bug that caused the loss of order in plugin results that contained a sorted map.
* Added a `--dry-run` flag to the `import` CLI that will perform a test import of data in-memory and print a JSON dump of what data would be inserted into Concourse.
* Added support for installing multiple plugins in the same directory using the `concourse plugin install </path/to/directory>` command.
* Implemented `describe()` and `describe(time)` methods to return all the keys across all records in the database.
* Fixed a bug where the `browse(keys, timestamp)` functionality would return data from the present state instead of the historical snapshot.
* Fixed an issue that caused plugins to use excessive CPU resources when watching the liveliness of the host Concourse Server process.
* Added a bug fix that prevents service tokens from auto-expiring.
* Added a `ps` command to the `plugins` CLI to display information about the running plugins.
* Fixed a bug that caused the `average(key)` method to return the incorrect result.
* Fixed a bug that caused calculations that internally performed division to prematurely round and produce in-precise results.
* Fixed a bug that caused the editing and deleting an existing user with the `users` CLI to always fail.
* Added support for defining custom importers in `.jar` files.
* Detect when the service is installed in an invalid directory and fail appropriately.
* Fixed a security bug that allowed the `invokePlugin` method to not enforce access controls properly.
* Fixed a bug that caused management CLIs to appear to fail when they actually succeeded.
* Improved the performance of the `ResultDataSet#put` method.
* Fixed a bug in the implementation of `ObjectResultDataset#count`.
* Deprecated `Numbers#isEqual` and `Numbers#isEqualCastSafe` in favor of better names `Numbers#areEqual` and `Numbers#areEqualCastSafe`.
* Added support for getting the min and max keys from a `TrackingMultimap`.
* Added an `ImmutableTrackingMultimap` class.
* Fixed a bug in the `TrackingMultimap#delete` method.
* Fixed the CPU efficiency of the JavaApp host termination watcher.
* Fix bug that caused JavaApp processes to hang if they ended before the host was terminated.
* Added database-wide `describe` method.
<<<<<<< HEAD


=======
>>>>>>> 3fd10583

#### Version 0.6.0 (March 5, 2017)
* Added `calculate` interface to the `java` driver to perform aggregations.
* Added a `sum` aggregation function.
* Added an `average` aggregation function.
* Switched to socket-based (instead of shared memory based) interprocess communication between Concourse Server and plugins.
* Assigned meaningful process names to plugins.
* Added a System-Id for each Concourse Server instance.
* Fixed bugs in the `ObjectResultDataset` implementation.
* Added an end-to-end testing framework for the plugin framework.
* Fixed a bug that caused some query results to be case-sensitive.
* Fixed a bug that caused some query results to have inconsistent ordering.
* Upgraded support for parsing natural language timestamps.
* Updated the usage method of the `concourse` init.d script.
* Fixed a bug that caused `PluginContext` and `PluginRuntime` to return different directories for a plugin's data store.
* Added a progress bar for the `plugin install` command.
* Fixed a bug that caused `ConcourseRuntime` to mishandle plugin results.
* Clarified the proper way to use plugin hooks.
* Refactored the `plugin` management CLI.
* Fixed a bug that allowed plugins to invoke server-side transaction methods ([CON-518](http://jira.cinchapi.com/browse/CON-518)).
* Refactored the implementation of the `version` CLI.
* Improved process forking framework.
* Enabled console logging for plugins ([CON-514](http://jira.cinchapi.com/browse/CON-514)).
* Made the `Transformer` interface in `concourse-import` framework a `FunctionalInterface`.
* Added logic to plugins to signal to Concourse Server when initialization has completed.
* Added functionality to get the host Concourse Server directory from the `import` CLI and server-side management CLIs.
* Added support for defining custom importers in an `importers` directory within the Concourse Server instance directory.
* Added a `--annotate-data-source` option to the `import` CLI that will cause imported records to have the name of the source file added to the `__datasource` key.
* Added support for specifying the id of the record into which data should be inserted within the JSON blob that is passed to the `insert` method.
* Added method to `TrackingMultimap` that measures the spread/dispersion of the contained data.
* Fixed a race condition bug in the `concourse-ete-test` framework.
* Fixed bug that caused a preference for using random ports outside the ephemeral range.
* Changed the plugin configuration to no longer require setting `remote_debugger = on` to enable remote debugging; now it is sufficient to just specify the `remote_debugger_port` preference.

#### Version 0.5.0 (November 3, 2016)

##### API Breaks
* The `insert(json)` method now returns a `Set<Long>` instead of a `long`.
* The `fetch` methods have been renamed `select`.
* The `get` methods now return the most recently added value that exists instead of the oldest existing value.
* Compound operations have been refactored as batch operations, which are now implemented server-side (meaning only 1 TCP round trip per operation) and have atomic guarantees.
* Changed package names from `org.cinchapi.concourse.*` to `com.cinchapi.concourse.*`

##### API Additions
* Added support for the Concourse Criteria Language (CCL) which allows you to specify complex find/select criteria using structured language.
* Added an `inventory()` method that returns all the records that have ever had data.
* Added `select` methods that return the values for a one or more keys in all the records that match a criteria.
* Added a `verifyOrSet` method to the API that atomically ensures that a value is the only one that exists for a key in a record without creating more revisions than necessary.
* Added `jsonify` methods that return data from records as a JSON string dump.
* Added `diff` methods that return the changes that have occurred in a record or key/record within a range of time.
* Added a `find(key, value)` method that is a shortcut to query for records where `key` equals `value`.
* Changed the method signature of the `close()` method so that it does not throw a checked `Exception`.
* Added percent sign (%) wild card functionality that matches one or more characters for REGEX and NOT_REGEX operators in find operations. The (%) wildcard is an alias for the traditional regex (\*) wildcard. For example `find("name", REGEX, "%Jeff%")` returns the same result as `find("name", REGEX, "*Jeff*")` which is all the records where the name key contains the substring "Jeff".
* Added support for specifying *operators* to `find` methods and the `Criteria` builder using string symbols. For example, the following method invocations are now identical:

		concourse.find("foo", Operator.EQUALS, "bar");
		concourse.find("foo", "=", "bar");
		concourse.find("foo", "eq", "bar");
		find("foo", eq, "bar"); // in CaSH

* Added methods to limit the `audit` of a record or a key/record to a specified range of time.
* Added atomic operations to add/insert data if there are no existing records that match the data or a specific criteria.
* Deprecated `Convert#stringToResolvableLinkSpecification(String, String)` in the Java Driver in favor of `Convert#stringToResolvableLinkInstruction(String)`.
* Added logic to handle using arbitrary CCL strings for resolvable links when inserting or importing data.

##### Client Drivers
* Added a native Python client driver
* Added a native PHP client driver
* Added a native Ruby client driver
* Added REST API functionality to Concourse Server that can be enabled by specifying the `http_port` in concourse.prefs.

##### CaSH
* Fixed a bug in CaSH where pressing `CTRL + C` at the command prompt would unexpectedly exit the shell instead of returning a new prompt.
* Added a feature to automatically preserve CaSH command history across sessions.
* Changed CaSH error exit status from `127` to `1`.
* Added `-r` and `--run` options to the `cash` CLI that allow the execution of commands inline without launching the entire CaSH application.
* Added a `whoami` variable to CaSH that displays the current Concourse user.
* Added support for multi-line input in CaSH. For example, you can now write complex routines that span several lines like:

		[default/cash]$ for(long record : find("attending", eq, "Y")){
		> count+= fetch("name", record).size();
		> println fetch("name", record);
		> }

* Added the ability to request help information about specific functions in CaSH using the `help <function>` command.
* Display performance logging using seconds instead of milliseconds.
* Added functionality to pre-seed the CaSH environment with an external **run commands** groovy script using the `--run-commands <script>` or `--rc <script>` flag. Any script that is located in `~/.cashrc` is automatically loaded. There is also an option to disable loading any run commands script using the `--no-run-commands` or `--no-rc` flags.
* Added the ability to exclude parenthesis when invoke methods that don't take any arguments. For example, the following method invocations are identical:

		[default/cash] getServerVersion
		[default/cash] getServerVersion()

* Added `show records` command which will display all the records in Concourse that have data.

##### CLIs
* Added support for invoking server-side scripts via the `concourse` CLI. So, if the `concourse` CLI is added to the $PATH, it is possible to access the server scripts from any location. For example, you can access the import CLI like:

		$ concourse import -d /path/to/data

* Added functionality to client and management CLIs to automatically use connnection information specified in a `concourse_client.prefs` file located in the user's home directory. This gives users the option to invoke CLIs without having to specify any connection based arguments.
* Added `--version` option to get information about the Concourse Server version using the `concourse` CLI.
* Added option to perform a heap dump of a running Concourse Server instance to the `concourse` CLI.
* Added an `uninstall` script/option to the `concourse` CLI that safely removes the application data for a Concourse Server instance, while preserving data and logs.
* Added support for performing interactive imports using the `import` CLI.
* Added support for importing input piped from the output of another command with the `import` CLI.
* Added an `upgrade` action that checks for newer versions of Concourse Server and automatically upgrades, if possible.

##### Performance
* Improved the performance of the `set` operation by over 25 percent.
* Added logic to the `verify` methods to first check if a record exists and fail fast if possible.
* Optimized the way in which reads that query the present state delegate to code paths that expect a historical timestamp ([CON-268](https://cinchapi.atlassian.net/browse/CON-268)).
* Removed unnecessary locking when adding or reading data from a block index ([CON-256](https://cinchapi.atlassian.net/browse/CON-256)).
* Improved efficiency of string splitting that occurs during indexing and searching.

##### Configuration
* Added functionality to automatically choose a `shutdown_port` based on the specified `client_port`.
* Added logic to automatically calculate the `heap_size` preference based on the amount of system memory if a value isn't explicitly given in `concourse.prefs`.
* Added option to skip system-wide integration when installing Concourse Server. The syntax is

	```bash
	$ sh concourse-server.bin -- skip-integration
	```

##### Miscellaneous
* Changed from the MIT License to the Apache License, Version 2.0.
* Replaced the StringToTime library with Natty.
* Replaced the Tanuki Java Service Wrapper library with a custom implementation.
* Added text coloring to the output of various CLIs.
* Added logic to check if Concourse Server is uninstalled incorrectly.

##### Bug Fixes
* Fixed a bug that caused transactions to prematurely fail if an embedded atomic operation didn't succeed ([CON-263](https://cinchapi.atlassian.net/browse/CON-263)).
* Java Driver: Fixed an issue in the where the client would throw an Exception if a call was made to the `commit()` method when a transaction was not in progress. Now the client will simply return `false` in this case.
* Fixed an issue that caused the `concourse` and `cash` scripts to fail when added to the $PATH on certain Debian systems that did not have `sh` installed.
* Fixed an issue where using a future timestamp during a "historical" read in an atomoc operation allowed the phantom read phenomenon to occur ([CON-259](https://cinchapi.atlassian.net/browse/CON-259)).
* Fixed an issue that caused client connections to crash when inserting invalid JSON ([CON-279](https://cinchapi.atlassian.net/browse/CON-279)).
* Fixed a bug that caused the storage engine to erroneously omit valid results for a query if the query contained a clause looking for a numerical value with a different type than that which was stored ([CON-326](http://jira.cinchapi.com/browse/CON-326)).
* Fixed an issue that prevented the `import` CLI from properly handling relative paths. ([CON-172](https://cinchapi.atlassian.net/browse/CON-172)).
* Fixed a bug where the upgrade framework initializer ran during the installation process which almost always resulted in a scenario where the framework set the system version in the wrong storage directories. ([GH-86](https://github.com/cinchapi/concourse/issues/86))

#### Version 0.4.4 (March 2, 2015)
* Fixed an issue where transactions and atomic operations unnecessarily performed pre-commit locking during read operations, which negatively impacted performance and violated the just-in-time locking protocol ([CON-198/CON-199](https://cinchapi.atlassian.net/browse/CON-199)).
* Added logic to prevent the Buffer from attempting a scan for historical data that is older than any data that is currently within the Buffer ([CON-197](https://cinchapi.atlassian.net/browse/CON-197)).
* Added *group sync*: an optimization that improves Transaction performance by durably fsyncing committed writes to the Buffer in bulk. Transactions still honor the durability guarantee by taking a full backup prior to acknowledging a successful commit ([CON-125](https://cinchapi.atlassian.net/browse/CON-125)).
* Improved the performance of releasing locks by moving garbage collection of unused locks to a background thread.
* Improved the performance for upgrading range locks and checking for range conflicts by using collections that shard and sort range tokens.
* Improved Transaction write performance by using local bloom filters to speed up `verifies`.
* Fixed a bug where storage engine methods that touched an entire record (e.g. `browse(record)` and `audit(record)`) or an entire key (`browse(key)`) were not properly locked which potentially made reads inconsistent ([CON-239](https://cinchapi.atlassian.net/browse/CON-239)).
* Fixed an issue where transactions unnecessarily performed double write validation which hurt performance ([CON-246](https://cinchapi.atlassian.net/browse/CON-246)).
* Fixed a major memory leak that occurred when transactions were aborted or failed prior to committing ([CON-248](https://cinchapi.atlassian.net/browse/CON-248)).
* Added logging to indicate if the background indexing job terminates because of an uncaught error ([CON-238](https://cinchapi.atlassian.net/browse/CON-238)).
* Fixed an issue where the background indexing job could be wrongfully terminated because it appeared to be stalled when doing a large amount of work.
* Fixed a memory-leak issue where Concourse Server did not release resources for abandoned transactions if the client started a transaction and eventually started another one without explicitly committing or aborting the previous one ([CON-217](https://cinchapi.atlassian.net/browse/CON-217)).
* Fixed various issues and performance bottlenecks with syncing storage blocks to disk.
* Improved the names of several Concourse Server threads.

#### Version 0.4.3 (February 1, 2015)
*In this release we made lots of internal optimizations to further build on the performance improvements in versions 0.4.1 and 0.4.2. Many of them are small, but a few of the larger ones are highlighted below. In total, our efforts have produced additional speed improvements of 53 percent for queries, 80 percent for range queries, 65 percent for writes and 83 perecent for background indexing.*

* Added auto adjustable rate indexing where the throughput of the background indexing job will increase or decrease inversely with query load to prevent contention.
* Lowered the threshold for Java to start compiling server methods to native code.
* Implemented priority locks that ensure readers and writers always take precedence over the background indexing job when there is contention.
* Increased internal caching of some frequently used objects to reduce the overhead for initialization and garbage collection.
* Switched to using StampedLocks with optimistic reads in some places to reduce the overhead of accessing certain resources with little or no contention.
* Eliminated unnecessary intermediate copies of data in memory when serializing to disk.
* Switched to a faster hash function to generate lock tokens.
* Switched from using the default `ConcurrentHashMap` implementation to one backported from Java 8 for better performance.
* Improved the efficiency of the background indexing job by re-using worker threads.
* Improved heuristics to determine bloom filter sizing.
* Where appropriate, added some bloom filters that are less precise but have faster lookup times.
* Switched to using soft references for revisions in recently synced data blocks so that they avoid disk i/o unless absolutely necessary due to memory pressure.
* Added a more compact representation for revisions in memory to reduce bloat.
* Made miscellaneous optimizations for sensible performance gains.
* Upgraded the Tanuki wrapper to version 3.5.26 to fix an issue where Concourse Server on OS X Yosemite (10.10) systems mistakenly tried to start using 32-bit native libraries.
* Added an `envtool` CLI that can be used to manage environments in Concourse Server.
* Added a `--list-sessions` action to the `useradmin` CLI to list all the currently active user session in Concourse Server.
* Removed unnecessary locking that occurred when performing writes in a transaction or atomic operation.

#### Version 0.4.2 (October 4, 2014)
* Improved the way that the storage engine processes `find` queries, resulting in a further speed improvement of over 35 percent.
* Fixed a bug with real-time transaction failure detection that made it possible for [phantom reads](http://en.wikipedia.org/wiki/Isolation_(database_systems)#Phantom_reads) to occur.
* Fixed an issue that caused Concourse Server to drop transaction tokens when under increased concurrency.
* Fixed a bug in the just-in-time locking protocol that prematurely removed references to active locks.
* Fixed a bug where transactions that started to commit but failed before completing did not release locks, resulting in deadlocks.
* Fixed an issue where transactions unnecessarily grabbed locks twice while committing.
* Fixed an issues that made it possible for deadlocks to occur with many concurrent Transactions performing atomic operations (i.e. `set`).
* Improved the javadoc for the `Tag` datatype.
* Fixed a bug where the `Tag#toString` method threw a `NullPointerException` if the Tag was created using a `null` value.
* Add a `min` method to the `Numbers` utility class.
* Fixed a bug that caused the `insert` methods to incorrectly store values encoded as *resolvable link specifications* as strings instead of links to resolved records.
* Added a `heap_size` preference in `concourse.prefs` that configures the initial and max heap for the Concourse Server JVM.

#### Version 0.3.8 (October 4, 2014)
* Fixed a bug where database records and indexes were not properly cached. Now, reads are over 87 percent faster.
* Removed a potential race-condition between real-time failure detection and just-in-time locking that made it possible for an failed transaction to errneously commit and violate ACID consistency.
* Fixed a bug where the `Numbers#max` method actually returned the minimum value.

#### Version 0.4.1 (September 13, 2014)
* Reduced the number of primary record lookups required to perform a `find` query which yields up to an order of magnitude in increased speed.
* Fixed a bug that accidentally stripped underscore *_* characters from environment names.
* Further improved the CPU efficiency of the background indexing processes.
* Fixed a bug that made it possible for Concourse Server to experience thread leaks.
* Fixed a bug that prevented backticks from being stripped in JSON encoded Tag values.
* Added cached and fixed `ConnecitionPool` factory methods that use the default connection info when creating new instances.
* Fixed a bug that caused some management CLIs to unnecssarily prompt for authentication instead of immediately displaying the `usage` message when an insufficent number of arguments were presented.
* Fixed a bug that caused the Criteria builder to improperly handle values with leading and trailing backticks.
* Made `Concourse` implement the `java.lang.AutoCloseable` interface.
* Fixed an issue where upgrades failed because the system version was not set for new installations.
* Fixed bugs that made it possible for atomic operations started from a Transaction to spin in an infinite loop if the Transaction failed prior to being committed.
* Added a `TransactionException` with a clear error message that is thrown when (staged) operations in a Transaction fail prior to being committed because of a data change.

#### Version 0.3.7 (September 13, 2014)
* Fixed an issue that caused Concourse Server to unnecessarily keep file descriptors open after data was indexed and synced to disk.
* Fixed an issue that made it possible for Concourse to lose some storage metadata in the event of a premature server crash or power loss.
* Improved CaSH by removing the display of meaningless performance logging when a user merely presses the `enter` key at the prompt.

#### Version 0.4.0 (June 30, 2014)

##### Environments
* Added support for multiple environments, which allows users to store data for different purposes (i.e. staging vs production) separately while managing them with the same Concourse Server. Users are automatically connected to a configurable `default_environment` (concourse.prefs) if none is specified at login. Alternatively, users can connect to or dynamically create a new environment by
	* using the new `Concourse#connect(host, port, username, password, environment)` or `Concourse#connect(environment)` login methods,
	* adding `environment = <name>` to the `concourse_client.prefs` file and using the `Concourse#connect()` or ``Concourse#connect(host, port, username, password)` login methods, or
	* specifying an environment name using the `-e` flag when launching CaSH like:

			$ ./cash -e production

* Added support for specifying environments using the `-e` flag to applicable server-side management CLIs (i.e. `dumptool`) and the `import` CLI.
* Added support for specifying environments with the `ConnectionPool` API.
* Improved the CaSH prompt to display the current environment like:

		production/cash$

##### API

* Added a `Criteria` building feature that allows users to programatically create complex queries with multiple clauses and groups. This is particularly helpful when programming in an IDE that offers code completion.
* Added a method to the `Convert` utility class to transform a JSON formatted string into a multimapping of keys to appropriate Java primitives.
* Added new core API methods:
	* `browse` returns a complete view of all the data presently or historically associated with a either a *record* or a *key*.
	* `chronologize` returns a chronological series of all the values for a *key* in a *record* over time.
	* `clear` now has an option to atomically remove all the data contained in an entire record.
	* `find` now has an option to process a complex `Criteria` using a single network call.
	* `insert` writes serveral key/value mappings from a JSON encoded string into one or more records with a single network call.
* Added `LINKS_TO` Operator (aliased as `lnk2` in CaSH) to make it easy to include links in find criteria. For example, the following statements are equivalent:

		concourse.find(\"foo\", Operator.LINKS_TO, 1);
		concourse.find(\"foo\", Operator.EQUALS, Links.to(1));
* Added a new `Tag` datatype for the purpose of storing a string value without performing full text search indexing. A `Tag` can be created programatically using the `Tag#create` method and in CaSH using the `tag()` alias.

##### Usability
* Improved the usability of the `useradmin` CLI and deprecated the `--grant` and `--revoke` options.
* Added requirement that new passwords be 3 or more characters long.
* Improved the `dumptool` CLI to list dumpable storage units by default if no `-i` or `--id` argument is specified. As a result the `--list` flag is now deprecated since it is unnecessary.
* Added logic to terminate a CaSH session if a relevant security change occurs.
* Improved readability of log files by removing redundant information from log messages.
* Added the optional installation of the `concourse` and `cash` scripts to the `$PATH` via `/usr/local/bin` during installation or upgrade so that they can be invoked from any location.
* Added the optional symlinking of the server log files to `/var/log/concourse` during installation or upgrade.

##### Bug Fixes
* Fixed an issue that prevented strings from being sorted in a case insensitive manner.
* Fixed a bug that causes some historical queries to return incorrect results.

##### Miscellaneous
* Added a framework to securely migrate stored data to new formats when upgrading Concourse Server.
* Improved the CPU efficiency of the background indexing process.
* Changed the startup script to use `.concourse.conf` instead of `concourse.conf` for configuration.
* Updated CaSH documentation.

#### Version 0.3.6 (June 30, 2014)
* Fixed a bug that caused string values to be sorted inconsitently.
* Fixed an infinite loop that caused Concourse Server to stack overflow when used with JRE 8.
* Fixed an issue where the stock `concourse.prefs` documentation referred to the default `buffer_page_size` as 8MB when its actually 8KB.
* Changed the daemon Concourse Server process name to display as `ConcourseServer` instead of `WrapperSimpleApp`.
* Updated the `concourse-config` dependency to version 1.0.5 which fixes and issue that caused passwords to be incorrecctly read from `concourse_client.prefs` files.

#### Version 0.3.5 (May 26, 2014)
* Added support for using short syntax in nested commands in CaSH. For example, the following commands are equivalanet and can now be used interchanably:

		cash$ get(describe(1), find(\"name\", eq, 1))
		cash$ concourse.get(concourse.describe(1), concourse.find(\"name\", eq, 1))

* Fixed a bug that caused a deadlock when committing a transaction that wrote a value to a key and then subsequently performed a query against the key that included the value directly.
* Fixed a bug that made it possible for the server to hang after reaching an inconsistent state caused by the Buffer expanding to accommodate new data written by one client while simultaneously servicing a read request for another client.
* Fixed a bug that prvented the server from starting after an unexpected shutdown corrupted an uncommited transaction.
* Fixed a bug that caused the database to appear to lose data if the `database_directory` preference was specified using a relative path.
* Fixed a bug that made it possible for the server to accidentally reindex data when starting up after an unexpected shutdown.
* Added checks to detect and warn about the existence of duplicate data that can safely be deleted without affecting data consistency.
* Improved memory management by using soft references and just-in-time metadata retrieval.
* Added logic to detect and repair stalled background index jobs.
* Fixed an issue that caused the server to unreliably lock resources under load.
* Fixed an bug that failed to prevent the addition of circular links.
* Improved CLI usability by displaying the username alongside the interactive password prompt and making it possible to display the help/usage text without authenticating.
* Added a CLI to import CSV files.
* Added logic to rollover and archive log files once they reach 10MB in size.

#### Version 0.3.4 (April 13, 2014)
* Added support for issuing commands in CaSH using short syntax. Short syntax allows the user to make Concourse API calls by invoking the desired method directly by name instead of prepending the invocation with `concourse.`. For example, the following commands are all equivalent and can now be used interchangably in stand-alone statements:

		cash$ add(\"name\", \"jeff\", 1)
		cash$ concourse.add(\"name\", \"jeff\", 1)
		cash$ add \"name\", \"jeff\", 1
		cash$ concourse.add \"name\", \"jeff\", 1

* Improved the `toString()` output of `Timestamp` objects so that they match the following format: `Thu Apr 03, 2014 @ 1:32:42:54 PM PDT`.
* Fixed an issue that caused the server to incorrectly lock resources when processing lots of concurrent reads/writes to a record or key in record.
* Fixed an issue that caused the server to deadlock if an error occured while indexing data in the background.
* Fixed an issue where the installer would launch a separate X11 window when configuring the `concourse-server` directory in some environments.

#### Version 0.3.3 (March 25, 2014)
* Upgraded Tanuki service wrapper to version 3.5.24 which fixes an issue that prevented the server from starting in OSX Mavericks.
* Consolidated service wrapper native libraries in `wrapper` directory within the root of the concourse-server installation.
* Added support for 32-bit Linux and OSX systems.
* Added `--list` and `-l` flags to the `dumptool` CLI to display a list of dumpable storage units.
* Fixed a bug that caused some searches to return false-positive results.
* Fixed a bug that caused mishandling of data containing leading or trailing whitespaces.
* Fixed a bug that made it possible to see inconsistent search results if a query was issued while the engine was indexing relavent data in the background.
* Fixed a bug that caused a deadlock when committing a transaction that performed a range query against a key and then subsequently added that key to a record as a value within the range.
* Made server-side `jmx_port` configurable in concourse.prefs.

#### Version 0.3.2 (March 16, 2014)
* Added support for creating a cached connection pool that continues to establish new connections on demand, but will use previously created ones when possible.
* Deprecated the `ConnectionPool#newConnectionPool` factory methods in favour of more descriptive ones.
* Added a method to the `Convert` utility class to transform a raw string value to the appropriate java primitive.
* Added a method to the `Convert` utility class to transform a raw string value to a resolvable link specification that instructs the receiver to add a link in a record to all the records that map a certain key to that value.
* Made server-side `client_port` and `shutdown_port` parameters configurable in concourse.prefs.
* Added check on server startup to ensure that the `buffer_directory` and `database_directory` parameters are not identical.

#### Version 0.3.1 (March 9, 2014)
* Added the ability to have multiple concurrent connections for a single user.
* Added support for connection pooling to the client API.
* Removed unused `transaction_directory` key from concourse.prefs.
* Fixed an issue that allowed the storage of blank string keys and values.
* Fixed an issue that prevented the client from properly processing compound `#get` operations that tried to retrieve data for a key in a record that did not contain any values.
* Improved the info logging for transactions by only using a unique id to refer to each transaction.
* Slighly increased full text indexing speed.
* Improved CaSH documentation.

#### Version 0.3.0 (February 1, 2014)
* Changed install and upgrade distributions from zip file to self-extracting binary.
* Added logic to upgrade from previous versions.
* Added server-side atomic operation and transaction protocols.
* Added Transaction support to the API.
* Added new `#verifyAndSwap()` atomic operation to the API
* Changed `#set()`, `#clear()`, and `#revert()` API methods to to be atomic.
* Added password based authentication and access token based session handling to server.
* Added `useradmin` CLI to add/edit/delete user access.
* Added several compound operations to API.
* Fixed bug that prevented server from starting on non-OSX systems.
* Made historical `#find()` methods consistent with other historical operations by specifying the timestamp last.
* Added Timestamp wrapper class that is interoperable with Joda DateTime, but has microsecond precision.
* Added requirement for authentication when using management CLIs.
* Fixed bug that allowed access to private variables in CaSH.
* Improved CLI error messages.
* Added API method to get server release version.
* Improved background data indexing protocol.
* Made artifact versioning more consistent.
* Added server side range locking protocol for #find() queries.
* Bug fixes.
* Improved documentation.
* Improved error messages.
* Improved build infrastructure.

#### Version 0.2.0 (December 28, 2013)
* Changed database storage model from one record per file to several revisions across blocks.
* Added CLI to dump buffer and block contents.
* Added Concourse Action SHeLL (CaSH)
* Added publishing of artifacts to maven central repo.
* Improved logging for thrift internal errors.
* Improved search performance.
* Removed two way link/unlink methods from API.
* Fixed bug where result set ordering did not persist from server to client.
* Decorated toString for return value of `#audit()` methods.
* Added shortcut `start` and `stop` server scripts.
* Added JMX support.
* Improved documentation.
* Bug fixes.

#### Version 0.1.0 (October 18, 2013)
* Hello World.<|MERGE_RESOLUTION|>--- conflicted
+++ resolved
@@ -1,7 +1,5 @@
 ## Changelog
 
-<<<<<<< HEAD
-=======
 #### Version 0.9.0 (TBD)
 * Added a `Criteria#at(Timestamp)` method to transform any `Criteria` object into one that has all clauses pinned to a specific `Timestamp`.
 * Added a static `Criteria#parse(String)` method to parse a CCL statement and produce an analogous `Criteria` object.
@@ -60,7 +58,6 @@
 * Fixed a bug that caused an error in some cases of importing or inserting data that contained a value of `-`.
 * Added better error message for TApplicationException in CaSH.
 
->>>>>>> 3fd10583
 #### Version 0.7.0 (November 19, 2017)
 * Added `navigate` methods that allow selecting data based on link traversal. For example, it is possible to select the names of the friends of record 1's friends by doing
 
@@ -107,11 +104,6 @@
 * Fixed the CPU efficiency of the JavaApp host termination watcher.
 * Fix bug that caused JavaApp processes to hang if they ended before the host was terminated.
 * Added database-wide `describe` method.
-<<<<<<< HEAD
-
-
-=======
->>>>>>> 3fd10583
 
 #### Version 0.6.0 (March 5, 2017)
 * Added `calculate` interface to the `java` driver to perform aggregations.
