--- conflicted
+++ resolved
@@ -2,11 +2,8 @@
 
 #### Version 0.11.2 (TBD)
 * Fixed a bug that caused Concourse Server to incorrectly detect when an attempt was made to atomically commit multiple Writes that toggle the state of a field (e.g. `ADD name as jeff in 1`, `REMOVE name as jeff in 1`, `ADD name as jeff in 1`) in user-defined `transactions`. As a result of this bug, all field toggling Writes were committed instead of the desired behaviour where there was a commit of at most one equal Write that was required to obtain the intended field state. Committing multiple writes that toggled the field state within the same transaction could cause failures, unexplained results or fatal inconsistencies when reconciling data.
-<<<<<<< HEAD
 * Switched from using memory mapped files in favor of traditional buffering when reading data from Segment files. This change avoids a potential issue where Concourse Server could very quickly exceeded the maximum number of mappings allowed on some Linux systems (as specified by the `vm.max_map_count` property).
-=======
 * Removed the `DEBUG` logging (added in `0.11.1`) that provides details on the execution path chosen for each lookup because it is too noisy and drastically degrades performance.
->>>>>>> 3d57fef6
 
 #### Version 0.11.1 (March 9, 2022)
 * Upgraded to CCL version `3.1.2` to fix a regression that caused parenthetical expressions within a Condition containing `LIKE` `REGEX`, `NOT_LIKE` and `NOT_REGEX` operators to mistakenly throw a `SyntaxException` when being parsed.
