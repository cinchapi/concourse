--- conflicted
+++ resolved
@@ -75,13 +75,7 @@
     /**
      * The default value for the {@link SystemPreference#DEBUG_MODE} preference
      */
-<<<<<<< HEAD
-    private static final Path PLUGIN_PREFS_LOCATION = PluginRuntime.getRuntime()
-            .home().resolve(Paths.get("conf", PLUGIN_PREFS_FILENAME))
-            .toAbsolutePath();
-=======
     private static final boolean DEFAULT_REMOTE_DEBUGGER_ENABLED = false;
->>>>>>> 97c38b89
 
     /**
      * The default value for the {@link SystemPreference#DEBUG_PORT} preference
@@ -126,19 +120,6 @@
     @Nullable
     private final PreferencesHandler prefs;
 
-<<<<<<< HEAD
-    static {
-        // Prevent logging from showing up in the console
-        Logging.disable(PluginConfiguration.class);
-
-        // Set location of the plugin preferences files depending on the
-        // existence of the preferences files
-        PLUGIN_PREFS = Files.exists(PLUGIN_PREFS_DEV_LOCATION)
-                ? PLUGIN_PREFS_DEV_LOCATION : PLUGIN_PREFS_LOCATION;
-    }
-
-=======
->>>>>>> 97c38b89
     /**
      * Construct a new instance.
      */
@@ -156,7 +137,7 @@
      * @param location
      */
     protected PluginConfiguration(Path location) {
-        if(Files.exists(location)) {
+        if (Files.exists(location)) {
             try {
                 this.prefs = new PreferencesHandler(location.toString()) {};
             }
@@ -167,10 +148,8 @@
         else {
             this.prefs = null;
         }
-        addDefault(SystemPreference.REMOTE_DEBUGGER,
-                DEFAULT_REMOTE_DEBUGGER_ENABLED);
-        addDefault(SystemPreference.REMOTE_DEBUGGER_PORT,
-                DEFAULT_REMOTE_DEBUGGER_PORT);
+        addDefault(SystemPreference.REMOTE_DEBUGGER, DEFAULT_REMOTE_DEBUGGER_ENABLED);
+        addDefault(SystemPreference.REMOTE_DEBUGGER_PORT, DEFAULT_REMOTE_DEBUGGER_PORT);
         addDefault(SystemPreference.HEAP_SIZE, DEFAULT_HEAP_SIZE_IN_BYTES);
         addDefault(SystemPreference.LOG_LEVEL, Level.INFO.levelStr);
     }
@@ -200,8 +179,8 @@
      * @return the heap_size preference
      */
     public final long getHeapSize() {
-        long theDefault = (long) defaults
-                .get(SystemPreference.HEAP_SIZE.getKey());
+        long theDefault = (long) defaults.get(SystemPreference.HEAP_SIZE
+                .getKey());
         if(prefs != null) {
             return prefs.getSize(SystemPreference.HEAP_SIZE.getKey(),
                     theDefault);
@@ -220,16 +199,8 @@
         Level theDefault = Level.valueOf((String) defaults
                 .get(SystemPreference.LOG_LEVEL.getKey()));
         if(prefs != null) {
-<<<<<<< HEAD
-            List<Object> aliases = prefs
-                    .getList(SystemPreference.ALIAS.getKey());
-            aliases.addAll(prefs.getList(SystemPreference.ALIASES.getKey()));
-            return aliases.stream().map(alias -> Objects.toString(alias))
-                    .collect(Collectors.toList());
-=======
             return Level.valueOf(prefs.getString(
                     SystemPreference.LOG_LEVEL.getKey(), theDefault.levelStr));
->>>>>>> 97c38b89
         }
         else {
             return theDefault;
@@ -242,11 +213,12 @@
      * @return boolean
      */
     public boolean getRemoteDebuggerEnabled() {
-        boolean theDefault = (boolean) defaults
-                .get(SystemPreference.REMOTE_DEBUGGER.getKey());
-        if(prefs != null) {
-            return prefs.getBoolean(SystemPreference.REMOTE_DEBUGGER.getKey(),
-                    theDefault);
+        boolean theDefault = (boolean) defaults.get(
+            SystemPreference.REMOTE_DEBUGGER.getKey());
+        if (prefs != null) {
+            return prefs.getBoolean(
+                SystemPreference.REMOTE_DEBUGGER.getKey(),
+                theDefault);
         }
         else {
             return theDefault;
@@ -259,11 +231,12 @@
      * @return int
      */
     public int getRemoteDebuggerPort() {
-        int theDefault = (int) defaults
-                .get(SystemPreference.REMOTE_DEBUGGER_PORT.getKey());
-        if(prefs != null) {
-            return prefs.getInt(SystemPreference.REMOTE_DEBUGGER_PORT.getKey(),
-                    theDefault);
+        int theDefault = (int) defaults.get(
+            SystemPreference.REMOTE_DEBUGGER_PORT.getKey());
+        if (prefs != null) {
+            return prefs.getInt(
+                SystemPreference.REMOTE_DEBUGGER_PORT.getKey(),
+                theDefault);
         }
         else {
             return theDefault;
@@ -271,26 +244,6 @@
     }
 
     /**
-<<<<<<< HEAD
-     * Return the log_level for the plugin's JVM.
-     *
-     * @return the log_level preference
-     */
-    public final Level getLogLevel() {
-        Level theDefault = Level.valueOf(
-                (String) defaults.get(SystemPreference.LOG_LEVEL.getKey()));
-        if(prefs != null) {
-            return Level.valueOf(prefs.getString(
-                    SystemPreference.LOG_LEVEL.getKey(), theDefault.levelStr));
-        }
-        else {
-            return theDefault;
-        }
-    }
-
-    /**
-=======
->>>>>>> 97c38b89
      * Define a default preference to be used if not provided in the prefs file.
      *
      * @param key
@@ -299,8 +252,8 @@
     protected void addDefault(String key, Object value) {
         SystemPreference sys = null;
         try {
-            sys = SystemPreference.valueOf(CaseFormat.LOWER_UNDERSCORE
-                    .to(CaseFormat.UPPER_UNDERSCORE, key));
+            sys = SystemPreference.valueOf(CaseFormat.LOWER_UNDERSCORE.to(
+                    CaseFormat.UPPER_UNDERSCORE, key));
         }
         catch (IllegalArgumentException e) {/* no-op */}
         if(sys != null) {
@@ -387,8 +340,8 @@
                     }
                 }
             }
-            throw new IllegalArgumentException(
-                    value + " is not a valid value for " + getKey());
+            throw new IllegalArgumentException(value
+                    + " is not a valid value for " + getKey());
         }
     }
 
