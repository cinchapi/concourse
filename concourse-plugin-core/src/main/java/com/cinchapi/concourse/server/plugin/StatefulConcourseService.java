/*
 * Copyright (c) 2013-2017 Cinchapi Inc.
 *
 * Licensed under the Apache License, Version 2.0 (the "License");
 * you may not use this file except in compliance with the License.
 * You may obtain a copy of the License at
 *
 * http://www.apache.org/licenses/LICENSE-2.0
 *
 * Unless required by applicable law or agreed to in writing, software
 * distributed under the License is distributed on an "AS IS" BASIS,
 * WITHOUT WARRANTIES OR CONDITIONS OF ANY KIND, either express or implied.
 * See the License for the specific language governing permissions and
 * limitations under the License.
 */
package com.cinchapi.concourse.server.plugin;

import java.util.HashSet;
import java.util.List;
import java.util.Map;
import java.util.Set;

import com.cinchapi.concourse.lang.Criteria;
import com.cinchapi.concourse.thrift.*;
import com.google.common.collect.HashMultimap;
import com.google.common.collect.Multimap;

/**
 * A modified version of {@link ConcourseService} that maintains client state
 * internally and therefore doesn't require the presentation of state variables
 * (e.g. AccessToken, TransactionToken and environment) as parameters to any
 * methods.
 */
abstract class StatefulConcourseService {

    /**
     * A mapping from Thrift method names to a collection of parameter
     * posions that take TObjects. For convenience, a StatefulConcourseService
     * accepts generic objects for those parameters and we must keep track here
     * so it is known what must be translated into a TObject for proper routing
     * in ConcourseServer.
     */
    protected static Multimap<String, Integer> VALUE_TRANSFORM = HashMultimap
            .create();

    /**
     * A mapping from Thrift method names to a collection of parameter
     * posions that take TCriteria objects. For convenience, a
     * StatefulConcourseService accepts generic objects for those parameters
     * and we must keep track here so it is known what must be translated into
     * a TCriteria for proper routing in ConcourseServer.
     */
    protected static Multimap<String, Integer> CRITERIA_TRANSFORM = HashMultimap
            .create();

    /**
     * A collection of Thrift methods that have a return value that contains
     * a TObject. For convenience, a StatefulConcourseService will return
     * generic objects and we must keep track here so it is known what must be
     * translated from a TObject.
     */
    protected static Set<String> RETURN_TRANSFORM = new HashSet<String>();
    static {

        VALUE_TRANSFORM.put("addKeyValue", 1);

        VALUE_TRANSFORM.put("addKeyValueRecord", 1);

        VALUE_TRANSFORM.put("addKeyValueRecords", 1);

        RETURN_TRANSFORM.add("browseKey");

        RETURN_TRANSFORM.add("browseKeys");

        RETURN_TRANSFORM.add("browseKeyTime");

        RETURN_TRANSFORM.add("browseKeyTimestr");

        RETURN_TRANSFORM.add("browseKeysTime");

        RETURN_TRANSFORM.add("browseKeysTimestr");

        RETURN_TRANSFORM.add("chronologizeKeyRecord");

        RETURN_TRANSFORM.add("chronologizeKeyRecordStart");

        RETURN_TRANSFORM.add("chronologizeKeyRecordStartstr");

        RETURN_TRANSFORM.add("chronologizeKeyRecordStartEnd");

        RETURN_TRANSFORM.add("chronologizeKeyRecordStartstrEndstr");

        RETURN_TRANSFORM.add("diffRecordStart");

        RETURN_TRANSFORM.add("diffRecordStartstr");

        RETURN_TRANSFORM.add("diffRecordStartEnd");

        RETURN_TRANSFORM.add("diffRecordStartstrEndstr");

        RETURN_TRANSFORM.add("diffKeyRecordStart");

        RETURN_TRANSFORM.add("diffKeyRecordStartstr");

        RETURN_TRANSFORM.add("diffKeyRecordStartEnd");

        RETURN_TRANSFORM.add("diffKeyRecordStartstrEndstr");

        RETURN_TRANSFORM.add("diffKeyStart");

        RETURN_TRANSFORM.add("diffKeyStartstr");

        RETURN_TRANSFORM.add("diffKeyStartEnd");

        RETURN_TRANSFORM.add("diffKeyStartstrEndstr");

        VALUE_TRANSFORM.put("removeKeyValueRecord", 1);

        VALUE_TRANSFORM.put("removeKeyValueRecords", 1);

        VALUE_TRANSFORM.put("setKeyValueRecord", 1);

        VALUE_TRANSFORM.put("setKeyValue", 1);

        VALUE_TRANSFORM.put("setKeyValueRecords", 1);

        VALUE_TRANSFORM.put("reconcileKeyRecordValues", 2);

        RETURN_TRANSFORM.add("selectRecord");

        RETURN_TRANSFORM.add("selectRecords");

        RETURN_TRANSFORM.add("selectRecordTime");

        RETURN_TRANSFORM.add("selectRecordTimestr");

        RETURN_TRANSFORM.add("selectRecordsTime");

        RETURN_TRANSFORM.add("selectRecordsTimestr");

        RETURN_TRANSFORM.add("selectKeyRecord");

        RETURN_TRANSFORM.add("selectKeyRecordTime");

        RETURN_TRANSFORM.add("selectKeyRecordTimestr");

        RETURN_TRANSFORM.add("selectKeysRecord");

        RETURN_TRANSFORM.add("selectKeysRecordTime");

        RETURN_TRANSFORM.add("selectKeysRecordTimestr");

        RETURN_TRANSFORM.add("selectKeysRecords");

        RETURN_TRANSFORM.add("selectKeyRecords");

        RETURN_TRANSFORM.add("selectKeyRecordsTime");

        RETURN_TRANSFORM.add("selectKeyRecordsTimestr");

        RETURN_TRANSFORM.add("selectKeysRecordsTime");

        RETURN_TRANSFORM.add("selectKeysRecordsTimestr");

        RETURN_TRANSFORM.add("selectCriteria");

        CRITERIA_TRANSFORM.put("selectCriteria", 0);

        RETURN_TRANSFORM.add("selectCcl");

        RETURN_TRANSFORM.add("selectCriteriaTime");

        CRITERIA_TRANSFORM.put("selectCriteriaTime", 0);

        RETURN_TRANSFORM.add("selectCriteriaTimestr");

        CRITERIA_TRANSFORM.put("selectCriteriaTimestr", 0);

        RETURN_TRANSFORM.add("selectCclTime");

        RETURN_TRANSFORM.add("selectCclTimestr");

        RETURN_TRANSFORM.add("selectKeyCriteria");

        CRITERIA_TRANSFORM.put("selectKeyCriteria", 1);

        RETURN_TRANSFORM.add("selectKeyCcl");

        RETURN_TRANSFORM.add("selectKeyCriteriaTime");

        CRITERIA_TRANSFORM.put("selectKeyCriteriaTime", 1);

        RETURN_TRANSFORM.add("selectKeyCriteriaTimestr");

        CRITERIA_TRANSFORM.put("selectKeyCriteriaTimestr", 1);

        RETURN_TRANSFORM.add("selectKeyCclTime");

        RETURN_TRANSFORM.add("selectKeyCclTimestr");

        RETURN_TRANSFORM.add("selectKeysCriteria");

        CRITERIA_TRANSFORM.put("selectKeysCriteria", 1);

        RETURN_TRANSFORM.add("selectKeysCcl");

        RETURN_TRANSFORM.add("selectKeysCriteriaTime");

        CRITERIA_TRANSFORM.put("selectKeysCriteriaTime", 1);

        RETURN_TRANSFORM.add("selectKeysCriteriaTimestr");

        CRITERIA_TRANSFORM.put("selectKeysCriteriaTimestr", 1);

        RETURN_TRANSFORM.add("selectKeysCclTime");

        RETURN_TRANSFORM.add("selectKeysCclTimestr");

        RETURN_TRANSFORM.add("getKeyRecord");

        RETURN_TRANSFORM.add("getKeyRecordTime");

        RETURN_TRANSFORM.add("getKeyRecordTimestr");

        RETURN_TRANSFORM.add("getKeysRecord");

        RETURN_TRANSFORM.add("getKeysRecordTime");

        RETURN_TRANSFORM.add("getKeysRecordTimestr");

        RETURN_TRANSFORM.add("getKeysRecords");

        RETURN_TRANSFORM.add("getKeyRecords");

        RETURN_TRANSFORM.add("getKeyRecordsTime");

        RETURN_TRANSFORM.add("getKeyRecordsTimestr");

        RETURN_TRANSFORM.add("getKeysRecordsTime");

        RETURN_TRANSFORM.add("getKeysRecordsTimestr");

        RETURN_TRANSFORM.add("getKeyCriteria");

        CRITERIA_TRANSFORM.put("getKeyCriteria", 1);

        RETURN_TRANSFORM.add("getCriteria");

        CRITERIA_TRANSFORM.put("getCriteria", 0);

        RETURN_TRANSFORM.add("getCcl");

        RETURN_TRANSFORM.add("getCriteriaTime");

        CRITERIA_TRANSFORM.put("getCriteriaTime", 0);

        RETURN_TRANSFORM.add("getCriteriaTimestr");

        CRITERIA_TRANSFORM.put("getCriteriaTimestr", 0);

        RETURN_TRANSFORM.add("getCclTime");

        RETURN_TRANSFORM.add("getCclTimestr");

        RETURN_TRANSFORM.add("getKeyCcl");

        RETURN_TRANSFORM.add("getKeyCriteriaTime");

        CRITERIA_TRANSFORM.put("getKeyCriteriaTime", 1);

        RETURN_TRANSFORM.add("getKeyCriteriaTimestr");

        CRITERIA_TRANSFORM.put("getKeyCriteriaTimestr", 1);

        RETURN_TRANSFORM.add("getKeyCclTime");

        RETURN_TRANSFORM.add("getKeyCclTimestr");

        RETURN_TRANSFORM.add("getKeysCriteria");

        CRITERIA_TRANSFORM.put("getKeysCriteria", 1);

        RETURN_TRANSFORM.add("getKeysCcl");

        RETURN_TRANSFORM.add("getKeysCriteriaTime");

        CRITERIA_TRANSFORM.put("getKeysCriteriaTime", 1);

        RETURN_TRANSFORM.add("getKeysCriteriaTimestr");

        CRITERIA_TRANSFORM.put("getKeysCriteriaTimestr", 1);

        RETURN_TRANSFORM.add("getKeysCclTime");

        RETURN_TRANSFORM.add("getKeysCclTimestr");

        VALUE_TRANSFORM.put("verifyKeyValueRecord", 1);

        VALUE_TRANSFORM.put("verifyKeyValueRecordTime", 1);

        VALUE_TRANSFORM.put("verifyKeyValueRecordTimestr", 1);

        CRITERIA_TRANSFORM.put("findCriteria", 0);

        VALUE_TRANSFORM.put("findKeyOperatorValues", 2);

        VALUE_TRANSFORM.put("findKeyOperatorValuesTime", 2);

        VALUE_TRANSFORM.put("findKeyOperatorValuesTimestr", 2);

        VALUE_TRANSFORM.put("findKeyOperatorstrValues", 2);

        VALUE_TRANSFORM.put("findKeyOperatorstrValuesTime", 2);

        VALUE_TRANSFORM.put("findKeyOperatorstrValuesTimestr", 2);

        VALUE_TRANSFORM.put("verifyAndSwap", 1);

        VALUE_TRANSFORM.put("verifyAndSwap", 3);

        VALUE_TRANSFORM.put("verifyOrSet", 1);

        VALUE_TRANSFORM.put("findOrAddKeyValue", 1);

        CRITERIA_TRANSFORM.put("findOrInsertCriteriaJson", 0);

        RETURN_TRANSFORM.add("sumKeyRecord");

        RETURN_TRANSFORM.add("sumKeyRecordTime");

        RETURN_TRANSFORM.add("sumKeyRecordTimestr");

        RETURN_TRANSFORM.add("sumKeyRecords");

        RETURN_TRANSFORM.add("sumKeyRecordsTime");

        RETURN_TRANSFORM.add("sumKeyRecordsTimestr");

        RETURN_TRANSFORM.add("sumKey");

        RETURN_TRANSFORM.add("sumKeyTime");

        RETURN_TRANSFORM.add("sumKeyTimestr");

        RETURN_TRANSFORM.add("sumKeyCriteria");

        CRITERIA_TRANSFORM.put("sumKeyCriteria", 1);

        RETURN_TRANSFORM.add("sumKeyCriteriaTime");

        CRITERIA_TRANSFORM.put("sumKeyCriteriaTime", 1);

        RETURN_TRANSFORM.add("sumKeyCriteriaTimestr");

        CRITERIA_TRANSFORM.put("sumKeyCriteriaTimestr", 1);

        RETURN_TRANSFORM.add("sumKeyCcl");

        RETURN_TRANSFORM.add("sumKeyCclTime");

        RETURN_TRANSFORM.add("sumKeyCclTimestr");

        RETURN_TRANSFORM.add("averageKeyRecord");

        RETURN_TRANSFORM.add("averageKeyRecordTime");

        RETURN_TRANSFORM.add("averageKeyRecordTimestr");

        RETURN_TRANSFORM.add("averageKeyRecords");

        RETURN_TRANSFORM.add("averageKeyRecordsTime");

        RETURN_TRANSFORM.add("averageKeyRecordsTimestr");

        RETURN_TRANSFORM.add("averageKey");

        RETURN_TRANSFORM.add("averageKeyTime");

        RETURN_TRANSFORM.add("averageKeyTimestr");

        RETURN_TRANSFORM.add("averageKeyCriteria");

        CRITERIA_TRANSFORM.put("averageKeyCriteria", 1);

        RETURN_TRANSFORM.add("averageKeyCriteriaTime");

        CRITERIA_TRANSFORM.put("averageKeyCriteriaTime", 1);

        RETURN_TRANSFORM.add("averageKeyCriteriaTimestr");

        CRITERIA_TRANSFORM.put("averageKeyCriteriaTimestr", 1);

        RETURN_TRANSFORM.add("averageKeyCcl");

        RETURN_TRANSFORM.add("averageKeyCclTime");

        RETURN_TRANSFORM.add("averageKeyCclTimestr");

        CRITERIA_TRANSFORM.put("countKeyCriteria", 1);

        CRITERIA_TRANSFORM.put("countKeyCriteriaTime", 1);

        CRITERIA_TRANSFORM.put("countKeyCriteriaTimestr", 1);

        RETURN_TRANSFORM.add("maxKeyRecord");

        RETURN_TRANSFORM.add("maxKeyRecordTime");

        RETURN_TRANSFORM.add("maxKeyRecordTimestr");

        RETURN_TRANSFORM.add("maxKeyRecords");

<<<<<<< HEAD
    RETURN_TRANSFORM.add("sumKeyRecordTime");

    RETURN_TRANSFORM.add("sumKeyRecordTimestr");

    RETURN_TRANSFORM.add("sumKeyRecords");
=======
        RETURN_TRANSFORM.add("maxKeyRecordsTime");

        RETURN_TRANSFORM.add("maxKeyRecordsTimestr");

        RETURN_TRANSFORM.add("maxKeyCriteria");

        CRITERIA_TRANSFORM.put("maxKeyCriteria", 1);
>>>>>>> 975d626f

        RETURN_TRANSFORM.add("maxKeyCriteriaTime");

<<<<<<< HEAD
    RETURN_TRANSFORM.add("sumKeyRecordsTimestr");

    RETURN_TRANSFORM.add("sumKey");

    RETURN_TRANSFORM.add("sumKeyTime");

    RETURN_TRANSFORM.add("sumKeyTimestr");

    RETURN_TRANSFORM.add("sumKeyCriteria");
=======
        CRITERIA_TRANSFORM.put("maxKeyCriteriaTime", 1);
>>>>>>> 975d626f

        RETURN_TRANSFORM.add("maxKeyCriteriaTimestr");

<<<<<<< HEAD
    RETURN_TRANSFORM.add("sumKeyCriteriaTime");
=======
        CRITERIA_TRANSFORM.put("maxKeyCriteriaTimestr", 1);

        RETURN_TRANSFORM.add("maxKeyCcl");
>>>>>>> 975d626f

        RETURN_TRANSFORM.add("maxKeyCclTime");

<<<<<<< HEAD
    RETURN_TRANSFORM.add("sumKeyCriteriaTimestr");

    CRITERIA_TRANSFORM.put("sumKeyCriteriaTimestr", 1);

    RETURN_TRANSFORM.add("sumKeyCcl");

    RETURN_TRANSFORM.add("sumKeyCclTime");

    RETURN_TRANSFORM.add("sumKeyCclTimestr");

    RETURN_TRANSFORM.add("averageKeyRecord");
=======
        RETURN_TRANSFORM.add("maxKeyCclTimestr");

        RETURN_TRANSFORM.add("maxKey");

        RETURN_TRANSFORM.add("maxKeyTime");

        RETURN_TRANSFORM.add("maxKeyTimestr");
>>>>>>> 975d626f

        RETURN_TRANSFORM.add("minKeyRecord");

<<<<<<< HEAD
    RETURN_TRANSFORM.add("averageKeyRecordTimestr");

    RETURN_TRANSFORM.add("averageKeyRecords");
=======
        RETURN_TRANSFORM.add("minKeyRecordTime");
>>>>>>> 975d626f

        RETURN_TRANSFORM.add("minKeyRecordTimestr");

<<<<<<< HEAD
    RETURN_TRANSFORM.add("averageKeyRecordsTimestr");

    RETURN_TRANSFORM.add("averageKey");

    RETURN_TRANSFORM.add("averageKeyTime");

    RETURN_TRANSFORM.add("averageKeyTimestr");

    RETURN_TRANSFORM.add("averageKeyCriteria");
=======
        RETURN_TRANSFORM.add("minKey");
>>>>>>> 975d626f

        RETURN_TRANSFORM.add("minKeyRecordsTime");

<<<<<<< HEAD
    RETURN_TRANSFORM.add("averageKeyCriteriaTime");
=======
        RETURN_TRANSFORM.add("minKeyRecordsTimestr");

        RETURN_TRANSFORM.add("minKeyCriteria");
>>>>>>> 975d626f

        CRITERIA_TRANSFORM.put("minKeyCriteria", 1);

<<<<<<< HEAD
    RETURN_TRANSFORM.add("averageKeyCriteriaTimestr");

    CRITERIA_TRANSFORM.put("averageKeyCriteriaTimestr", 1);

    RETURN_TRANSFORM.add("averageKeyCcl");

    RETURN_TRANSFORM.add("averageKeyCclTime");

    RETURN_TRANSFORM.add("averageKeyCclTimestr");

    RETURN_TRANSFORM.add("navigateKeyRecord");
=======
        RETURN_TRANSFORM.add("minKeyCriteriaTime");

        CRITERIA_TRANSFORM.put("minKeyCriteriaTime", 1);
>>>>>>> 975d626f

        RETURN_TRANSFORM.add("minKeyCriteriaTimestr");

        CRITERIA_TRANSFORM.put("minKeyCriteriaTimestr", 1);

        RETURN_TRANSFORM.add("minKeyCcl");

        RETURN_TRANSFORM.add("minKeyCclTime");

        RETURN_TRANSFORM.add("minKeyCclTimestr");

        RETURN_TRANSFORM.add("minKeyTime");

        RETURN_TRANSFORM.add("minKeyTimestr");

        RETURN_TRANSFORM.add("minKeyRecords");

        RETURN_TRANSFORM.add("navigateKeyRecord");

        RETURN_TRANSFORM.add("navigateKeyRecordTime");

        RETURN_TRANSFORM.add("navigateKeyRecordTimestr");

        RETURN_TRANSFORM.add("navigateKeysRecord");

        RETURN_TRANSFORM.add("navigateKeysRecordTime");

        RETURN_TRANSFORM.add("navigateKeysRecordTimestr");

        RETURN_TRANSFORM.add("navigateKeysRecords");

        RETURN_TRANSFORM.add("navigateKeyRecords");

        RETURN_TRANSFORM.add("navigateKeyRecordsTime");

        RETURN_TRANSFORM.add("navigateKeyRecordsTimestr");

        RETURN_TRANSFORM.add("navigateKeysRecordsTime");

        RETURN_TRANSFORM.add("navigateKeysRecordsTimestr");

        RETURN_TRANSFORM.add("navigateKeyCcl");

        RETURN_TRANSFORM.add("navigateKeyCclTime");

        RETURN_TRANSFORM.add("navigateKeyCclTimestr");

        RETURN_TRANSFORM.add("navigateKeysCcl");

        RETURN_TRANSFORM.add("navigateKeysCclTime");

        RETURN_TRANSFORM.add("navigateKeysCclTimestr");

        RETURN_TRANSFORM.add("navigateKeyCriteria");

        CRITERIA_TRANSFORM.put("navigateKeyCriteria", 1);

        RETURN_TRANSFORM.add("navigateKeyCriteriaTime");

        CRITERIA_TRANSFORM.put("navigateKeyCriteriaTime", 1);

        RETURN_TRANSFORM.add("navigateKeyCriteriaTimestr");

        CRITERIA_TRANSFORM.put("navigateKeyCriteriaTimestr", 1);

        RETURN_TRANSFORM.add("navigateKeysCriteria");

        CRITERIA_TRANSFORM.put("navigateKeysCriteria", 1);

        RETURN_TRANSFORM.add("navigateKeysCriteriaTime");

        CRITERIA_TRANSFORM.put("navigateKeysCriteriaTime", 1);

        RETURN_TRANSFORM.add("navigateKeysCriteriaTimestr");

        CRITERIA_TRANSFORM.put("navigateKeysCriteriaTimestr", 1);

    }

    public long addKeyValue(String key, Object value) {
        throw new UnsupportedOperationException();
    }

    public boolean addKeyValueRecord(String key, Object value, long record) {
        throw new UnsupportedOperationException();
    }

    public Map<Long, Boolean> addKeyValueRecords(String key, Object value,
            List<Long> records) {
        throw new UnsupportedOperationException();
    }

    public Map<Long, String> auditRecord(long record) {
        throw new UnsupportedOperationException();
    }

    public Map<Long, String> auditRecordStart(long record, long start) {
        throw new UnsupportedOperationException();
    }

    public Map<Long, String> auditRecordStartstr(long record, String start) {
        throw new UnsupportedOperationException();
    }

    public Map<Long, String> auditRecordStartEnd(long record, long start,
            long tend) {
        throw new UnsupportedOperationException();
    }

    public Map<Long, String> auditRecordStartstrEndstr(long record,
            String start, String tend) {
        throw new UnsupportedOperationException();
    }

    public Map<Long, String> auditKeyRecord(String key, long record) {
        throw new UnsupportedOperationException();
    }

    public Map<Long, String> auditKeyRecordStart(String key, long record,
            long start) {
        throw new UnsupportedOperationException();
    }

    public Map<Long, String> auditKeyRecordStartstr(String key, long record,
            String start) {
        throw new UnsupportedOperationException();
    }

    public Map<Long, String> auditKeyRecordStartEnd(String key, long record,
            long start, long tend) {
        throw new UnsupportedOperationException();
    }

    public Map<Long, String> auditKeyRecordStartstrEndstr(String key,
            long record, String start, String tend) {
        throw new UnsupportedOperationException();
    }

    public Map<Object, Set<Long>> browseKey(String key) {
        throw new UnsupportedOperationException();
    }

    public Map<String, Map<Object, Set<Long>>> browseKeys(List<String> keys) {
        throw new UnsupportedOperationException();
    }

    public Map<Object, Set<Long>> browseKeyTime(String key, long timestamp) {
        throw new UnsupportedOperationException();
    }

    public Map<Object, Set<Long>> browseKeyTimestr(String key,
            String timestamp) {
        throw new UnsupportedOperationException();
    }

    public Map<String, Map<Object, Set<Long>>> browseKeysTime(List<String> keys,
            long timestamp) {
        throw new UnsupportedOperationException();
    }

    public Map<String, Map<Object, Set<Long>>> browseKeysTimestr(
            List<String> keys, String timestamp) {
        throw new UnsupportedOperationException();
    }

    public Map<Long, Set<Object>> chronologizeKeyRecord(String key,
            long record) {
        throw new UnsupportedOperationException();
    }

    public Map<Long, Set<Object>> chronologizeKeyRecordStart(String key,
            long record, long start) {
        throw new UnsupportedOperationException();
    }

    public Map<Long, Set<Object>> chronologizeKeyRecordStartstr(String key,
            long record, String start) {
        throw new UnsupportedOperationException();
    }

    public Map<Long, Set<Object>> chronologizeKeyRecordStartEnd(String key,
            long record, long start, long tend) {
        throw new UnsupportedOperationException();
    }

    public Map<Long, Set<Object>> chronologizeKeyRecordStartstrEndstr(
            String key, long record, String start, String tend) {
        throw new UnsupportedOperationException();
    }

    public void clearRecord(long record) {
        throw new UnsupportedOperationException();
    }

    public void clearRecords(List<Long> records) {
        throw new UnsupportedOperationException();
    }

    public void clearKeyRecord(String key, long record) {
        throw new UnsupportedOperationException();
    }

    public void clearKeysRecord(List<String> keys, long record) {
        throw new UnsupportedOperationException();
    }

    public void clearKeyRecords(String key, List<Long> records) {
        throw new UnsupportedOperationException();
    }

    public void clearKeysRecords(List<String> keys, List<Long> records) {
        throw new UnsupportedOperationException();
    }

    public Set<String> describe() {
        throw new UnsupportedOperationException();
    }

    public Set<String> describeTime(long timestamp) {
        throw new UnsupportedOperationException();
    }

    public Set<String> describeTimestr(String timestamp) {
        throw new UnsupportedOperationException();
    }

    public Set<String> describeRecord(long record) {
        throw new UnsupportedOperationException();
    }

    public Set<String> describeRecordTime(long record, long timestamp) {
        throw new UnsupportedOperationException();
    }

    public Set<String> describeRecordTimestr(long record, String timestamp) {
        throw new UnsupportedOperationException();
    }

    public Map<Long, Set<String>> describeRecords(List<Long> records) {
        throw new UnsupportedOperationException();
    }

    public Map<Long, Set<String>> describeRecordsTime(List<Long> records,
            long timestamp) {
        throw new UnsupportedOperationException();
    }

    public Map<Long, Set<String>> describeRecordsTimestr(List<Long> records,
            String timestamp) {
        throw new UnsupportedOperationException();
    }

    public Map<String, Map<Diff, Set<Object>>> diffRecordStart(long record,
            long start) {
        throw new UnsupportedOperationException();
    }

    public Map<String, Map<Diff, Set<Object>>> diffRecordStartstr(long record,
            String start) {
        throw new UnsupportedOperationException();
    }

    public Map<String, Map<Diff, Set<Object>>> diffRecordStartEnd(long record,
            long start, long tend) {
        throw new UnsupportedOperationException();
    }

    public Map<String, Map<Diff, Set<Object>>> diffRecordStartstrEndstr(
            long record, String start, String tend) {
        throw new UnsupportedOperationException();
    }

    public Map<Diff, Set<Object>> diffKeyRecordStart(String key, long record,
            long start) {
        throw new UnsupportedOperationException();
    }

    public Map<Diff, Set<Object>> diffKeyRecordStartstr(String key, long record,
            String start) {
        throw new UnsupportedOperationException();
    }

    public Map<Diff, Set<Object>> diffKeyRecordStartEnd(String key, long record,
            long start, long tend) {
        throw new UnsupportedOperationException();
    }

    public Map<Diff, Set<Object>> diffKeyRecordStartstrEndstr(String key,
            long record, String start, String tend) {
        throw new UnsupportedOperationException();
    }

    public Map<Object, Map<Diff, Set<Long>>> diffKeyStart(String key,
            long start) {
        throw new UnsupportedOperationException();
    }

    public Map<Object, Map<Diff, Set<Long>>> diffKeyStartstr(String key,
            String start) {
        throw new UnsupportedOperationException();
    }

    public Map<Object, Map<Diff, Set<Long>>> diffKeyStartEnd(String key,
            long start, long tend) {
        throw new UnsupportedOperationException();
    }

    public Map<Object, Map<Diff, Set<Long>>> diffKeyStartstrEndstr(String key,
            String start, String tend) {
        throw new UnsupportedOperationException();
    }

    public ComplexTObject invokePlugin(String id, String method,
            List<ComplexTObject> params) {
        throw new UnsupportedOperationException();
    }

    public Set<Long> insertJson(String json) {
        throw new UnsupportedOperationException();
    }

    public boolean insertJsonRecord(String json, long record) {
        throw new UnsupportedOperationException();
    }

    public Map<Long, Boolean> insertJsonRecords(String json,
            List<Long> records) {
        throw new UnsupportedOperationException();
    }

    public boolean removeKeyValueRecord(String key, Object value, long record) {
        throw new UnsupportedOperationException();
    }

    public Map<Long, Boolean> removeKeyValueRecords(String key, Object value,
            List<Long> records) {
        throw new UnsupportedOperationException();
    }

    public void setKeyValueRecord(String key, Object value, long record) {
        throw new UnsupportedOperationException();
    }

    public long setKeyValue(String key, Object value) {
        throw new UnsupportedOperationException();
    }

    public void setKeyValueRecords(String key, Object value,
            List<Long> records) {
        throw new UnsupportedOperationException();
    }

    public void reconcileKeyRecordValues(String key, long record,
            Set<Object> values) {
        throw new UnsupportedOperationException();
    }

    public Set<Long> inventory() {
        throw new UnsupportedOperationException();
    }

    public Map<String, Set<Object>> selectRecord(long record) {
        throw new UnsupportedOperationException();
    }

    public Map<Long, Map<String, Set<Object>>> selectRecords(
            List<Long> records) {
        throw new UnsupportedOperationException();
    }

    public Map<String, Set<Object>> selectRecordTime(long record,
            long timestamp) {
        throw new UnsupportedOperationException();
    }

    public Map<String, Set<Object>> selectRecordTimestr(long record,
            String timestamp) {
        throw new UnsupportedOperationException();
    }

    public Map<Long, Map<String, Set<Object>>> selectRecordsTime(
            List<Long> records, long timestamp) {
        throw new UnsupportedOperationException();
    }

    public Map<Long, Map<String, Set<Object>>> selectRecordsTimestr(
            List<Long> records, String timestamp) {
        throw new UnsupportedOperationException();
    }

    public Set<Object> selectKeyRecord(String key, long record) {
        throw new UnsupportedOperationException();
    }

    public Set<Object> selectKeyRecordTime(String key, long record,
            long timestamp) {
        throw new UnsupportedOperationException();
    }

    public Set<Object> selectKeyRecordTimestr(String key, long record,
            String timestamp) {
        throw new UnsupportedOperationException();
    }

    public Map<String, Set<Object>> selectKeysRecord(List<String> keys,
            long record) {
        throw new UnsupportedOperationException();
    }

    public Map<String, Set<Object>> selectKeysRecordTime(List<String> keys,
            long record, long timestamp) {
        throw new UnsupportedOperationException();
    }

    public Map<String, Set<Object>> selectKeysRecordTimestr(List<String> keys,
            long record, String timestamp) {
        throw new UnsupportedOperationException();
    }

    public Map<Long, Map<String, Set<Object>>> selectKeysRecords(
            List<String> keys, List<Long> records) {
        throw new UnsupportedOperationException();
    }

    public Map<Long, Set<Object>> selectKeyRecords(String key,
            List<Long> records) {
        throw new UnsupportedOperationException();
    }

    public Map<Long, Set<Object>> selectKeyRecordsTime(String key,
            List<Long> records, long timestamp) {
        throw new UnsupportedOperationException();
    }

    public Map<Long, Set<Object>> selectKeyRecordsTimestr(String key,
            List<Long> records, String timestamp) {
        throw new UnsupportedOperationException();
    }

    public Map<Long, Map<String, Set<Object>>> selectKeysRecordsTime(
            List<String> keys, List<Long> records, long timestamp) {
        throw new UnsupportedOperationException();
    }

    public Map<Long, Map<String, Set<Object>>> selectKeysRecordsTimestr(
            List<String> keys, List<Long> records, String timestamp) {
        throw new UnsupportedOperationException();
    }

    public Map<Long, Map<String, Set<Object>>> selectCriteria(
            Criteria criteria) {
        throw new UnsupportedOperationException();
    }

    public Map<Long, Map<String, Set<Object>>> selectCcl(String ccl) {
        throw new UnsupportedOperationException();
    }

    public Map<Long, Map<String, Set<Object>>> selectCriteriaTime(
            Criteria criteria, long timestamp) {
        throw new UnsupportedOperationException();
    }

    public Map<Long, Map<String, Set<Object>>> selectCriteriaTimestr(
            Criteria criteria, String timestamp) {
        throw new UnsupportedOperationException();
    }

    public Map<Long, Map<String, Set<Object>>> selectCclTime(String ccl,
            long timestamp) {
        throw new UnsupportedOperationException();
    }

    public Map<Long, Map<String, Set<Object>>> selectCclTimestr(String ccl,
            String timestamp) {
        throw new UnsupportedOperationException();
    }

    public Map<Long, Set<Object>> selectKeyCriteria(String key,
            Criteria criteria) {
        throw new UnsupportedOperationException();
    }

    public Map<Long, Set<Object>> selectKeyCcl(String key, String ccl) {
        throw new UnsupportedOperationException();
    }

    public Map<Long, Set<Object>> selectKeyCriteriaTime(String key,
            Criteria criteria, long timestamp) {
        throw new UnsupportedOperationException();
    }

    public Map<Long, Set<Object>> selectKeyCriteriaTimestr(String key,
            Criteria criteria, String timestamp) {
        throw new UnsupportedOperationException();
    }

    public Map<Long, Set<Object>> selectKeyCclTime(String key, String ccl,
            long timestamp) {
        throw new UnsupportedOperationException();
    }

    public Map<Long, Set<Object>> selectKeyCclTimestr(String key, String ccl,
            String timestamp) {
        throw new UnsupportedOperationException();
    }

    public Map<Long, Map<String, Set<Object>>> selectKeysCriteria(
            List<String> keys, Criteria criteria) {
        throw new UnsupportedOperationException();
    }

    public Map<Long, Map<String, Set<Object>>> selectKeysCcl(List<String> keys,
            String ccl) {
        throw new UnsupportedOperationException();
    }

    public Map<Long, Map<String, Set<Object>>> selectKeysCriteriaTime(
            List<String> keys, Criteria criteria, long timestamp) {
        throw new UnsupportedOperationException();
    }

    public Map<Long, Map<String, Set<Object>>> selectKeysCriteriaTimestr(
            List<String> keys, Criteria criteria, String timestamp) {
        throw new UnsupportedOperationException();
    }

    public Map<Long, Map<String, Set<Object>>> selectKeysCclTime(
            List<String> keys, String ccl, long timestamp) {
        throw new UnsupportedOperationException();
    }

    public Map<Long, Map<String, Set<Object>>> selectKeysCclTimestr(
            List<String> keys, String ccl, String timestamp) {
        throw new UnsupportedOperationException();
    }

    public Object getKeyRecord(String key, long record) {
        throw new UnsupportedOperationException();
    }

    public Object getKeyRecordTime(String key, long record, long timestamp) {
        throw new UnsupportedOperationException();
    }

    public Object getKeyRecordTimestr(String key, long record,
            String timestamp) {
        throw new UnsupportedOperationException();
    }

    public Map<String, Object> getKeysRecord(List<String> keys, long record) {
        throw new UnsupportedOperationException();
    }

    public Map<String, Object> getKeysRecordTime(List<String> keys, long record,
            long timestamp) {
        throw new UnsupportedOperationException();
    }

    public Map<String, Object> getKeysRecordTimestr(List<String> keys,
            long record, String timestamp) {
        throw new UnsupportedOperationException();
    }

    public Map<Long, Map<String, Object>> getKeysRecords(List<String> keys,
            List<Long> records) {
        throw new UnsupportedOperationException();
    }

    public Map<Long, Object> getKeyRecords(String key, List<Long> records) {
        throw new UnsupportedOperationException();
    }

    public Map<Long, Object> getKeyRecordsTime(String key, List<Long> records,
            long timestamp) {
        throw new UnsupportedOperationException();
    }

    public Map<Long, Object> getKeyRecordsTimestr(String key,
            List<Long> records, String timestamp) {
        throw new UnsupportedOperationException();
    }

    public Map<Long, Map<String, Object>> getKeysRecordsTime(List<String> keys,
            List<Long> records, long timestamp) {
        throw new UnsupportedOperationException();
    }

    public Map<Long, Map<String, Object>> getKeysRecordsTimestr(
            List<String> keys, List<Long> records, String timestamp) {
        throw new UnsupportedOperationException();
    }

    public Map<Long, Object> getKeyCriteria(String key, Criteria criteria) {
        throw new UnsupportedOperationException();
    }

    public Map<Long, Map<String, Object>> getCriteria(Criteria criteria) {
        throw new UnsupportedOperationException();
    }

    public Map<Long, Map<String, Object>> getCcl(String ccl) {
        throw new UnsupportedOperationException();
    }

    public Map<Long, Map<String, Object>> getCriteriaTime(Criteria criteria,
            long timestamp) {
        throw new UnsupportedOperationException();
    }

    public Map<Long, Map<String, Object>> getCriteriaTimestr(Criteria criteria,
            String timestamp) {
        throw new UnsupportedOperationException();
    }

    public Map<Long, Map<String, Object>> getCclTime(String ccl,
            long timestamp) {
        throw new UnsupportedOperationException();
    }

    public Map<Long, Map<String, Object>> getCclTimestr(String ccl,
            String timestamp) {
        throw new UnsupportedOperationException();
    }

    public Map<Long, Object> getKeyCcl(String key, String ccl) {
        throw new UnsupportedOperationException();
    }

    public Map<Long, Object> getKeyCriteriaTime(String key, Criteria criteria,
            long timestamp) {
        throw new UnsupportedOperationException();
    }

    public Map<Long, Object> getKeyCriteriaTimestr(String key,
            Criteria criteria, String timestamp) {
        throw new UnsupportedOperationException();
    }

    public Map<Long, Object> getKeyCclTime(String key, String ccl,
            long timestamp) {
        throw new UnsupportedOperationException();
    }

    public Map<Long, Object> getKeyCclTimestr(String key, String ccl,
            String timestamp) {
        throw new UnsupportedOperationException();
    }

    public Map<Long, Map<String, Object>> getKeysCriteria(List<String> keys,
            Criteria criteria) {
        throw new UnsupportedOperationException();
    }

    public Map<Long, Map<String, Object>> getKeysCcl(List<String> keys,
            String ccl) {
        throw new UnsupportedOperationException();
    }

    public Map<Long, Map<String, Object>> getKeysCriteriaTime(List<String> keys,
            Criteria criteria, long timestamp) {
        throw new UnsupportedOperationException();
    }

    public Map<Long, Map<String, Object>> getKeysCriteriaTimestr(
            List<String> keys, Criteria criteria, String timestamp) {
        throw new UnsupportedOperationException();
    }

    public Map<Long, Map<String, Object>> getKeysCclTime(List<String> keys,
            String ccl, long timestamp) {
        throw new UnsupportedOperationException();
    }

    public Map<Long, Map<String, Object>> getKeysCclTimestr(List<String> keys,
            String ccl, String timestamp) {
        throw new UnsupportedOperationException();
    }

    public boolean verifyKeyValueRecord(String key, Object value, long record) {
        throw new UnsupportedOperationException();
    }

    public boolean verifyKeyValueRecordTime(String key, Object value,
            long record, long timestamp) {
        throw new UnsupportedOperationException();
    }

    public boolean verifyKeyValueRecordTimestr(String key, Object value,
            long record, String timestamp) {
        throw new UnsupportedOperationException();
    }

    public String jsonifyRecords(List<Long> records, boolean identifier) {
        throw new UnsupportedOperationException();
    }

    public String jsonifyRecordsTime(List<Long> records, long timestamp,
            boolean identifier) {
        throw new UnsupportedOperationException();
    }

    public String jsonifyRecordsTimestr(List<Long> records, String timestamp,
            boolean identifier) {
        throw new UnsupportedOperationException();
    }

    public Set<Long> findCriteria(Criteria criteria) {
        throw new UnsupportedOperationException();
    }

    public Set<Long> findCcl(String ccl) {
        throw new UnsupportedOperationException();
    }

    public Set<Long> findKeyOperatorValues(String key, Operator operator,
            List<Object> values) {
        throw new UnsupportedOperationException();
    }

    public Set<Long> findKeyOperatorValuesTime(String key, Operator operator,
            List<Object> values, long timestamp) {
        throw new UnsupportedOperationException();
    }

    public Set<Long> findKeyOperatorValuesTimestr(String key, Operator operator,
            List<Object> values, String timestamp) {
        throw new UnsupportedOperationException();
    }

    public Set<Long> findKeyOperatorstrValues(String key, String operator,
            List<Object> values) {
        throw new UnsupportedOperationException();
    }

    public Set<Long> findKeyOperatorstrValuesTime(String key, String operator,
            List<Object> values, long timestamp) {
        throw new UnsupportedOperationException();
    }

    public Set<Long> findKeyOperatorstrValuesTimestr(String key,
            String operator, List<Object> values, String timestamp) {
        throw new UnsupportedOperationException();
    }

    public Set<Long> search(String key, String query) {
        throw new UnsupportedOperationException();
    }

    public void revertKeysRecordsTime(List<String> keys, List<Long> records,
            long timestamp) {
        throw new UnsupportedOperationException();
    }

    public void revertKeysRecordsTimestr(List<String> keys, List<Long> records,
            String timestamp) {
        throw new UnsupportedOperationException();
    }

    public void revertKeysRecordTime(List<String> keys, long record,
            long timestamp) {
        throw new UnsupportedOperationException();
    }

    public void revertKeysRecordTimestr(List<String> keys, long record,
            String timestamp) {
        throw new UnsupportedOperationException();
    }

    public void revertKeyRecordsTime(String key, List<Long> records,
            long timestamp) {
        throw new UnsupportedOperationException();
    }

    public void revertKeyRecordsTimestr(String key, List<Long> records,
            String timestamp) {
        throw new UnsupportedOperationException();
    }

    public void revertKeyRecordTime(String key, long record, long timestamp) {
        throw new UnsupportedOperationException();
    }

    public void revertKeyRecordTimestr(String key, long record,
            String timestamp) {
        throw new UnsupportedOperationException();
    }

    public Map<Long, Boolean> pingRecords(List<Long> records) {
        throw new UnsupportedOperationException();
    }

    public boolean pingRecord(long record) {
        throw new UnsupportedOperationException();
    }

    public boolean verifyAndSwap(String key, Object expected, long record,
            Object replacement) {
        throw new UnsupportedOperationException();
    }

    public void verifyOrSet(String key, Object value, long record) {
        throw new UnsupportedOperationException();
    }

    public long findOrAddKeyValue(String key, Object value) {
        throw new UnsupportedOperationException();
    }

    public long findOrInsertCriteriaJson(Criteria criteria, String json) {
        throw new UnsupportedOperationException();
    }

    public long findOrInsertCclJson(String ccl, String json) {
        throw new UnsupportedOperationException();
    }

    public Object sumKeyRecord(String key, long record) {
        throw new UnsupportedOperationException();
    }

    public Object sumKeyRecordTime(String key, long record, long timestamp) {
        throw new UnsupportedOperationException();
    }

<<<<<<< HEAD
    public Object sumKeyRecordTime(String key, long record, long timestamp) { throw new UnsupportedOperationException(); }

    public Object sumKeyRecordTimestr(String key, long record, String timestamp) { throw new UnsupportedOperationException(); }

    public Object sumKeyRecords(String key, List<Long> records) { throw new UnsupportedOperationException(); }
=======
    public Object sumKeyRecordTimestr(String key, long record,
            String timestamp) {
        throw new UnsupportedOperationException();
    }

    public Object sumKeyRecords(String key, List<Long> records) {
        throw new UnsupportedOperationException();
    }

    public Object sumKeyRecordsTime(String key, List<Long> records,
            long timestamp) {
        throw new UnsupportedOperationException();
    }

    public Object sumKeyRecordsTimestr(String key, List<Long> records,
            String timestamp) {
        throw new UnsupportedOperationException();
    }
>>>>>>> 975d626f

    public Object sumKey(String key) {
        throw new UnsupportedOperationException();
    }

<<<<<<< HEAD
    public Object sumKeyRecordsTimestr(String key, List<Long> records, String timestamp) { throw new UnsupportedOperationException(); }

    public Object sumKey(String key) { throw new UnsupportedOperationException(); }

    public Object sumKeyTime(String key, long timestamp) { throw new UnsupportedOperationException(); }

    public Object sumKeyTimestr(String key, String timestamp) { throw new UnsupportedOperationException(); }

    public Object sumKeyCriteria(String key, Criteria criteria) { throw new UnsupportedOperationException(); }
=======
    public Object sumKeyTime(String key, long timestamp) {
        throw new UnsupportedOperationException();
    }

    public Object sumKeyTimestr(String key, String timestamp) {
        throw new UnsupportedOperationException();
    }
>>>>>>> 975d626f

    public Object sumKeyCriteria(String key, Criteria criteria) {
        throw new UnsupportedOperationException();
    }

<<<<<<< HEAD
    public Object sumKeyCriteriaTimestr(String key, Criteria criteria, String timestamp) { throw new UnsupportedOperationException(); }

    public Object sumKeyCcl(String key, String ccl) { throw new UnsupportedOperationException(); }

    public Object sumKeyCclTime(String key, String ccl, long timestamp) { throw new UnsupportedOperationException(); }

    public Object sumKeyCclTimestr(String key, String ccl, String timestamp) { throw new UnsupportedOperationException(); }

    public Object averageKeyRecord(String key, long record) { throw new UnsupportedOperationException(); }
=======
    public Object sumKeyCriteriaTime(String key, Criteria criteria,
            long timestamp) {
        throw new UnsupportedOperationException();
    }

    public Object sumKeyCriteriaTimestr(String key, Criteria criteria,
            String timestamp) {
        throw new UnsupportedOperationException();
    }

    public Object sumKeyCcl(String key, String ccl) {
        throw new UnsupportedOperationException();
    }

    public Object sumKeyCclTime(String key, String ccl, long timestamp) {
        throw new UnsupportedOperationException();
    }
>>>>>>> 975d626f

    public Object sumKeyCclTimestr(String key, String ccl, String timestamp) {
        throw new UnsupportedOperationException();
    }

<<<<<<< HEAD
    public Object averageKeyRecordTimestr(String key, long record, String timestamp) { throw new UnsupportedOperationException(); }

    public Object averageKeyRecords(String key, List<Long> records) { throw new UnsupportedOperationException(); }
=======
    public Object averageKeyRecord(String key, long record) {
        throw new UnsupportedOperationException();
    }
>>>>>>> 975d626f

    public Object averageKeyRecordTime(String key, long record,
            long timestamp) {
        throw new UnsupportedOperationException();
    }

<<<<<<< HEAD
    public Object averageKeyRecordsTimestr(String key, List<Long> records, String timestamp) { throw new UnsupportedOperationException(); }

    public Object averageKey(String key) { throw new UnsupportedOperationException(); }

    public Object averageKeyTime(String key, long timestamp) { throw new UnsupportedOperationException(); }

    public Object averageKeyTimestr(String key, String timestamp) { throw new UnsupportedOperationException(); }

    public Object averageKeyCriteria(String key, Criteria criteria) { throw new UnsupportedOperationException(); }
=======
    public Object averageKeyRecordTimestr(String key, long record,
            String timestamp) {
        throw new UnsupportedOperationException();
    }

    public Object averageKeyRecords(String key, List<Long> records) {
        throw new UnsupportedOperationException();
    }
>>>>>>> 975d626f

    public Object averageKeyRecordsTime(String key, List<Long> records,
            long timestamp) {
        throw new UnsupportedOperationException();
    }

    public Object averageKeyRecordsTimestr(String key, List<Long> records,
            String timestamp) {
        throw new UnsupportedOperationException();
    }

    public Object averageKey(String key) {
        throw new UnsupportedOperationException();
    }

    public Object averageKeyTime(String key, long timestamp) {
        throw new UnsupportedOperationException();
    }

<<<<<<< HEAD
    public Object averageKeyCriteriaTimestr(String key, Criteria criteria, String timestamp) { throw new UnsupportedOperationException(); }

    public Object averageKeyCcl(String key, String ccl) { throw new UnsupportedOperationException(); }

    public Object averageKeyCclTime(String key, String ccl, long timestamp) { throw new UnsupportedOperationException(); }

    public Object averageKeyCclTimestr(String key, String ccl, String timestamp) { throw new UnsupportedOperationException(); }

    public Map<Long,Set<Object>> navigateKeyRecord(String key, long record) { throw new UnsupportedOperationException(); }
=======
    public Object averageKeyTimestr(String key, String timestamp) {
        throw new UnsupportedOperationException();
    }

    public Object averageKeyCriteria(String key, Criteria criteria) {
        throw new UnsupportedOperationException();
    }
>>>>>>> 975d626f

    public Object averageKeyCriteriaTime(String key, Criteria criteria,
            long timestamp) {
        throw new UnsupportedOperationException();
    }

    public Object averageKeyCriteriaTimestr(String key, Criteria criteria,
            String timestamp) {
        throw new UnsupportedOperationException();
    }

    public Object averageKeyCcl(String key, String ccl) {
        throw new UnsupportedOperationException();
    }

    public Object averageKeyCclTime(String key, String ccl, long timestamp) {
        throw new UnsupportedOperationException();
    }

    public Object averageKeyCclTimestr(String key, String ccl,
            String timestamp) {
        throw new UnsupportedOperationException();
    }

    public long countKeyRecord(String key, long record) {
        throw new UnsupportedOperationException();
    }

    public long countKeyRecordTime(String key, long record, long timestamp) {
        throw new UnsupportedOperationException();
    }

    public long countKeyRecordTimestr(String key, long record,
            String timestamp) {
        throw new UnsupportedOperationException();
    }

    public long countKeyRecords(String key, List<Long> records) {
        throw new UnsupportedOperationException();
    }

    public long countKeyRecordsTime(String key, List<Long> records,
            long timestamp) {
        throw new UnsupportedOperationException();
    }

    public long countKeyRecordsTimestr(String key, List<Long> records,
            String timestamp) {
        throw new UnsupportedOperationException();
    }

    public long countKey(String key) {
        throw new UnsupportedOperationException();
    }

    public long countKeyTime(String key, long timestamp) {
        throw new UnsupportedOperationException();
    }

    public long countKeyTimestr(String key, String timestamp) {
        throw new UnsupportedOperationException();
    }

    public long countKeyCriteria(String key, Criteria criteria) {
        throw new UnsupportedOperationException();
    }

    public long countKeyCriteriaTime(String key, Criteria criteria,
            long timestamp) {
        throw new UnsupportedOperationException();
    }

    public long countKeyCriteriaTimestr(String key, Criteria criteria,
            String timestamp) {
        throw new UnsupportedOperationException();
    }

    public long countKeyCcl(String key, String ccl) {
        throw new UnsupportedOperationException();
    }

    public long countKeyCclTime(String key, String ccl, long timestamp) {
        throw new UnsupportedOperationException();
    }

    public long countKeyCclTimestr(String key, String ccl, String timestamp) {
        throw new UnsupportedOperationException();
    }

    public Object maxKeyRecord(String key, long record) {
        throw new UnsupportedOperationException();
    }

    public Object maxKeyRecordTime(String key, long record, long timestamp) {
        throw new UnsupportedOperationException();
    }

    public Object maxKeyRecordTimestr(String key, long record,
            String timestamp) {
        throw new UnsupportedOperationException();
    }

    public Object maxKeyRecords(String key, List<Long> records) {
        throw new UnsupportedOperationException();
    }

    public Object maxKeyRecordsTime(String key, List<Long> records,
            long timestamp) {
        throw new UnsupportedOperationException();
    }

    public Object maxKeyRecordsTimestr(String key, List<Long> records,
            String timestamp) {
        throw new UnsupportedOperationException();
    }

    public Object maxKeyCriteria(String key, Criteria criteria) {
        throw new UnsupportedOperationException();
    }

    public Object maxKeyCriteriaTime(String key, Criteria criteria,
            long timestamp) {
        throw new UnsupportedOperationException();
    }

    public Object maxKeyCriteriaTimestr(String key, Criteria criteria,
            String timestamp) {
        throw new UnsupportedOperationException();
    }

    public Object maxKeyCcl(String key, String ccl) {
        throw new UnsupportedOperationException();
    }

    public Object maxKeyCclTime(String key, String ccl, long timestamp) {
        throw new UnsupportedOperationException();
    }

    public Object maxKeyCclTimestr(String key, String ccl, String timestamp) {
        throw new UnsupportedOperationException();
    }

    public Object maxKey(String key) {
        throw new UnsupportedOperationException();
    }

    public Object maxKeyTime(String key, long timestamp) {
        throw new UnsupportedOperationException();
    }

    public Object maxKeyTimestr(String key, String timestamp) {
        throw new UnsupportedOperationException();
    }

    public Object minKeyRecord(String key, long record) {
        throw new UnsupportedOperationException();
    }

    public Object minKeyRecordTime(String key, long record, long timestamp) {
        throw new UnsupportedOperationException();
    }

    public Object minKeyRecordTimestr(String key, long record,
            String timestamp) {
        throw new UnsupportedOperationException();
    }

    public Object minKey(String key) {
        throw new UnsupportedOperationException();
    }

    public Object minKeyRecordsTime(String key, List<Long> records,
            long timestamp) {
        throw new UnsupportedOperationException();
    }

    public Object minKeyRecordsTimestr(String key, List<Long> records,
            String timestamp) {
        throw new UnsupportedOperationException();
    }

    public Object minKeyCriteria(String key, Criteria criteria) {
        throw new UnsupportedOperationException();
    }

    public Object minKeyCriteriaTime(String key, Criteria criteria,
            long timestamp) {
        throw new UnsupportedOperationException();
    }

    public Object minKeyCriteriaTimestr(String key, Criteria criteria,
            String timestamp) {
        throw new UnsupportedOperationException();
    }

    public Object minKeyCcl(String key, String ccl) {
        throw new UnsupportedOperationException();
    }

    public Object minKeyCclTime(String key, String ccl, long timestamp) {
        throw new UnsupportedOperationException();
    }

    public Object minKeyCclTimestr(String key, String ccl, String timestamp) {
        throw new UnsupportedOperationException();
    }

    public Object minKeyTime(String key, long timestamp) {
        throw new UnsupportedOperationException();
    }

    public Object minKeyTimestr(String key, String timestamp) {
        throw new UnsupportedOperationException();
    }

    public Object minKeyRecords(String key, List<Long> records) {
        throw new UnsupportedOperationException();
    }

    public Map<Long, Set<Object>> navigateKeyRecord(String key, long record) {
        throw new UnsupportedOperationException();
    }

    public Map<Long, Set<Object>> navigateKeyRecordTime(String key, long record,
            long timestamp) {
        throw new UnsupportedOperationException();
    }

    public Map<Long, Set<Object>> navigateKeyRecordTimestr(String key,
            long record, String timestamp) {
        throw new UnsupportedOperationException();
    }

    public Map<Long, Map<String, Set<Object>>> navigateKeysRecord(
            List<String> keys, long record) {
        throw new UnsupportedOperationException();
    }

    public Map<Long, Map<String, Set<Object>>> navigateKeysRecordTime(
            List<String> keys, long record, long timestamp) {
        throw new UnsupportedOperationException();
    }

    public Map<Long, Map<String, Set<Object>>> navigateKeysRecordTimestr(
            List<String> keys, long record, String timestamp) {
        throw new UnsupportedOperationException();
    }

    public Map<Long, Map<String, Set<Object>>> navigateKeysRecords(
            List<String> keys, List<Long> records) {
        throw new UnsupportedOperationException();
    }

    public Map<Long, Set<Object>> navigateKeyRecords(String key,
            List<Long> records) {
        throw new UnsupportedOperationException();
    }

    public Map<Long, Set<Object>> navigateKeyRecordsTime(String key,
            List<Long> records, long timestamp) {
        throw new UnsupportedOperationException();
    }

    public Map<Long, Set<Object>> navigateKeyRecordsTimestr(String key,
            List<Long> records, String timestamp) {
        throw new UnsupportedOperationException();
    }

    public Map<Long, Map<String, Set<Object>>> navigateKeysRecordsTime(
            List<String> keys, List<Long> records, long timestamp) {
        throw new UnsupportedOperationException();
    }

    public Map<Long, Map<String, Set<Object>>> navigateKeysRecordsTimestr(
            List<String> keys, List<Long> records, String timestamp) {
        throw new UnsupportedOperationException();
    }

    public Map<Long, Set<Object>> navigateKeyCcl(String key, String ccl) {
        throw new UnsupportedOperationException();
    }

    public Map<Long, Set<Object>> navigateKeyCclTime(String key, String ccl,
            long timestamp) {
        throw new UnsupportedOperationException();
    }

    public Map<Long, Set<Object>> navigateKeyCclTimestr(String key, String ccl,
            String timestamp) {
        throw new UnsupportedOperationException();
    }

    public Map<Long, Map<String, Set<Object>>> navigateKeysCcl(
            List<String> keys, String ccl) {
        throw new UnsupportedOperationException();
    }

    public Map<Long, Map<String, Set<Object>>> navigateKeysCclTime(
            List<String> keys, String ccl, long timestamp) {
        throw new UnsupportedOperationException();
    }

    public Map<Long, Map<String, Set<Object>>> navigateKeysCclTimestr(
            List<String> keys, String ccl, String timestamp) {
        throw new UnsupportedOperationException();
    }

    public Map<Long, Set<Object>> navigateKeyCriteria(String key,
            Criteria criteria) {
        throw new UnsupportedOperationException();
    }

    public Map<Long, Set<Object>> navigateKeyCriteriaTime(String key,
            Criteria criteria, long timestamp) {
        throw new UnsupportedOperationException();
    }

    public Map<Long, Set<Object>> navigateKeyCriteriaTimestr(String key,
            Criteria criteria, String timestamp) {
        throw new UnsupportedOperationException();
    }

    public Map<Long, Map<String, Set<Object>>> navigateKeysCriteria(
            List<String> keys, Criteria criteria) {
        throw new UnsupportedOperationException();
    }

    public Map<Long, Map<String, Set<Object>>> navigateKeysCriteriaTime(
            List<String> keys, Criteria criteria, long timestamp) {
        throw new UnsupportedOperationException();
    }

    public Map<Long, Map<String, Set<Object>>> navigateKeysCriteriaTimestr(
            List<String> keys, Criteria criteria, String timestamp) {
        throw new UnsupportedOperationException();
    }

    public String getServerEnvironment() {
        throw new UnsupportedOperationException();
    }

    public String getServerVersion() {
        throw new UnsupportedOperationException();
    }

    public long time() {
        throw new UnsupportedOperationException();
    }

    public long timePhrase(String phrase) {
        throw new UnsupportedOperationException();
    }

}<|MERGE_RESOLUTION|>--- conflicted
+++ resolved
@@ -410,13 +410,6 @@
 
         RETURN_TRANSFORM.add("maxKeyRecords");
 
-<<<<<<< HEAD
-    RETURN_TRANSFORM.add("sumKeyRecordTime");
-
-    RETURN_TRANSFORM.add("sumKeyRecordTimestr");
-
-    RETURN_TRANSFORM.add("sumKeyRecords");
-=======
         RETURN_TRANSFORM.add("maxKeyRecordsTime");
 
         RETURN_TRANSFORM.add("maxKeyRecordsTimestr");
@@ -424,49 +417,19 @@
         RETURN_TRANSFORM.add("maxKeyCriteria");
 
         CRITERIA_TRANSFORM.put("maxKeyCriteria", 1);
->>>>>>> 975d626f
 
         RETURN_TRANSFORM.add("maxKeyCriteriaTime");
 
-<<<<<<< HEAD
-    RETURN_TRANSFORM.add("sumKeyRecordsTimestr");
-
-    RETURN_TRANSFORM.add("sumKey");
-
-    RETURN_TRANSFORM.add("sumKeyTime");
-
-    RETURN_TRANSFORM.add("sumKeyTimestr");
-
-    RETURN_TRANSFORM.add("sumKeyCriteria");
-=======
         CRITERIA_TRANSFORM.put("maxKeyCriteriaTime", 1);
->>>>>>> 975d626f
 
         RETURN_TRANSFORM.add("maxKeyCriteriaTimestr");
 
-<<<<<<< HEAD
-    RETURN_TRANSFORM.add("sumKeyCriteriaTime");
-=======
         CRITERIA_TRANSFORM.put("maxKeyCriteriaTimestr", 1);
 
         RETURN_TRANSFORM.add("maxKeyCcl");
->>>>>>> 975d626f
 
         RETURN_TRANSFORM.add("maxKeyCclTime");
 
-<<<<<<< HEAD
-    RETURN_TRANSFORM.add("sumKeyCriteriaTimestr");
-
-    CRITERIA_TRANSFORM.put("sumKeyCriteriaTimestr", 1);
-
-    RETURN_TRANSFORM.add("sumKeyCcl");
-
-    RETURN_TRANSFORM.add("sumKeyCclTime");
-
-    RETURN_TRANSFORM.add("sumKeyCclTimestr");
-
-    RETURN_TRANSFORM.add("averageKeyRecord");
-=======
         RETURN_TRANSFORM.add("maxKeyCclTimestr");
 
         RETURN_TRANSFORM.add("maxKey");
@@ -474,63 +437,26 @@
         RETURN_TRANSFORM.add("maxKeyTime");
 
         RETURN_TRANSFORM.add("maxKeyTimestr");
->>>>>>> 975d626f
 
         RETURN_TRANSFORM.add("minKeyRecord");
 
-<<<<<<< HEAD
-    RETURN_TRANSFORM.add("averageKeyRecordTimestr");
-
-    RETURN_TRANSFORM.add("averageKeyRecords");
-=======
         RETURN_TRANSFORM.add("minKeyRecordTime");
->>>>>>> 975d626f
 
         RETURN_TRANSFORM.add("minKeyRecordTimestr");
 
-<<<<<<< HEAD
-    RETURN_TRANSFORM.add("averageKeyRecordsTimestr");
-
-    RETURN_TRANSFORM.add("averageKey");
-
-    RETURN_TRANSFORM.add("averageKeyTime");
-
-    RETURN_TRANSFORM.add("averageKeyTimestr");
-
-    RETURN_TRANSFORM.add("averageKeyCriteria");
-=======
         RETURN_TRANSFORM.add("minKey");
->>>>>>> 975d626f
 
         RETURN_TRANSFORM.add("minKeyRecordsTime");
 
-<<<<<<< HEAD
-    RETURN_TRANSFORM.add("averageKeyCriteriaTime");
-=======
         RETURN_TRANSFORM.add("minKeyRecordsTimestr");
 
         RETURN_TRANSFORM.add("minKeyCriteria");
->>>>>>> 975d626f
 
         CRITERIA_TRANSFORM.put("minKeyCriteria", 1);
 
-<<<<<<< HEAD
-    RETURN_TRANSFORM.add("averageKeyCriteriaTimestr");
-
-    CRITERIA_TRANSFORM.put("averageKeyCriteriaTimestr", 1);
-
-    RETURN_TRANSFORM.add("averageKeyCcl");
-
-    RETURN_TRANSFORM.add("averageKeyCclTime");
-
-    RETURN_TRANSFORM.add("averageKeyCclTimestr");
-
-    RETURN_TRANSFORM.add("navigateKeyRecord");
-=======
         RETURN_TRANSFORM.add("minKeyCriteriaTime");
 
         CRITERIA_TRANSFORM.put("minKeyCriteriaTime", 1);
->>>>>>> 975d626f
 
         RETURN_TRANSFORM.add("minKeyCriteriaTimestr");
 
@@ -1356,13 +1282,6 @@
         throw new UnsupportedOperationException();
     }
 
-<<<<<<< HEAD
-    public Object sumKeyRecordTime(String key, long record, long timestamp) { throw new UnsupportedOperationException(); }
-
-    public Object sumKeyRecordTimestr(String key, long record, String timestamp) { throw new UnsupportedOperationException(); }
-
-    public Object sumKeyRecords(String key, List<Long> records) { throw new UnsupportedOperationException(); }
-=======
     public Object sumKeyRecordTimestr(String key, long record,
             String timestamp) {
         throw new UnsupportedOperationException();
@@ -1381,23 +1300,11 @@
             String timestamp) {
         throw new UnsupportedOperationException();
     }
->>>>>>> 975d626f
 
     public Object sumKey(String key) {
         throw new UnsupportedOperationException();
     }
 
-<<<<<<< HEAD
-    public Object sumKeyRecordsTimestr(String key, List<Long> records, String timestamp) { throw new UnsupportedOperationException(); }
-
-    public Object sumKey(String key) { throw new UnsupportedOperationException(); }
-
-    public Object sumKeyTime(String key, long timestamp) { throw new UnsupportedOperationException(); }
-
-    public Object sumKeyTimestr(String key, String timestamp) { throw new UnsupportedOperationException(); }
-
-    public Object sumKeyCriteria(String key, Criteria criteria) { throw new UnsupportedOperationException(); }
-=======
     public Object sumKeyTime(String key, long timestamp) {
         throw new UnsupportedOperationException();
     }
@@ -1405,23 +1312,11 @@
     public Object sumKeyTimestr(String key, String timestamp) {
         throw new UnsupportedOperationException();
     }
->>>>>>> 975d626f
 
     public Object sumKeyCriteria(String key, Criteria criteria) {
         throw new UnsupportedOperationException();
     }
 
-<<<<<<< HEAD
-    public Object sumKeyCriteriaTimestr(String key, Criteria criteria, String timestamp) { throw new UnsupportedOperationException(); }
-
-    public Object sumKeyCcl(String key, String ccl) { throw new UnsupportedOperationException(); }
-
-    public Object sumKeyCclTime(String key, String ccl, long timestamp) { throw new UnsupportedOperationException(); }
-
-    public Object sumKeyCclTimestr(String key, String ccl, String timestamp) { throw new UnsupportedOperationException(); }
-
-    public Object averageKeyRecord(String key, long record) { throw new UnsupportedOperationException(); }
-=======
     public Object sumKeyCriteriaTime(String key, Criteria criteria,
             long timestamp) {
         throw new UnsupportedOperationException();
@@ -1439,38 +1334,20 @@
     public Object sumKeyCclTime(String key, String ccl, long timestamp) {
         throw new UnsupportedOperationException();
     }
->>>>>>> 975d626f
 
     public Object sumKeyCclTimestr(String key, String ccl, String timestamp) {
         throw new UnsupportedOperationException();
     }
 
-<<<<<<< HEAD
-    public Object averageKeyRecordTimestr(String key, long record, String timestamp) { throw new UnsupportedOperationException(); }
-
-    public Object averageKeyRecords(String key, List<Long> records) { throw new UnsupportedOperationException(); }
-=======
     public Object averageKeyRecord(String key, long record) {
         throw new UnsupportedOperationException();
     }
->>>>>>> 975d626f
 
     public Object averageKeyRecordTime(String key, long record,
             long timestamp) {
         throw new UnsupportedOperationException();
     }
 
-<<<<<<< HEAD
-    public Object averageKeyRecordsTimestr(String key, List<Long> records, String timestamp) { throw new UnsupportedOperationException(); }
-
-    public Object averageKey(String key) { throw new UnsupportedOperationException(); }
-
-    public Object averageKeyTime(String key, long timestamp) { throw new UnsupportedOperationException(); }
-
-    public Object averageKeyTimestr(String key, String timestamp) { throw new UnsupportedOperationException(); }
-
-    public Object averageKeyCriteria(String key, Criteria criteria) { throw new UnsupportedOperationException(); }
-=======
     public Object averageKeyRecordTimestr(String key, long record,
             String timestamp) {
         throw new UnsupportedOperationException();
@@ -1479,7 +1356,6 @@
     public Object averageKeyRecords(String key, List<Long> records) {
         throw new UnsupportedOperationException();
     }
->>>>>>> 975d626f
 
     public Object averageKeyRecordsTime(String key, List<Long> records,
             long timestamp) {
@@ -1499,17 +1375,6 @@
         throw new UnsupportedOperationException();
     }
 
-<<<<<<< HEAD
-    public Object averageKeyCriteriaTimestr(String key, Criteria criteria, String timestamp) { throw new UnsupportedOperationException(); }
-
-    public Object averageKeyCcl(String key, String ccl) { throw new UnsupportedOperationException(); }
-
-    public Object averageKeyCclTime(String key, String ccl, long timestamp) { throw new UnsupportedOperationException(); }
-
-    public Object averageKeyCclTimestr(String key, String ccl, String timestamp) { throw new UnsupportedOperationException(); }
-
-    public Map<Long,Set<Object>> navigateKeyRecord(String key, long record) { throw new UnsupportedOperationException(); }
-=======
     public Object averageKeyTimestr(String key, String timestamp) {
         throw new UnsupportedOperationException();
     }
@@ -1517,7 +1382,6 @@
     public Object averageKeyCriteria(String key, Criteria criteria) {
         throw new UnsupportedOperationException();
     }
->>>>>>> 975d626f
 
     public Object averageKeyCriteriaTime(String key, Criteria criteria,
             long timestamp) {
