--- conflicted
+++ resolved
@@ -110,11 +110,7 @@
         compile 'org.apache.thrift:libthrift:0.9.3'
         compile 'commons-configuration:commons-configuration:1.9'
         compile group: 'com.cinchapi', name: 'accent4j', version: '1.5.3', changing:true
-<<<<<<< HEAD
-        compile 'com.cinchapi:lib-config:1.3.1'
-=======
         compile 'com.cinchapi:lib-config:1.5.1'
->>>>>>> bc58cf54
         
         testCompile 'junit:junit:4.11'
     }
