/*
 * Copyright (c) 2013-2019 Cinchapi Inc.
 *
 * Licensed under the Apache License, Version 2.0 (the "License");
 * you may not use this file except in compliance with the License.
 * You may obtain a copy of the License at
 *
 * http://www.apache.org/licenses/LICENSE-2.0
 *
 * Unless required by applicable law or agreed to in writing, software
 * distributed under the License is distributed on an "AS IS" BASIS,
 * WITHOUT WARRANTIES OR CONDITIONS OF ANY KIND, either express or implied.
 * See the License for the specific language governing permissions and
 * limitations under the License.
 */
package com.cinchapi.concourse;

import java.util.Map;
import java.util.Set;

import org.junit.Assert;
import org.junit.Test;

import com.cinchapi.concourse.test.ConcourseIntegrationTest;
import com.cinchapi.concourse.thrift.Operator;
import com.google.common.collect.Lists;
import com.google.common.collect.Maps;
import com.google.common.collect.Sets;

/**
 * Tests for navigation as a first class concept
 */
public class NavigateKeysTest extends ConcourseIntegrationTest {
    /**
     * Setup data for each of the tests.
     *
     * @param client
     */
    private static Map<Long, Map<String, Set<Object>>> setupNavigateEvaluation(
            Concourse client) {
        client.add("name", "john", 1);
        client.add("mother", Link.to(2), 1);

        client.add("name", "leslie", 2);
        client.add("children", 3, 2);

        client.add("name", "doe", 3);
        client.add("mother", Link.to(4), 3);

        client.add("name", "martha", 4);
        client.add("children", 2, 4);

        Map<Long, Map<String, Set<Object>>> expected = Maps.newHashMap();
        Map<String, Set<Object>> row1 = Maps.newHashMap();
        expected.put(1L, row1);
        row1.put("name", Sets.newHashSet("john"));
        row1.put("mother", Sets.newHashSet(Link.to(2)));

        return expected;
    }

    /**
     * Setup data for each of the tests.
     *
     * @param client
     */
    private static Set<Long> setupNavigateFindEvaluation(Concourse client) {
        client.add("name", "john", 1);
        client.add("mother", Link.to(2), 1);

        client.add("name", "leslie", 2);
        client.add("children", 3, 2);

        client.add("name", "doe", 3);
        client.add("mother", Link.to(4), 3);

        client.add("name", "martha", 4);
        client.add("children", 2, 4);

        return Sets.newHashSet(3L);
    }

    /**
     * Setup data for each of the tests.
     *
     * @param client
     */
    private static Map<Long, Map<String, Set<Object>>> setupNavigateSelectionEvaluation(
            Concourse client) {
        client.add("name", "john", 1);
        client.add("mother", Link.to(2), 1);

        client.add("name", "leslie", 2);
        client.add("children", 3, 2);

        client.add("name", "doe", 3);
        client.add("mother", Link.to(4), 3);

        client.add("name", "martha", 4);
        client.add("children", 2, 4);

        Map<Long, Map<String, Set<Object>>> expected = Maps.newHashMap();
        Map<String, Set<Object>> row1 = Maps.newHashMap();
        expected.put(1L, row1);
        row1.put("name", Sets.newHashSet("john"));
        row1.put("mother.children", Sets.newHashSet(3));

        return expected;
    }

    @Test
    public void testNavigateAsEvaluationKeyWithoutTimestamp() {
        Map<Long, Map<String, Set<Object>>> expected = setupNavigateEvaluation(
                client);
        Map<Long, Map<String, Set<Object>>> actual = client
                .select("mother.children = 3");
        Assert.assertEquals(expected, actual);
    }

    @Test
<<<<<<< HEAD
    public void testNavigateFindAsEvaluationKey() {
        Set<Long> expected = setupNavigateFindEvaluation(client);
        Set<Long> actual = client.find("mother.children", Operator.EQUALS, 2);
        Assert.assertEquals(expected, actual);
    }

    @Test
    public void testNavigateAsSelectionAndEvaluationKey() {
        Map<Long, Map<String, Set<Object>>> expected = setupNavigateSelectionEvaluation(
                client);
        Map<Long, Map<String, Set<Object>>> actual = client.select(
                Lists.newArrayList("name", "mother.children"),
                "mother.children = 3");
=======
    public void testNavigateAsEvaluationKeyWithTimestamp() {
        Map<Long, Map<String, Set<Object>>> expected = setupNavigateEvaluation(
                client);
        Map<Long, Map<String, Set<Object>>> actual = client
                .select("mother.children = 3 at now");
>>>>>>> c2a4523f
        Assert.assertEquals(expected, actual);
    }
}<|MERGE_RESOLUTION|>--- conflicted
+++ resolved
@@ -118,7 +118,15 @@
     }
 
     @Test
-<<<<<<< HEAD
+    public void testNavigateAsEvaluationKeyWithTimestamp() {
+        Map<Long, Map<String, Set<Object>>> expected = setupNavigateEvaluation(
+                client);
+        Map<Long, Map<String, Set<Object>>> actual = client
+                .select("mother.children = 3 at now");
+        Assert.assertEquals(expected, actual);
+    }
+
+    @Test
     public void testNavigateFindAsEvaluationKey() {
         Set<Long> expected = setupNavigateFindEvaluation(client);
         Set<Long> actual = client.find("mother.children", Operator.EQUALS, 2);
@@ -132,13 +140,6 @@
         Map<Long, Map<String, Set<Object>>> actual = client.select(
                 Lists.newArrayList("name", "mother.children"),
                 "mother.children = 3");
-=======
-    public void testNavigateAsEvaluationKeyWithTimestamp() {
-        Map<Long, Map<String, Set<Object>>> expected = setupNavigateEvaluation(
-                client);
-        Map<Long, Map<String, Set<Object>>> actual = client
-                .select("mother.children = 3 at now");
->>>>>>> c2a4523f
         Assert.assertEquals(expected, actual);
     }
 }