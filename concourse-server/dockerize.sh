#!/usr/bin/env bash

# Copyright (c) 2018 Cinchapi Inc.
#
# Licensed under the Apache License, Version 2.0 (the "License");
# you may not use this file except in compliance with the License.
# You may obtain a copy of the License at
#
# http://www.apache.org/licenses/LICENSE-2.0
#
# Unless required by applicable law or agreed to in writing, software
# distributed under the License is distributed on an "AS IS" BASIS,
# WITHOUT WARRANTIES OR CONDITIONS OF ANY KIND, either express or implied.
# See the License for the specific language governing permissions and
# limitations under the License.

# A script to build and publish docker images for the project.

cd "${0%/*}"
HOME="`pwd -P`"
HOME=`cd ${HOME}; pwd`
cd ..

version=$1

if [ -z "$version" ] || ! [[ $version =~ ^[0-9]+\.[0-9]+\.[0-9]+(-.*)?$ ]]; then
  echo "Please provide a valid version number"
  exit 1
else
  # Determine all the docker tags to publish
  major=$(echo ${version} | cut -d . -f 1)
  minor=$(echo ${version} | cut -d . -f 2)
  patch=$(echo ${version} | cut -d . -f 3 | cut -d '-' -f 1)
  suffix=$(echo ${version} | cut -d '-' -f 2-)
  if [[ "$suffix" == "$version" ]]; then
    suffix=""
    tags="latest " # No suffix indicates we should push a latest tag
  else
    suffix="-"$suffix
    tags=""
  fi

<<<<<<< HEAD
  # Push the docker image to docker hub
  docker login -u $DOCKER_USER -p $DOCKER_PASS
  docker push cinchapi/concourse:$tag
=======
  tags="$tags$major$suffix $major.$minor$suffix $major.$minor.$patch$suffix"

  # Build the main docker image
  image=$(date +%Y%m%d%H%M%S)
  docker build -t $image -f Dockerfile .
>>>>>>> 6a73fed4

  # Build the -onbuild image using the image from the previous step as a base
  temp=Dockerfile.onbuild.temp
  sed "1s/.*/FROM $image/" Dockerfile.onbuild > $temp
  docker build -t $image-onbuild -f $temp --pull=false .
  rm $temp

  # Push the image to docker hub with each of the tags
  docker login -e team@cinchapi.com -u $DOCKER_USER -p $DOCKER_PASS
  for tag in $tags; do
    for type in " " "-onbuild"; do
      name=cinchapi/concourse:$tag$type
      docker tag $image$type $name
      docker push $name
      echo "Pushed $name"
    done
  done
  exit 0
fi<|MERGE_RESOLUTION|>--- conflicted
+++ resolved
@@ -40,17 +40,11 @@
     tags=""
   fi
 
-<<<<<<< HEAD
-  # Push the docker image to docker hub
-  docker login -u $DOCKER_USER -p $DOCKER_PASS
-  docker push cinchapi/concourse:$tag
-=======
   tags="$tags$major$suffix $major.$minor$suffix $major.$minor.$patch$suffix"
 
   # Build the main docker image
   image=$(date +%Y%m%d%H%M%S)
   docker build -t $image -f Dockerfile .
->>>>>>> 6a73fed4
 
   # Build the -onbuild image using the image from the previous step as a base
   temp=Dockerfile.onbuild.temp
@@ -59,7 +53,7 @@
   rm $temp
 
   # Push the image to docker hub with each of the tags
-  docker login -e team@cinchapi.com -u $DOCKER_USER -p $DOCKER_PASS
+  docker login -u $DOCKER_USER -p $DOCKER_PASS
   for tag in $tags; do
     for type in " " "-onbuild"; do
       name=cinchapi/concourse:$tag$type
