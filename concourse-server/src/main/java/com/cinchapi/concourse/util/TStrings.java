--- conflicted
+++ resolved
@@ -15,16 +15,8 @@
  */
 package com.cinchapi.concourse.util;
 
-<<<<<<< HEAD
-import org.apache.commons.lang.StringUtils;
+import com.cinchapi.common.base.AnyStrings;
 
-import com.cinchapi.common.base.Array;
-import com.cinchapi.common.base.ArrayBuilder;
-import com.cinchapi.common.base.StringSplitter;
-import com.cinchapi.concourse.server.GlobalState;
-=======
-import com.cinchapi.common.base.AnyStrings;
->>>>>>> 7eadb029
 
 /**
  * String based utility functions that depend on proprietary information that is
@@ -39,16 +31,6 @@
 public final class TStrings {
 
     /**
-<<<<<<< HEAD
-     * Return a copy of {@code string} with all of the stopwords removed. This
-     * method depends on the stopwords defined in {@link GlobalState#STOPWORDS}.
-     * 
-     * @param string
-     * @return A copy of {@code string} without stopwords
-     */
-    public static String stripStopWords(String string) {
-        String[] toks = string
-=======
      * <p>
      * Unlike {@link #isInfixSearchMatch(String, String)} this method assumes
      * that the two parameters are tokens of strings that have had stop words
@@ -141,7 +123,6 @@
      */
     public static boolean isInfixSearchMatch(String needle, String haystack) {
         String[] ntoks = needle
->>>>>>> 7eadb029
                 .split(REGEX_GROUP_OF_ONE_OR_MORE_WHITESPACE_CHARS);
         String[] htoks = haystack
                 .split(REGEX_GROUP_OF_ONE_OR_MORE_WHITESPACE_CHARS);
