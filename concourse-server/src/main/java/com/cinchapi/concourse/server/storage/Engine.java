/*
 * Copyright (c) 2013-2022 Cinchapi Inc.
 *
 * Licensed under the Apache License, Version 2.0 (the "License");
 * you may not use this file except in compliance with the License.
 * You may obtain a copy of the License at
 *
 * http://www.apache.org/licenses/LICENSE-2.0
 *
 * Unless required by applicable law or agreed to in writing, software
 * distributed under the License is distributed on an "AS IS" BASIS,
 * WITHOUT WARRANTIES OR CONDITIONS OF ANY KIND, either express or implied.
 * See the License for the specific language governing permissions and
 * limitations under the License.
 */
package com.cinchapi.concourse.server.storage;

import static com.google.common.base.Preconditions.*;

import java.io.File;
import java.util.Collection;
import java.util.Iterator;
import java.util.List;
import java.util.ListIterator;
import java.util.Map;
import java.util.Set;
import java.util.Timer;
import java.util.TimerTask;
import java.util.concurrent.ConcurrentHashMap;
import java.util.concurrent.TimeUnit;
import java.util.concurrent.atomic.AtomicBoolean;
import java.util.concurrent.atomic.AtomicLong;
import java.util.concurrent.locks.ReentrantReadWriteLock;

import javax.annotation.concurrent.ThreadSafe;

import com.cinchapi.common.base.AnyStrings;
import com.cinchapi.concourse.annotate.Authorized;
import com.cinchapi.concourse.annotate.DoNotInvoke;
import com.cinchapi.concourse.annotate.Restricted;
import com.cinchapi.concourse.server.GlobalState;
import com.cinchapi.concourse.server.concurrent.LockBroker;
import com.cinchapi.concourse.server.concurrent.LockBroker.Permit;
import com.cinchapi.concourse.server.concurrent.PriorityReadWriteLock;
import com.cinchapi.concourse.server.concurrent.RangeToken;
import com.cinchapi.concourse.server.concurrent.Token;
import com.cinchapi.concourse.server.io.FileSystem;
import com.cinchapi.concourse.server.jmx.ManagedOperation;
import com.cinchapi.concourse.server.model.Text;
import com.cinchapi.concourse.server.model.Value;
import com.cinchapi.concourse.server.storage.db.Database;
import com.cinchapi.concourse.server.storage.temp.Buffer;
import com.cinchapi.concourse.server.storage.temp.Write;
import com.cinchapi.concourse.thrift.Operator;
import com.cinchapi.concourse.thrift.TObject;
import com.cinchapi.concourse.thrift.TObject.Aliases;
import com.cinchapi.concourse.time.Time;
import com.cinchapi.concourse.util.Logger;
<<<<<<< HEAD
import com.cinchapi.ensemble.Broadcast;
import com.cinchapi.ensemble.Ensemble;
import com.cinchapi.ensemble.EnsembleInstanceIdentifier;
import com.cinchapi.ensemble.Locator;
import com.cinchapi.ensemble.Read;
import com.cinchapi.ensemble.WeakRead;
import com.cinchapi.ensemble.core.LocalProcess;
import com.google.common.base.MoreObjects;
import com.google.common.cache.Cache;
import com.google.common.cache.CacheBuilder;
import com.google.common.collect.Maps;
import com.google.common.collect.Range;
import com.google.common.collect.RangeSet;
import com.google.common.collect.TreeRangeSet;
=======
import com.cinchapi.concourse.util.Transformers;
import com.google.common.annotations.VisibleForTesting;
>>>>>>> fcd89ced

/**
 * The {@code Engine} schedules concurrent CRUD operations, manages ACID
 * transactions, versions writes and indexes data.
 * <p>
 * The Engine is a {@link BufferedStore}. Writing to the {@link Database} is
 * expensive because multiple index records must be deserialized, updated and
 * flushed back to disk for each revision. By using a {@link Buffer}, the Engine
 * can handle writes in a more efficient manner with minimal impact on Read
 * performance. The buffering system provides full CD guarantees.
 * </p>
 * 
 * @author Jeff Nelson
 */
@ThreadSafe
public final class Engine extends BufferedStore implements
        TransactionSupport,
        AtomicSupport,
        Ensemble {

    //
    // NOTES ON LOCKING:
    // =================
    // Even though the individual storage components (Segment, Record, etc)
    // handle their own locking, we must also grab "global" coordinating locks
    // in the Engine
    //
    // 1) to account for the fact that an atomic operation may lock notions of
    // things to create a virtual fence that ensures the atomicity of its
    // reads and writes, and
    //
    // 2) BufferedStore operations query the buffer and destination separately
    // and the individual locking protocols of those stores are not sufficient
    // to prevent dropped data (i.e. while reading from the destination it is
    // okay to continue writing to the buffer since we'll lock there when its
    // time BUT, between the time that we unlock in the #destination and the
    // time when we lock in the #buffer, it is possible for a transport from the
    // #buffer to the #destination to occur in which case the data would be
    // dropped since it wasn't read during the #destination query and won't be
    // read during the #buffer scan).
    //
    // It is important to note that we DO NOT need to do any locking for
    // historical reads because concurrent data writes cannot affect what is
    // returned.

    /**
     * The id used to determine that the Buffer should be dumped in the
     * {@link #dump(String)} method.
     */
    public static final String BUFFER_DUMP_ID = "BUFFER";

    /**
     * The number of milliseconds we allow between writes before pausing the
     * {@link BufferTransportThread}. If the amount of time between writes is
     * less than this value then we assume we are streaming writes, which means
     * it is more efficient for the BufferTransportThread to busy-wait than
     * block.
     */
    protected static final int BUFFER_TRANSPORT_THREAD_ALLOWABLE_INACTIVITY_THRESHOLD_IN_MILLISECONDS = 1000; // visible
                                                                                                              // for
                                                                                                              // testing

    /**
     * The frequency with which we check to see if the
     * {@link BufferTransportThread} has hung/stalled.
     */
    protected static int BUFFER_TRANSPORT_THREAD_HUNG_DETECTION_FREQUENCY_IN_MILLISECONDS = 10000; // visible
                                                                                                   // for
                                                                                                   // testing

    /**
     * The number of milliseconds we allow the {@link BufferTransportThread} to
     * sleep without waking up (e.g. being in the TIMED_WAITING) state before we
     * assume that the thread has hung/stalled and we try to rescue it.
     */
    protected static int BUFFER_TRANSPORT_THREAD_HUNG_DETECTION_THRESOLD_IN_MILLISECONDS = 5000; // visible
                                                                                                 // for
                                                                                                 // testing

    /**
     * A flag to indicate that the {@link BufferTransportThrread} has appeared
     * to be hung at some point during the current runtime.
     */
    protected final AtomicBoolean bufferTransportThreadHasEverAppearedHung = new AtomicBoolean(
            false); // visible for testing

    /**
     * A flag to indicate that the {@link BufferTransportThread} has ever been
     * successfully restarted after appearing to be hung during the current
     * runtime.
     */
    protected final AtomicBoolean bufferTransportThreadHasEverBeenRestarted = new AtomicBoolean(
            false); // visible for testing

    /**
     * A flag to indicate that the {@link BufferTransportThread} has, at least
     * once, gone into "paused" mode where it blocks during inactivity instead
     * of busy waiting.
     */
    protected final AtomicBoolean bufferTransportThreadHasEverPaused = new AtomicBoolean(
            false); // visible for testing

    /**
     * If this value is > 0, then we will sleep for this amount instead of what
     * the buffer suggests. This is mainly used for testing.
     */
    protected int bufferTransportThreadSleepInMs = 0; // visible for testing

    /**
     * The inventory contains a collection of all the records that have ever
     * been created. The Engine and its Buffer share access to this inventory so
     * that the Buffer can update it whenever a new record is written. The
     * Engine uses the inventory to make some reads (i.e. verify) more
     * efficient.
     */
    protected final Inventory inventory; // visible for testing

    /**
     * The {@link LockBroker} that is used to coordinate concurrent operations.
     */
    protected final LockBroker broker; // exposed for Transaction

    /**
     * The location where transaction backups are stored.
     */
    protected final String transactionStore; // exposed for Transaction backup

    /**
     * The thread that is responsible for transporting buffer content in the
     * background.
     */
    private Thread bufferTransportThread; // NOTE: Having a dedicated
                                          // thread that sleeps is faster
                                          // than using an
                                          // ExecutorService.

    /**
     * A flag that indicates whether the {@link BufferTransportThread} is
     * actively doing work at the moment. This flag is necessary so we don't
     * interrupt the thread if it appears to be hung when it is actually just
     * busy doing a lot of work.
     */
    private final AtomicBoolean bufferTransportThreadIsDoingWork = new AtomicBoolean(
            false);

    /**
     * A flag that indicates that the {@link BufferTransportThread} is currently
     * paused due to inactivity (e.g. no writes).
     */
    private final AtomicBoolean bufferTransportThreadIsPaused = new AtomicBoolean(
            false);

    /**
     * The timestamp when the {@link BufferTransportThread} last awoke from
     * sleep. We use this to help monitor and detect whether the thread has
     * stalled/hung.
     */
    private final AtomicLong bufferTransportThreadLastWakeUp = new AtomicLong(
            Time.now());

    /**
     * The environment that is associated with this {@link Engine}.
     */
    private final String environment;

    /**
     * Those that have {@link #subscribe(TokenEventObserver) subscribed} to
     * receive {@link #announce(TokenEvent, Token) announcements} about
     * {@link TokenEvent token events}.
     */
    private final Collection<TokenEventObserver> observers = ConcurrentHashMap
            .newKeySet();

    /**
     * A flag to indicate if the Engine is running or not.
     */
    private volatile boolean running = false;

    /**
     * A {@link Timer} that is used to schedule some regular tasks.
     */
    private Timer scheduler;

    /**
     * A lock that prevents the Engine from causing the Buffer to transport
     * Writes to the Database while a buffered read is occurring. Even though
     * the Buffer has a transportLock, we must also maintain one at the Engine
     * level to prevent the appearance of dropped writes where data is
     * transported from the Buffer to the Database after the Database context is
     * captured and sent to the Buffer to finish the buffered reading.
     */
    private final ReentrantReadWriteLock transportLock = PriorityReadWriteLock
            .prioritizeReads();

    /**
     * Construct an Engine that is made up of a {@link Buffer} and
     * {@link Database} in the default locations.
     * 
     */
    public Engine() {
        // TODO: may need to change this to have null default values...it's not
        // currently used for anything.... Also should make it package-private
        this(new Buffer(), new Database(), GlobalState.DEFAULT_ENVIRONMENT);
    }

    /**
     * Construct an Engine that is made up of a {@link Buffer} and
     * {@link Database} that are both backed by {@code bufferStore} and
     * {@code dbStore} respectively.
     * 
     * @param bufferStore
     * @param dbStore
     */
    public Engine(String bufferStore, String dbStore) {
        this(bufferStore, dbStore, GlobalState.DEFAULT_ENVIRONMENT);
    }

    /**
     * Construct an Engine that is made up of a {@link Buffer} and
     * {@link Database} that are both backed by {@code bufferStore} and
     * {@code dbStore} respectively} and are associated with {@code environment}
     * .
     * 
     * @param bufferStore
     * @param dbStore
     * @param environment
     */
    public Engine(String bufferStore, String dbStore, String environment) {
        this(new Buffer(bufferStore), new Database(dbStore), environment);
    }

    /**
     * Construct an Engine that is made up of {@code buffer} and
     * {@code database}.
     * 
     * @param buffer
     * @param database
     * @param environment
     */
    @Authorized
    private Engine(Buffer buffer, Database database, String environment) {
        super(buffer, database);
        this.broker = LockBroker.create();
        this.environment = environment;
        this.transactionStore = buffer.getBackingStore() + File.separator
                + "txn"; /* (authorized) */
        this.inventory = Inventory.create(buffer.getBackingStore()
                + File.separator + "meta" + File.separator + "inventory");
        buffer.setInventory(inventory);
        buffer.setThreadNamePrefix(environment + "-buffer");
        buffer.setEnvironment(environment);
        database.tag(environment);
    }

    @Override
    public void $ensembleAbortAtomic(EnsembleInstanceIdentifier identifier) {
        TwoPhaseCommit atomic = LocalProcess.instance().get(identifier);
        atomic.abort();
    }

    @Override
    public void $ensembleFinishCommitAtomic(
            EnsembleInstanceIdentifier identifier) {
        TwoPhaseCommit atomic = LocalProcess.instance().get(identifier);
        atomic.finish();
    }

    @Override
    public EnsembleInstanceIdentifier $ensembleInstanceIdentifier() {
        return EnsembleInstanceIdentifier.of(environment);
    }

    @Override
    public boolean $ensemblePrepareCommitAtomic(
            EnsembleInstanceIdentifier identifier) {
        TwoPhaseCommit atomic = LocalProcess.instance().get(identifier);
        return atomic.commit();
    }

    @Override
    public EnsembleInstanceIdentifier $ensembleStartAtomic(
            EnsembleInstanceIdentifier identifier) {
        TwoPhaseCommit atomic = new TwoPhaseCommit(identifier, this,
                lockService, rangeLockService);
        return atomic.$ensembleInstanceIdentifier();
    }

    @Override
    @DoNotInvoke
    public void accept(Write write) {
        accept(write, true);
    }

    /**
     * <p>
     * The Engine is the destination for Transaction commits, which means that
     * this method will accept Writes from Transactions and create new Writes
     * within the Engine BufferedStore (e.g. a new Write will be created in the
     * Buffer and eventually transported to the Database). Creating a new Write
     * does associate a new timestamp with the transactional data, but this is
     * the desired behaviour because data from a Transaction should always have
     * a post commit timestamp.
     * </p>
     * <p>
     * It is also worth calling out the fact that this method does not have any
     * locks to prevent multiple transactions from concurrently invoking meaning
     * that two transactions that don't have any overlapping reads/writes
     * (meaning they don't touch any of the same data) can commit at the same
     * time and its possible that their writes will be interleaved since calls
     * to this method don't globally lock. This is <em>okay</em> and does not
     * violate ACID because the <strong>observed</strong> state of the system
     * will be the same as if the transactions transported all their Writes
     * serially.
     * </p>
     */
    @Override
    @DoNotInvoke
    public void accept(Write write, boolean sync) {
        checkArgument(write.getType() != Action.COMPARE);
        String key = write.getKey().toString();
        TObject value = write.getValue().getTObject();
        long record = write.getRecord().longValue();
        Token sharedToken = Token.shareable(record);
        Token writeToken = Token.wrap(key, record);
        RangeToken rangeToken = RangeToken.forWriting(Text.wrap(key),
                Value.wrap(value));
        boolean accepted = write.getType() == Action.ADD
                ? addUnlocked(write, Sync.of(sync))
                : removeUnlocked(write, Sync.of(sync));
        if(accepted) {
            announce(sharedToken, writeToken, rangeToken);
            Logger.debug("'{}' was accepted by the Engine", write);
        }
        else {
            Logger.warn(
                    "Write {} was rejected by the Engine "
                            + "because it was previously accepted "
                            + "but not offset. This implies that a "
                            + "premature shutdown occurred and the parent"
                            + "Transaction is attempting to restore "
                            + "itself from backup and finish committing.",
                    write);
        }
    }

    @Override
    @com.cinchapi.ensemble.Write
    public boolean add(@Locator String key, TObject value,
            @Locator long record) {
        Token sharedToken = Token.shareable(record);
        Token writeToken = Token.wrap(key, record);
        RangeToken rangeToken = RangeToken.forWriting(Text.wrap(key),
                Value.wrap(value));
        Permit shared = broker.writeLock(sharedToken);
        Permit write = broker.writeLock(writeToken);
        Permit range = broker.writeLock(rangeToken);
        try {
            if(addUnlocked(Write.add(key, value, record), Sync.YES)) {
                announce(sharedToken, writeToken, rangeToken);
                return true;
            }
            else {
                return false;
            }
        }
        finally {
            shared.release();
            write.release();
            range.release();
        }
    }

    @Override
    @Restricted
    public void announce(TokenEvent event, Token... tokens) {
        Iterator<TokenEventObserver> it = observers.iterator();
        while (it.hasNext()) {
            TokenEventObserver observer = it.next();
            for (Token token : tokens) {
                if(observer.observe(event, token)) {
                    if(event == TokenEvent.VERSION_CHANGE) {
                        it.remove();
                        break;
                    }
                }
            }
        }
    }

    @Override
    @Read
    public Map<TObject, Set<Long>> browse(@Locator String key) {
        transportLock.readLock().lock();
        RangeToken token = RangeToken.forReading(Text.wrapCached(key),
                Operator.BETWEEN, Value.NEGATIVE_INFINITY,
                Value.POSITIVE_INFINITY);
        Permit range = broker.readLock(token);
        try {
            return super.browse(key);
        }
        finally {
            range.release();
            transportLock.readLock().unlock();
        }
    }

    @Override
    @WeakRead
    public Map<TObject, Set<Long>> browse(@Locator String key, long timestamp) {
        transportLock.readLock().lock();
        try {
            return super.browse(key, timestamp);
        }
        finally {
            transportLock.readLock().unlock();
        }
    }

    @Override
    public Map<TObject, Set<Long>> browseUnlocked(String key) {
        transportLock.readLock().lock();
        try {
            return super.browse(key);
        }
        finally {
            transportLock.readLock().unlock();
        }
    }

    @Override
    @WeakRead
    public Map<Long, Set<TObject>> chronologize(@Locator String key,
            @Locator long record, long start, long end) {
        transportLock.readLock().lock();
        Token token = Token.wrap(record);
        Permit read = broker.readLock(token);
        try {
            return super.chronologize(key, record, start, end);
        }
        finally {
            read.release();
            transportLock.readLock().unlock();
        }
    }

    @Override
    public Map<Long, Set<TObject>> chronologizeUnlocked(String key, long record,
            long start, long end) {
        transportLock.readLock().lock();
        try {
            return super.chronologize(key, record, start, end);
        }
        finally {
            transportLock.readLock().unlock();
        }
    }

    @Override
    @ManagedOperation
    public void compact() {
        durable.compact();
        limbo.compact();
    }

    @Override
    @Read
    public boolean contains(@Locator long record) {
        return inventory.contains(record);
    }

    /**
     * Public interface for the {@link Database#dump(String)} method.
     * 
     * @param id
     * @return the block dumps
     */
    @ManagedOperation
    public String dump(String id) {
        if(id.equalsIgnoreCase(BUFFER_DUMP_ID)) {
            return ((Buffer) limbo).dump();
        }
        return ((Database) durable).dump(id);
    }

    @Override
    @Read
    public Map<Long, Set<TObject>> explore(@Locator String key,
            Aliases aliases) {
        transportLock.readLock().lock();
        RangeToken token = RangeToken.forReading(Text.wrapCached(key),
                aliases.operator(), Transformers.transformArray(
                        aliases.values(), Value::wrap, Value.class));
        Permit range = broker.readLock(token);
        try {
            return super.explore(key, aliases);
        }
        finally {
            range.release();
            transportLock.readLock().unlock();
        }
    }

    @Override
    @WeakRead
    public Map<Long, Set<TObject>> explore(@Locator String key, Aliases aliases,
            long timestamp) {
        transportLock.readLock().lock();
        try {
            return super.explore(key, aliases, timestamp);
        }
        finally {
            transportLock.readLock().unlock();
        }
    }

    @Override
    public Map<Long, Set<TObject>> exploreUnlocked(String key,
            Aliases aliases) {
        transportLock.readLock().lock();
        try {
            return super.explore(key, aliases);
        }
        finally {
            transportLock.readLock().unlock();
        }
    }

    @Override
    @Read
    public Set<TObject> gather(@Locator String key, @Locator long record) {
        transportLock.readLock().lock();
        Token token = Token.wrap(key, record);
        Permit read = broker.readLock(token);
        try {
            return super.gather(key, record);
        }
        finally {
            read.release();
            transportLock.readLock().unlock();
        }
    }

    @Override
    @WeakRead
    public Set<TObject> gather(@Locator String key, @Locator long record,
            long timestamp) {
        transportLock.readLock().lock();
        try {
            return super.gather(key, record, timestamp);
        }
        finally {
            transportLock.readLock().unlock();
        }
    }

    @Override
    public Set<TObject> gatherUnlocked(String key, long record) {
        transportLock.readLock().lock();
        try {
            return super.gather(key, record);
        }
        finally {
            transportLock.readLock().unlock();
        }
    }

    @Override
    @Read
    @Broadcast
    // @Reduce(null) // TODO: need to define a reducer
    public Set<Long> getAllRecords() {
        return inventory.getAll();
    }

    /**
     * Public interface for the {@link Database#getDumpList()} method.
     * 
     * @return the dump list
     */
    @ManagedOperation
    public String getDumpList() {
        List<String> ids = ((Database) durable).getDumpList();
        ids.add("BUFFER");
        ListIterator<String> it = ids.listIterator(ids.size());
        StringBuilder sb = new StringBuilder();
        while (it.hasPrevious()) {
            sb.append(Math.abs(it.previousIndex() - ids.size()));
            sb.append(") ");
            sb.append(it.previous());
            sb.append(System.getProperty("line.separator"));
        }
        return sb.toString();
    }

    @Override
<<<<<<< HEAD
    @Restricted
    public void notifyVersionChange(Token token) {
        if(token instanceof RangeToken) {
            Iterable<Range<Value>> ranges = RangeTokens
                    .convertToRange((RangeToken) token);
            for (Entry<VersionChangeListener, Map<Text, RangeSet<Value>>> entry : rangeVersionChangeListeners
                    .asMap().entrySet()) {
                VersionChangeListener listener = entry.getKey();
                RangeSet<Value> set = entry.getValue()
                        .get(((RangeToken) token).getKey());
                for (Range<Value> range : ranges) {
                    if(set != null && !set.subRangeSet(range).isEmpty()) {
                        listener.onVersionChange(token);
                    }
                }
            }
        }
        else {
            WeakHashMap<VersionChangeListener, Boolean> existing = versionChangeListeners
                    .get(token);
            if(existing != null) {
                synchronized (existing) {
                    Iterator<VersionChangeListener> it = existing.keySet()
                            .iterator();
                    while (it.hasNext()) {
                        VersionChangeListener listener = it.next();
                        listener.onVersionChange(token);
                        it.remove();
                    }
                }
            }
        }
    }

    @Override
    @com.cinchapi.ensemble.Write
    public boolean remove(@Locator String key, TObject value,
            @Locator long record) {
=======
    public boolean remove(String key, TObject value, long record) {
>>>>>>> fcd89ced
        Token sharedToken = Token.shareable(record);
        Token writeToken = Token.wrap(key, record);
        RangeToken rangeToken = RangeToken.forWriting(Text.wrap(key),
                Value.wrap(value));
        Permit shared = broker.writeLock(sharedToken);
        Permit write = broker.writeLock(writeToken);
        Permit range = broker.writeLock(rangeToken);
        try {
            if(removeUnlocked(Write.remove(key, value, record), Sync.YES)) {
                announce(sharedToken, writeToken, rangeToken);
                return true;
            }
            else {
                return false;
            }
        }
        finally {
            shared.release();
            write.release();
            range.release();
        }
    }

    @Override
    @ManagedOperation
    public void repair() {
        transportLock.writeLock().lock();
        try {
            Logger.info("Attempting to repair the '{}' environment",
                    environment);
            super.repair();
        }
        finally {
            transportLock.writeLock().unlock();
        }
    }

    @Override
    @WeakRead
    public Map<Long, List<String>> review(@Locator long record) {
        transportLock.readLock().lock();
        Token token = Token.shareable(record);
        Permit read = broker.readLock(token);
        try {
            return super.review(record);
        }
        finally {
            read.release();
            transportLock.readLock().unlock();
        }
    }

    @Override
    @WeakRead
    public Map<Long, List<String>> review(@Locator String key,
            @Locator long record) {
        transportLock.readLock().lock();
        Token token = Token.wrap(key, record);
        Permit read = broker.readLock(token);
        try {
            return super.review(key, record);
        }
        finally {
            read.release();
            transportLock.readLock().unlock();
        }
    }

    @Override
    public Map<Long, List<String>> reviewUnlocked(long record) {
        transportLock.readLock().lock();
        try {
            return super.review(record);
        }
        finally {
            transportLock.readLock().unlock();
        }
    }

    @Override
    public Map<Long, List<String>> reviewUnlocked(String key, long record) {
        transportLock.readLock().lock();
        try {
            return super.review(key, record);
        }
        finally {
            transportLock.readLock().unlock();
        }
    }

    @Override
    @Read
    public Set<Long> search(@Locator String key, String query) {
        // NOTE: Range locking for a search query requires too much overhead, so
        // we must be willing to live with the fact that a search query may
        // provide inconsistent results if a match is added while the read is
        // processing.
        transportLock.readLock().lock();
        try {
            return super.search(key, query);
        }
        finally {
            transportLock.readLock().unlock();
        }
    }

    @Override
    @Read
    public Map<String, Set<TObject>> select(@Locator long record) {
        transportLock.readLock().lock();
        Token token = Token.shareable(record);
        Permit read = broker.readLock(token);
        try {
            return super.select(record);
        }
        finally {
            read.release();
            transportLock.readLock().unlock();
        }
    }

    @Override
    @WeakRead
    public Map<String, Set<TObject>> select(@Locator long record,
            long timestamp) {
        transportLock.readLock().lock();
        try {
            return super.select(record, timestamp);
        }
        finally {
            transportLock.readLock().unlock();
        }
    }

    @Override
    @Read
    public Set<TObject> select(@Locator String key, @Locator long record) {
        transportLock.readLock().lock();
        Token token = Token.wrap(key, record);
        Permit read = broker.readLock(token);
        try {
            return super.select(key, record);
        }
        finally {
            read.release();
            transportLock.readLock().unlock();
        }
    }

    @Override
    @WeakRead
    public Set<TObject> select(@Locator String key, @Locator long record,
            long timestamp) {
        transportLock.readLock().lock();
        try {
            return super.select(key, record, timestamp);
        }
        finally {
            transportLock.readLock().unlock();
        }
    }

    @Override
    public Map<String, Set<TObject>> selectUnlocked(long record) {
        transportLock.readLock().lock();
        try {
            return super.select(record);
        }
        finally {
            transportLock.readLock().unlock();
        }
    }

    @Override
    public Set<TObject> selectUnlocked(String key, long record) {
        transportLock.readLock().lock();
        try {
            return super.select(key, record);
        }
        finally {
            transportLock.readLock().unlock();
        }
    }

    @Override
    @com.cinchapi.ensemble.Write
    public void set(@Locator String key, TObject value, @Locator long record) {
        Token sharedToken = Token.shareable(record);
        Token writeToken = Token.wrap(key, record);
        RangeToken rangeToken = RangeToken.forWriting(Text.wrap(key),
                Value.wrap(value));
        Permit shared = broker.writeLock(sharedToken);
        Permit write = broker.writeLock(writeToken);
        Permit range = broker.writeLock(rangeToken);
        try {
            super.set(key, value, record);
            announce(sharedToken, writeToken, rangeToken);
        }
        finally {
            shared.release();
            write.release();
            range.release();
        }
    }

    @Override
    public void start() {
        if(!running) {
            Logger.info("Starting the '{}' Engine...", environment);
            running = true;
            durable.start();
            limbo.start();
            durable.reconcile(limbo.hashes());
            doTransactionRecovery();
            bufferTransportThread = new BufferTransportThread();
            scheduler = new Timer(true);
            scheduler.scheduleAtFixedRate(new TimerTask() {

                @Override
                public void run() {
                    if(!bufferTransportThreadIsDoingWork.get()
                            && !bufferTransportThreadIsPaused.get()
                            && bufferTransportThreadLastWakeUp.get() != 0
                            && TimeUnit.MILLISECONDS.convert(
                                    Time.now() - bufferTransportThreadLastWakeUp
                                            .get(),
                                    TimeUnit.MICROSECONDS) > BUFFER_TRANSPORT_THREAD_HUNG_DETECTION_THRESOLD_IN_MILLISECONDS) {
                        bufferTransportThreadHasEverAppearedHung.set(true);
                        bufferTransportThread.interrupt();
                    }

                }

            }, BUFFER_TRANSPORT_THREAD_HUNG_DETECTION_FREQUENCY_IN_MILLISECONDS,
                    BUFFER_TRANSPORT_THREAD_HUNG_DETECTION_FREQUENCY_IN_MILLISECONDS);
            bufferTransportThread.start();
        }
    }

    @Override
    @com.cinchapi.ensemble.Write
    @Broadcast
    public AtomicOperation startAtomicOperation() {
        return AtomicOperation.start(this, broker);
    }

    @Override
    @com.cinchapi.ensemble.Write
    @Broadcast
    public Transaction startTransaction() {
        return Transaction.start(this);
    }

    @Override
    public void stop() {
        if(running) {
            running = false;
            scheduler.cancel();
            limbo.stop();
            bufferTransportThread.interrupt();
            durable.stop();
            broker.shutdown();
            observers.clear();
        }
    }

    @Override
    @Restricted
    public void subscribe(TokenEventObserver observer) {
        observers.add(observer);
    }

    @Override
    public void sync() {
        limbo.sync();
    }

    @Override
<<<<<<< HEAD
    @Read
    public boolean verify(@Locator Write write) {
=======
    @Restricted
    public void unsubscribe(TokenEventObserver observer) {
        observers.remove(observer);
    }

    @Override
    public boolean verify(Write write) {
>>>>>>> fcd89ced
        transportLock.readLock().lock();
        Token token = Token.wrap(write.getKey().toString(),
                write.getRecord().longValue());
        Permit read = broker.readLock(token);
        try {
            return super.verify(write);
        }
        finally {
            read.release();
            transportLock.readLock().unlock();
        }
    }

    @Override
    @WeakRead
    public boolean verify(@Locator Write write, long timestamp) {
        transportLock.readLock().lock();
        try {
            return super.verify(write, timestamp);
        }
        finally {
            transportLock.readLock().unlock();
        }
    }

    @Override
    public boolean verifyUnlocked(Write write) {
        transportLock.readLock().lock();
        try {
            return super.verify(write);
        }
        finally {
            transportLock.readLock().unlock();
        }
    }

    @Override
    protected boolean verifyWithReentrancy(Write write) {
        return super.verify(write);
    }

    /**
     * Returns {@code true} if this {@link Engine}
     * {@link #announce(TokenEvent, Token...) announces} {@link TokenEvent token
     * events} to {@code observer}.
     * 
     * @param observer
     * @return {@code true} if {@code observer} is
     *         {@link #subscribe(TokenEventObserver) subscribed} to this
     *         {@link Engine}
     */
    @VisibleForTesting
    boolean containsTokenEventObserver(TokenEventObserver observer) {
        return observers.contains(observer);
    }

    /**
     * Add the {@code write} WITHOUT grabbing any locks.
     * 
     * @param write
     * @param sync
     * @return {@code true} if the add was successful
     */
    private boolean addUnlocked(Write write, Sync sync) {
        // NOTE: #sync ends up being NO when the Engine accepts
        // Writes that are transported from a committing AtomicOperation
        // or Transaction, in which case passing this boolean along to
        // the Buffer allows group sync to happen. Similarly, #verify should
        // also be NO during group sync because the Writes have already been
        // verified prior to commit.
        Verify verify = sync == Sync.YES ? Verify.YES : Verify.NO;
        return super.add(write, sync, verify);
    }

    /**
     * Restore any transactions that did not finish committing prior to the
     * previous shutdown.
     */
    private void doTransactionRecovery() {
        FileSystem.mkdirs(transactionStore);
        for (File file : new File(transactionStore).listFiles()) {
            Transaction.recover(this, file.getAbsolutePath());
            Logger.info("Restored Transaction from {}", file.getName());
        }
    }

    /**
     * Return the number of milliseconds that have elapsed since the last time
     * the {@link BufferTransportThread} successfully transported data.
     * 
     * @return the idle time
     */
    private long getBufferTransportThreadIdleTimeInMs() {
        return TimeUnit.MILLISECONDS.convert(
                Time.now() - ((Buffer) limbo).getTimeOfLastTransport(),
                TimeUnit.MICROSECONDS);
    }

    /**
     * Remove the {@code write} WITHOUT grabbing any locks.
     * 
     * @param write
     * @param sync
     * @return {@code true} if the remove was successful
     */
    private boolean removeUnlocked(Write write, Sync sync) {
        // NOTE: #sync ends up being NO when the Engine accepts
        // Writes that are transported from a committing AtomicOperation
        // or Transaction, in which case passing this boolean along to
        // the Buffer allows group sync to happen. Similarly, #verify should
        // also be NO during group sync because the Writes have already been
        // verified prior to commit.
        Verify verify = sync == Sync.YES ? Verify.YES : Verify.NO;
        return super.remove(write, sync, verify);
    }

    /**
     * A thread that is responsible for transporting content from
     * {@link #limbo} to {@link #durable}.
     * 
     * @author Jeff Nelson
     */
    private class BufferTransportThread extends Thread {

        /**
         * Construct a new instance.
         */
        public BufferTransportThread() {
            super(AnyStrings.joinSimple("BufferTransport [", environment, "]"));
            setDaemon(true);
            setPriority(MIN_PRIORITY);
            setUncaughtExceptionHandler((thread, exception) -> {
                Logger.error("Uncaught exception in {}:", thread.getName(),
                        exception);
                Logger.error(
                        "{} has STOPPED WORKING due to an unexpected exception. Writes will accumulate in the buffer without being transported until the error is resolved",
                        thread.getName());
            });
        }

        @Override
        public void run() {
            while (running) {
                if(Thread.interrupted()) { // the thread has been
                                           // interrupted from the Engine
                                           // stopping
                    break;
                }
                if(getBufferTransportThreadIdleTimeInMs() > BUFFER_TRANSPORT_THREAD_ALLOWABLE_INACTIVITY_THRESHOLD_IN_MILLISECONDS) {
                    // If there have been no transports within the last second
                    // then make this thread block until the buffer is
                    // transportable so that we do not waste CPU cycles
                    // busy waiting unnecessarily.
                    bufferTransportThreadHasEverPaused.set(true);
                    bufferTransportThreadIsPaused.set(true);
                    Logger.debug(
                            "Paused the background data transport thread because "
                                    + "it has been inactive for at least {} milliseconds",
                            BUFFER_TRANSPORT_THREAD_ALLOWABLE_INACTIVITY_THRESHOLD_IN_MILLISECONDS);
                    limbo.waitUntilTransportable();
                    if(Thread.interrupted()) { // the thread has been
                                               // interrupted from the Engine
                                               // stopping
                        break;
                    }
                }
                doTransport();
                try {
                    // NOTE: This thread needs to sleep for a small amount of
                    // time to avoid thrashing
                    int sleep = bufferTransportThreadSleepInMs > 0
                            ? bufferTransportThreadSleepInMs
                            : limbo.getDesiredTransportSleepTimeInMs();
                    Thread.sleep(sleep);
                    bufferTransportThreadLastWakeUp.set(Time.now());
                }
                catch (InterruptedException e) {
                    if(getBufferTransportThreadIdleTimeInMs() > BUFFER_TRANSPORT_THREAD_HUNG_DETECTION_THRESOLD_IN_MILLISECONDS) {
                        Logger.warn(
                                "The data transport thread been sleeping for over "
                                        + "{} milliseconds even though there is work to do. "
                                        + "An attempt has been made to restart the stalled "
                                        + "process.",
                                BUFFER_TRANSPORT_THREAD_HUNG_DETECTION_THRESOLD_IN_MILLISECONDS);
                        bufferTransportThreadHasEverBeenRestarted.set(true);
                    }
                    else {
                        Thread.currentThread().interrupt();
                    }
                }
            }
        }

        /**
         * Tell the Buffer to transport data and prevent deadlock in the event
         * of failure.
         */
        private void doTransport() {
            if(transportLock.writeLock().tryLock()) {
                try {
                    bufferTransportThreadIsPaused.compareAndSet(true, false);
                    bufferTransportThreadIsDoingWork.set(true);
                    limbo.transport(durable);
                    bufferTransportThreadLastWakeUp.set(Time.now());
                    bufferTransportThreadIsDoingWork.set(false);
                }
                finally {
                    transportLock.writeLock().unlock();
                }
            }

        }
    }

}<|MERGE_RESOLUTION|>--- conflicted
+++ resolved
@@ -56,7 +56,7 @@
 import com.cinchapi.concourse.thrift.TObject.Aliases;
 import com.cinchapi.concourse.time.Time;
 import com.cinchapi.concourse.util.Logger;
-<<<<<<< HEAD
+import com.cinchapi.concourse.util.Transformers;
 import com.cinchapi.ensemble.Broadcast;
 import com.cinchapi.ensemble.Ensemble;
 import com.cinchapi.ensemble.EnsembleInstanceIdentifier;
@@ -64,17 +64,7 @@
 import com.cinchapi.ensemble.Read;
 import com.cinchapi.ensemble.WeakRead;
 import com.cinchapi.ensemble.core.LocalProcess;
-import com.google.common.base.MoreObjects;
-import com.google.common.cache.Cache;
-import com.google.common.cache.CacheBuilder;
-import com.google.common.collect.Maps;
-import com.google.common.collect.Range;
-import com.google.common.collect.RangeSet;
-import com.google.common.collect.TreeRangeSet;
-=======
-import com.cinchapi.concourse.util.Transformers;
 import com.google.common.annotations.VisibleForTesting;
->>>>>>> fcd89ced
 
 /**
  * The {@code Engine} schedules concurrent CRUD operations, manages ACID
@@ -357,8 +347,7 @@
     @Override
     public EnsembleInstanceIdentifier $ensembleStartAtomic(
             EnsembleInstanceIdentifier identifier) {
-        TwoPhaseCommit atomic = new TwoPhaseCommit(identifier, this,
-                lockService, rangeLockService);
+        TwoPhaseCommit atomic = new TwoPhaseCommit(identifier, this, broker);
         return atomic.$ensembleInstanceIdentifier();
     }
 
@@ -670,48 +659,9 @@
     }
 
     @Override
-<<<<<<< HEAD
-    @Restricted
-    public void notifyVersionChange(Token token) {
-        if(token instanceof RangeToken) {
-            Iterable<Range<Value>> ranges = RangeTokens
-                    .convertToRange((RangeToken) token);
-            for (Entry<VersionChangeListener, Map<Text, RangeSet<Value>>> entry : rangeVersionChangeListeners
-                    .asMap().entrySet()) {
-                VersionChangeListener listener = entry.getKey();
-                RangeSet<Value> set = entry.getValue()
-                        .get(((RangeToken) token).getKey());
-                for (Range<Value> range : ranges) {
-                    if(set != null && !set.subRangeSet(range).isEmpty()) {
-                        listener.onVersionChange(token);
-                    }
-                }
-            }
-        }
-        else {
-            WeakHashMap<VersionChangeListener, Boolean> existing = versionChangeListeners
-                    .get(token);
-            if(existing != null) {
-                synchronized (existing) {
-                    Iterator<VersionChangeListener> it = existing.keySet()
-                            .iterator();
-                    while (it.hasNext()) {
-                        VersionChangeListener listener = it.next();
-                        listener.onVersionChange(token);
-                        it.remove();
-                    }
-                }
-            }
-        }
-    }
-
-    @Override
     @com.cinchapi.ensemble.Write
     public boolean remove(@Locator String key, TObject value,
             @Locator long record) {
-=======
-    public boolean remove(String key, TObject value, long record) {
->>>>>>> fcd89ced
         Token sharedToken = Token.shareable(record);
         Token writeToken = Token.wrap(key, record);
         RangeToken rangeToken = RangeToken.forWriting(Text.wrap(key),
@@ -990,18 +940,14 @@
     }
 
     @Override
-<<<<<<< HEAD
-    @Read
-    public boolean verify(@Locator Write write) {
-=======
     @Restricted
     public void unsubscribe(TokenEventObserver observer) {
         observers.remove(observer);
     }
 
     @Override
-    public boolean verify(Write write) {
->>>>>>> fcd89ced
+    @Read
+    public boolean verify(@Locator Write write) {
         transportLock.readLock().lock();
         Token token = Token.wrap(write.getKey().toString(),
                 write.getRecord().longValue());
