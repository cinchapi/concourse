/*
 * Copyright (c) 2013-2022 Cinchapi Inc.
 *
 * Licensed under the Apache License, Version 2.0 (the "License");
 * you may not use this file except in compliance with the License.
 * You may obtain a copy of the License at
 *
 * http://www.apache.org/licenses/LICENSE-2.0
 *
 * Unless required by applicable law or agreed to in writing, software
 * distributed under the License is distributed on an "AS IS" BASIS,
 * WITHOUT WARRANTIES OR CONDITIONS OF ANY KIND, either express or implied.
 * See the License for the specific language governing permissions and
 * limitations under the License.
 */
package com.cinchapi.concourse.server.storage;

import java.nio.ByteBuffer;
import java.util.ConcurrentModificationException;
import java.util.HashMap;
import java.util.HashSet;
import java.util.List;
import java.util.Map;
import java.util.Map.Entry;
import java.util.Set;
import java.util.concurrent.ConcurrentLinkedQueue;
import java.util.concurrent.atomic.AtomicReference;
import java.util.concurrent.locks.Lock;

import javax.annotation.Nullable;

import com.cinchapi.concourse.annotate.Restricted;
import com.cinchapi.concourse.server.concurrent.LockBroker;
import com.cinchapi.concourse.server.concurrent.LockBroker.Permit;
import com.cinchapi.concourse.server.concurrent.LockType;
import com.cinchapi.concourse.server.concurrent.RangeToken;
import com.cinchapi.concourse.server.concurrent.Token;
import com.cinchapi.concourse.server.io.ByteSink;
import com.cinchapi.concourse.server.io.Byteable;
import com.cinchapi.concourse.server.model.Ranges;
import com.cinchapi.concourse.server.model.Text;
import com.cinchapi.concourse.server.model.Value;
import com.cinchapi.concourse.server.storage.temp.Queue;
import com.cinchapi.concourse.server.storage.temp.ToggleQueue;
import com.cinchapi.concourse.server.storage.temp.Write;
import com.cinchapi.concourse.thrift.Operator;
import com.cinchapi.concourse.thrift.TObject;
import com.cinchapi.concourse.thrift.TObject.Aliases;
import com.cinchapi.concourse.time.Time;
import com.cinchapi.concourse.util.Transformers;
import com.google.common.annotations.VisibleForTesting;
import com.google.common.collect.ImmutableSet;
import com.google.common.collect.Maps;
import com.google.common.collect.Range;
import com.google.common.collect.RangeSet;
import com.google.common.collect.TreeRangeSet;

/**
 * A linearizable sequence of reads and writes that all succeed or fail
 * together. Each atomic operation is staged in an isolated buffer before being
 * committed to a destination store. For optimal concurrency, we use
 * <em>just in time locking</em> where destination resources are only locked
 * when its time to commit the operation.
 * 
 * @implNote Does not require the use of a {@link ToggleQueue} (and the
 *           associated overhead) because it is assumed that internally defined
 *           {@link AtomicOperation AtomicOperations} won't toggle a
 *           {@link Write} topic.
 * 
 * @author Jeff Nelson
 */
// TODO: need to implement Ensemble
public class AtomicOperation extends BufferedStore implements
        TokenEventObserver {

    // NOTE: This class does not need to do any locking on operations (until
    // commit time) because it is assumed to be isolated to one thread and the
    // destination is assumed to have its own concurrency control scheme in
    // place.

    /**
     * Start a new {@link AtomicOperation} that will {@link #commit() commit} to
     * {@code store}.
     * 
     * @param store
     * @param broker
     * @return the AtomicOperation
     */
    protected static AtomicOperation start(AtomicSupport store,
            LockBroker broker) {
        return new AtomicOperation(store, broker);
    }

    /**
     * The initial capacity
     */
    protected static final int INITIAL_CAPACITY = 10;

    /**
     * {@link Status Statuses} that can be
     * {@link #isPreemptedBy(TokenEvent, Token) preempted} by a
     * {@link TokenEvent}.
     */
    private static final Set<Status> PREEMPTIBLE_STATUSES = ImmutableSet
            .of(Status.OPEN, Status.PENDING);

    /**
     * The collection of {@link LockDescription} objects that are grabbed in the
     * {@link #acquireLocks()} method at commit time.
     */
    @Nullable
    protected Set<LockDescription> locks = null;

    /**
     * The {@link LockBroker} that is used to coordinate concurrent operations.
     */
    protected final LockBroker broker;

    /**
     * Tracks the {@link Status} of this {@link AtomicOperation}.
     */
    private final AtomicReference<Status> status = new AtomicReference<>(
            Status.OPEN);

    /**
     * The {@link RangeToken range read tokens} that represent any queries in
     * this operation that we must grab locks for at commit time.
     */
    private final RangeHolder rangeReads2Lock = new RangeHolder();

    /**
     * The read {@link Token tokens} that represent any record based reads in
     * this operation that we must grab locks for at commit time.
     */
    private final Set<Token> reads2Lock = new HashSet<>();

    /**
     * A casted pointer to the destination store, which is the source from which
     * this Atomic Operation stems.
     */
    private final AtomicSupport source;

    /**
     * This map contains all the records in which a "wide read" (e.g. a read
     * that touches every field in the record) was performed. This data is used
     * to determine if lock coarsening can be performed at commit time.
     */
    private final Map<Long, Token> wideReads = new HashMap<>();

    /**
     * The write {@link Token tokens} or {@link RangeToken range write tokens}
     * that represent the writes in this operation that we must grab locks for
     * at commit time. Both write and range write tokens are stored in the same
     * collection for efficiency reasons.
     */
    private final Set<Token> writes2Lock = new HashSet<>();

    /**
     * The {@link Tokens} for which locks must be grabbed, but don't cause any
     * conflicts that necessitate {@link Status#PREEMPTED preemption} if
     * there is a version change. These {@link Token} are usually shared and
     * wide write {@link Token tokens}.
     */
    private final Set<Token> exemptions = new HashSet<>();

    /**
     * A queue that holds {@link Token tokens} for which
     * {@link TokenEvent#VERSION_CHANGE version changes} are announced but are
     * not immediately assessed for preemption.
     */
    private final java.util.Queue<Token> queued = new ConcurrentLinkedQueue<>();

    /**
     * Construct a new instance.
     * 
     * @param destination
     */
    protected AtomicOperation(AtomicSupport destination, LockBroker broker) {
        this(new Queue(INITIAL_CAPACITY), destination, broker);
    }

    /**
     * Construct a new instance.
     * 
     * @param buffer
     * @param destination
     * @param lockService
     * @param rangeLockService
     */
    protected AtomicOperation(Queue buffer, AtomicSupport destination,
            LockBroker broker) {
        super(buffer, destination);
        this.broker = broker;
        this.source = (AtomicSupport) this.durable;
        source.subscribe(this);
    }

    /**
     * Close this operation and release all of the held locks without applying
     * any of the changes to the {@link #source} store.
     */
    public void abort() {
        if(status.compareAndSet(Status.OPEN, Status.FINALIZING)
                || status.compareAndSet(Status.PENDING, Status.FINALIZING)
                || status.compareAndSet(Status.PREEMPTED, Status.FINALIZING)) {
            source.unsubscribe(this);
            if(locks != null && !locks.isEmpty()) {
                releaseLocks();
            }
            status.compareAndSet(Status.FINALIZING, Status.ABORTED);
        }
        else if(status.get() != Status.ABORTED) {
            throw new IllegalStateException(
                    "Cannot abort from status: " + status);
        }
    }

    @Override
    public final boolean add(String key, TObject value, long record)
            throws AtomicStateException {
        return add(Write.add(key, value, record), Sync.NO, Verify.YES);
    }

    @Override
    public final Map<TObject, Set<Long>> browse(String key)
            throws AtomicStateException {
        checkState();
        Text key0 = Text.wrapCached(key);
        RangeToken rangeToken = RangeToken.forReading(key0, Operator.BETWEEN,
                Value.NEGATIVE_INFINITY, Value.POSITIVE_INFINITY);
        Iterable<Range<Value>> ranges = rangeToken.ranges();
        for (Range<Value> range : ranges) {
            rangeReads2Lock.put(key0, range);
        }
        return super.browse(key);
    }

    @Override
    public final Map<TObject, Set<Long>> browse(String key, long timestamp)
            throws AtomicStateException {
        if(timestamp > Time.now()) {
            return browse(key);
        }
        else {
            checkState();
            return super.browse(key, timestamp);
        }
    }

    @Override
    public final Map<Long, Set<TObject>> chronologize(String key, long record,
            long start, long end) throws AtomicStateException {
        checkState();
        long now = Time.now();
        if(start > now || end > now) {
            // Must perform a locking read to prevent a non-repeatable read if
            // writes occur between the present and the future timestamp(s)
            Token token = Token.wrap(key, record);
            reads2Lock.add(token);
            return super.chronologize(key, record, start, end);
        }
        else {
            return super.chronologize(key, record, start, end);
        }
    }

    /**
<<<<<<< HEAD
     * Commit the atomic operation to the destination store. The commit is only
     * successful if all the grouped operations can be successfully applied to
     * the destination. If the commit fails, the caller should retry the atomic
     * operation.
     * <p>
     * Implicitly, this implementation is based on the two-phase commit
     * protocol.
=======
     * Commit the operation and apply its effects to the {@link #source}.
     * <p>
     * This method only returns {@code true} if all the effects can be
     * successfully applied as a unit. If the commit fails, non of the effects
     * are applied and the caller may retry the operation.
     * </p>
     * <p>
     * The two-phase commit protocol is used:
>>>>>>> 9b189136
     * <ul>
     * <li>
     * First, the operation {@link #prepare() makes preparations} to commit and
     * confirms whether it can guarantee successful {@link #complete(long)
     * completion}.
     * </li>
     * <li>
     * If the operation confirms it can {@link #complete(long) complete}, it
<<<<<<< HEAD
     * proceeds to do so
     * </li>
     * <li>
     * Otherwise, the operation is {@link #abort() aborted}.
=======
     * proceeds.
     * </li>
     * <li>
     * Otherwise, the operation is {@link #cancel() cancelled}.
>>>>>>> 9b189136
     * </li>
     * </ul>
     * </p>
     * 
     * @param version the {@link Versioned#getVersion() version} to apply to all
     *            the writes in this {@link AtomicOperation}
     * @return {@code true} if the effects of the operation are completely
     *         applied
     */
    @VisibleForTesting
    public final boolean commit(long version) throws AtomicStateException {
<<<<<<< HEAD
        if(status.compareAndSet(Status.OPEN, Status.PENDING)) {
            if(prepare()) {
                complete(version);
                return true;
            }
            else {
                abort();
                return false;
            }
=======
        if(prepare()) {
            complete(version);
            return true;
>>>>>>> 9b189136
        }
        else {
            cancel();
            return false;
        }
    }

    @Override
    public final boolean contains(long record) {
        checkState();
        Token token = Token.wrap(record);
        reads2Lock.add(token);
        wideReads.put(record, token);
        return super.contains(record);
    }

    @Override
    public Map<Long, Set<TObject>> explore(String key, Aliases aliases) {
        checkState();
        Operator operator = aliases.operator();
        TObject[] values = aliases.values();
        Text key0 = Text.wrapCached(key);
        RangeToken rangeToken = RangeToken.forReading(key0, operator,
                Transformers.transformArray(values, Value::wrap, Value.class));
        Iterable<Range<Value>> ranges = rangeToken.ranges();
        for (Range<Value> range : ranges) {
            rangeReads2Lock.put(key0, range);
        }
        return super.explore(key, aliases);
    }

    @Override
    public Map<Long, Set<TObject>> explore(String key, Aliases aliases,
            long timestamp) {
        if(timestamp > Time.now()) {
            return explore(key, aliases);
        }
        else {
            checkState();
            return super.explore(key, aliases, timestamp);
        }
    }

    @Override
    public final Set<TObject> gather(String key, long record)
            throws AtomicStateException {
        checkState();
        Token token = Token.wrap(key, record);
        reads2Lock.add(token);
        return super.gather(key, record);
    }

    @Override
    public final Set<TObject> gather(String key, long record, long timestamp)
            throws AtomicStateException {
        if(timestamp > Time.now()) {
            return gather(key, record);
        }
        else {
            checkState();
            return super.gather(key, record, timestamp);
        }
    }

    @Override
    @Restricted
    public boolean observe(TokenEvent event, Token token) {
        // NOTE: If the AtomicOperation is preempted by #event, an explicit call
        // to source.unsubscribe() isn't made here, because the Engine will
        // automatically remove this AtomicOperation from its list of known
        // observers.
        try {
            return isImmediatelyPreemptedBy(event, token) && (status
                    .compareAndSet(Status.OPEN, Status.PREEMPTED)
                    || status.compareAndSet(Status.PENDING, Status.PREEMPTED));
        }
        catch (ConcurrentModificationException e) {
            // Another asynchronous write or announcement was received while
            // observing the token event, so a retry is necessary.
            return observe(event, token);
        }
    }

    @Override
    public final boolean remove(String key, TObject value, long record)
            throws AtomicStateException {
        return remove(Write.remove(key, value, record), Sync.NO, Verify.YES);
    }

    @Override
    public final void repair() {/* no-op */}

    @Override
    public final Map<Long, List<String>> review(long record)
            throws AtomicStateException {
        checkState();
        Token token = Token.wrap(record);
        reads2Lock.add(token);
        wideReads.put(record, token);
        return super.review(record);
    }

    @Override
    public final Map<Long, List<String>> review(String key, long record)
            throws AtomicStateException {
        checkState();
        Token token = Token.wrap(key, record);
        reads2Lock.add(token);
        return super.review(key, record);
    }

    @Override
    public final Set<Long> search(String key, String query)
            throws AtomicStateException {
        checkState();
        return super.search(key, query);
    }

    @Override
    public final Map<String, Set<TObject>> select(long record)
            throws AtomicStateException {
        checkState();
        Token token = Token.wrap(record);
        reads2Lock.add(token);
        wideReads.put(record, token);
        return super.select(record);
    }

    @Override
    public final Map<String, Set<TObject>> select(long record, long timestamp)
            throws AtomicStateException {
        if(timestamp > Time.now()) {
            return select(record);
        }
        else {
            checkState();
            return super.select(record, timestamp);
        }
    }

    @Override
    public final Set<TObject> select(String key, long record)
            throws AtomicStateException {
        checkState();
        Token token = Token.wrap(key, record);
        reads2Lock.add(token);
        return super.select(key, record);
    }

    @Override
    public final Set<TObject> select(String key, long record, long timestamp)
            throws AtomicStateException {
        if(timestamp > Time.now()) {
            return select(key, record);
        }
        else {
            checkState();
            return super.select(key, record, timestamp);
        }
    }

    @Override
    public final void set(String key, TObject value, long record)
            throws AtomicStateException {
        checkState();
        Token token = Token.wrap(key, record);
        RangeToken rangeToken = RangeToken.forWriting(Text.wrapCached(key),
                Value.wrap(value));
        Token wide = wideReads.get(record);
        if(wide != null) {
            writes2Lock.add(wide);
        }
        else {
            writes2Lock.add(token);
            // CON-669: Prevent a conflicting wide read, but don't listen for
            // wide version change
            Token shared = Token.shareable(record);
            writes2Lock.add(shared);
            exemptions.add(shared);
        }
        writes2Lock.add(rangeToken);
        super.set(key, value, record);
    }

    @Override
    public final void start() {}

    /**
     * Return the {@link Status} of this {@link AtomicOperation}.
     * 
     * @return the {@link Status}.
     */
    public final Status status() {
        try {
            checkIfQueuedPreempted();
        }
        catch (AtomicStateException e) {}
        return status.get();
    }

    @Override
    public final void stop() {}

    /**
     * Register interest in {@code record} so that this AtomicOperation can
     * listen for changes and grab a read lock at commit time.
     * 
     * @param record
     */
    public void touch(long record) {
        checkState();
        Token token = Token.wrap(record);
        reads2Lock.add(token);
        wideReads.put(record, token);
    }

    @Override
    public final boolean verify(String key, TObject value, long record,
            long timestamp) throws AtomicStateException {
        if(timestamp > Time.now()) {
            return verify(key, value, record);
        }
        else {
            checkState();
            return super.verify(key, value, record, timestamp);
        }
    }

    @Override
    public final boolean verify(Write write) throws AtomicStateException {
        checkState();
        Token token = Token.wrap(write.getKey().toString(),
                write.getRecord().longValue());
        reads2Lock.add(token);
        return super.verify(write);
    }

    @Override
    protected Map<TObject, Set<Long>> $browse(String key) {
        return source.browseUnlocked(key);
    }

    @Override
    protected Map<Long, Set<TObject>> $chronologize(String key, long record,
            long start, long end) {
        return source.chronologizeUnlocked(key, record, start, end);
    }

    @Override
    protected Map<Long, Set<TObject>> $explore(String key, Aliases aliases) {
        return source.exploreUnlocked(key, aliases);
    }

    @Override
    protected Set<TObject> $gather(String key, long record) {
        return source.gatherUnlocked(key, record);
    }

    @Override
    protected Map<Long, List<String>> $review(long record) {
        return source.reviewUnlocked(record);
    }

    @Override
    protected Map<Long, List<String>> $review(String key, long record) {
        return source.reviewUnlocked(key, record);
    }

    @Override
    protected Map<String, Set<TObject>> $select(long record) {
        return source.selectUnlocked(record);
    }

    @Override
    protected Set<TObject> $select(String key, long record) {
        return source.selectUnlocked(key, record);
    }

    @Override
    protected boolean $verify(Write write) {
        return source.verifyUnlocked(write);
    }

    @Restricted
    protected void absorb(AtomicOperation atomic) {
        if(atomic.source == this) {
            if(atomic.status.get() == Status.FINALIZING) {
                rangeReads2Lock.ranges.putAll(atomic.rangeReads2Lock.ranges);
                reads2Lock.addAll(atomic.reads2Lock);
                wideReads.putAll(atomic.wideReads);
                writes2Lock.addAll(atomic.writes2Lock);
                exemptions.addAll(atomic.exemptions);
            }
            else {
                throw new IllegalStateException(
                        "Cannot absorb an atomic operation that is not finalizing");
            }
        }
        else {
            throw new IllegalStateException(
                    "Cannot absorb an atomic operation with a different source");
        }
    }

    @Override
    protected final boolean add(Write write, Sync sync, Verify verify)
            throws AtomicStateException {
        checkState();
        String key = write.getKey().toString();
        long record = write.getRecord().longValue();
        Token token = Token.wrap(key, record);
        RangeToken rangeToken = RangeToken.forWriting(write.getKey(),
                write.getValue());
        Token wide = wideReads.get(record);
        if(wide != null) {
            writes2Lock.add(wide);
        }
        else {
            writes2Lock.add(token);
            // CON-669: Prevent a conflicting wide read, but don't listen for
            // wide version change
            Token shared = Token.shareable(record);
            writes2Lock.add(shared);
            exemptions.add(shared);
        }
        writes2Lock.add(rangeToken);
        return super.add(write, sync, verify);
    }

    /**
     * Transport the written data to the {@link #durable} store. The
     * subclass may override this method to do additional things (i.e. backup
     * the data, etc) if necessary.
     */
    protected void apply() {
        apply(false);
    }

    /**
     * Transport the written data to the {@link #durable} store. The
     * subclass may override this method to do additional things (i.e. backup
     * the data, etc) if necessary.
     * 
     * @param syncAndVerify a flag that controls whether this operation will
     *            cause the {@code destination} to always perform a sync and
     *            verify for each write that is transported. If this value is
     *            set to {@code false}, this operation will transport all the
     *            writes without instructing the destination to sync and verify.
     *            Once all the writes have been transported, the destination
     *            will be instructed to sync the writes as a group (GROUP SYNC),
     *            but no verification will occur for any of the writes (which is
     *            okay as long as this operation implicitly verifies each write
     *            prior to commit, see CON-246).
     *            <p>
     *            NOTE: This parameter is eventually passed from the
     *            {@code verify} parameter in a call to
     *            {@link BufferedStore#add(String, TObject, long, boolean, boolean, boolean)}
     *            or
     *            {@link BufferedStore#remove(String, TObject, long, boolean, boolean, boolean)}
     *            . Generally speaking, this coupling between optional syncing
     *            and optional verifying is okay because it doesn't make sense
     *            to sync but not verify or verify but not sync.
     *            </p>
     */
    protected void apply(boolean syncAndVerify) {
        // Since we don't take a backup, it is possible that we can end up
        // in a situation where the server crashes in the middle of the data
        // transport, which means that the atomic operation would be partially
        // committed on server restart, which would appear to violate the
        // "all or nothing" guarantee. We are willing to live with that risk
        // because the occurrence of that happening seems low and atomic
        // operations don't guarantee consistency or durability, so it is
        // technically not a violation of "all or nothing" if the entire
        // operation succeeds but isn't durable on crash and leaves the database
        // in an inconsistent state.
        limbo.transport(durable, syncAndVerify);
        if(!syncAndVerify) {
            durable.sync();
        }
    }

    /**
     * Check if this operation is preempted by any {@link #queued} version
     * change announcements.
     * <p>
     * If the operation is preempted, an {@link AtomicStateException} is thrown.
     * </p>
<<<<<<< HEAD
=======
     */
    protected void checkIfQueuedPreempted() {
        Token token;
        while ((token = queued.poll()) != null) {
            if(isPreemptedBy(TokenEvent.VERSION_CHANGE, token)
                    && (status.compareAndSet(Status.OPEN, Status.PREEMPTED)
                            || status.compareAndSet(Status.PENDING,
                                    Status.PREEMPTED))) {
                source.unsubscribe(this);
                throwAtomicStateException();
            }
        }
    }

    /**
     * Check that this AtomicOperation is open and throw an
     * AtomicStateException if it is not.
     * 
     * @throws AtomicStateException
     */
    protected void checkState() throws AtomicStateException {
        if(status.get() == Status.PREEMPTED) {
            abort();
        }
        if(status.get() != Status.OPEN) {
            throwAtomicStateException();
        }
        checkIfQueuedPreempted();
    }

    /**
     * Return {@code true} if {@code event} for {@code token} preempts this
     * {@link AtomicOperation operation}.
     * 
     * @param event
     * @param token
     * 
     * @return {@code true} if this {@link AtomicOperation} is
     *         {@link Status#PREEMPTED interrupted} when
     *         {@link #observe(TokenEvent, Token) observing} an
     *         announcement of {@code event} for {@code token}
>>>>>>> 9b189136
     */
    protected void checkIfQueuedPreempted() {
        Token token;
        while ((token = queued.poll()) != null) {
            if(isPreemptedBy(TokenEvent.VERSION_CHANGE, token)
                    && (status.compareAndSet(Status.OPEN, Status.PREEMPTED)
                            || status.compareAndSet(Status.PENDING,
                                    Status.PREEMPTED))) {
                source.unsubscribe(this);
                throw new AtomicStateException();
            }
        }
    }

    /**
     * Check that this AtomicOperation is open and throw an
     * AtomicStateException if it is not.
     * 
     * @throws AtomicStateException
     */
    protected void checkState() throws AtomicStateException {
        if(status.get() == Status.PREEMPTED) {
            abort();
        }
        if(status.get() != Status.OPEN) {
            throw new AtomicStateException();
        }
<<<<<<< HEAD
        checkIfQueuedPreempted();
=======
        writes2Lock.add(rangeToken);
        return super.remove(write, sync, verify);
    }

    /**
     * Set the {@link Status} of this {@link AtomicOperation}.
     * 
     * @param status
     */
    protected final void setStatus(Status status) {
        this.status.set(status);
    }

    /**
     * Throw an {@link AtomicStateException}.
     * 
     * @throws AtomicStateException
     */
    protected void throwAtomicStateException() throws AtomicStateException {
        throw new AtomicStateException();
    }

    @Override
    protected boolean verifyWithReentrancy(Write write) {
        return super.verify(write);
>>>>>>> 9b189136
    }

    /**
     * Complete the {@link #commit(long) commit} and {@link #apply() apply} any
     * changes.
     * 
     * @param version
     */
    protected void complete(long version) {
        if(status.compareAndSet(Status.FINALIZING, Status.FINALIZING)) {
            source.unsubscribe(this);
            limbo.transform(write -> write.rewrite(version));
            apply();
            releaseLocks();
            source.onCommit(this);
            if(!status.compareAndSet(Status.FINALIZING, Status.COMMITTED)) {
                throw new IllegalStateException(
                        "Unexpected atomic operation state change");
            }
        }
        else {
            throw new AtomicStateException();
        }
    }

    /**
     * Check each one of the {@link #intentions} against the
     * {@link #durable} and grab the appropriate locks along the way. This
     * method will return {@code true} if all expectations are met and all
     * necessary locks are grabbed. Otherwise it will return {@code false}, in
     * which case this operation should be aborted immediately.
     * 
     * @return {@code true} if all expectations are met and all necessary locks
     *         are grabbed.
     */
<<<<<<< HEAD
    protected boolean grabLocks() {
=======
    private boolean acquireLocks() {
>>>>>>> 9b189136
        if(isReadOnly()) {
            return true;
        }
        else {
            // NOTE: If we can't grab a lock immediately because it is held by
            // someone else, then we must fail immediately because the
            // AtomicOperation can't properly commit.
            locks = new HashSet<>();
            try {
                // Grab write locks and remove any covered read or range read
                // intentions
                for (Token token : writes2Lock) {
                    if(status.get() == Status.PREEMPTED) {
                        return false;
                    }
                    LockType type;
                    if(token instanceof RangeToken) {
                        RangeToken rangeToken = (RangeToken) token;
                        if(!rangeReads2Lock.isEmpty(rangeToken.getKey())) {
                            Range<Value> containing = rangeReads2Lock.get(
                                    rangeToken.getKey(),
                                    rangeToken.getValues()[0]);
                            if(containing != null) {
                                rangeReads2Lock.remove(rangeToken.getKey(),
                                        containing);
                                Iterable<Range<Value>> xor = Ranges.xor(
                                        Range.singleton(
                                                rangeToken.getValues()[0]),
                                        containing);
                                for (Range<Value> range : xor) {
                                    rangeReads2Lock.put(rangeToken.getKey(),
                                            range);
                                }
                            }
                        }
                        type = LockType.RANGE_WRITE;
                    }
                    else {
                        reads2Lock.remove(token);
                        type = LockType.WRITE;
                    }
                    LockDescription lock = LockDescription.forToken(token,
                            broker, type);
                    if(lock.tryLock()) {
                        locks.add(lock);
                    }
                    else {
                        return false;
                    }
                }
                // Grab the read locks. We can be sure that any remaining
                // intentions are not covered by any of the write locks we
                // grabbed previously.
                for (Token token : reads2Lock) {
                    if(status.get() == Status.PREEMPTED) {
                        return false;
                    }
                    LockDescription lock = LockDescription.forToken(token,
                            broker, LockType.READ);
                    if(lock.tryLock()) {
                        locks.add(lock);
                    }
                    else {
                        return false;
                    }
                }
                // Grab the range read locks. We can be sure that any remaining
                // intentions are not covered by any of the range write locks we
                // grabbed previously.
                for (Entry<Text, RangeSet<Value>> entry : rangeReads2Lock.ranges
                        .entrySet()) { /* (Authorized) */
                    if(status.get() == Status.PREEMPTED) {
                        return false;
                    }
                    Text key = entry.getKey();
                    for (Range<Value> range : entry.getValue().asRanges()) {
                        RangeToken rangeToken = Ranges.convertToRangeToken(key,
                                range);
                        LockDescription lock = LockDescription.forToken(
                                rangeToken, broker, LockType.RANGE_READ);
                        if(lock.tryLock()) {
                            locks.add(lock);
                        }
                        else {
                            return false;
                        }
                    }
                }
            }
            catch (NullPointerException e) {
                // If we are notified a version change while grabbing locks, we
                // abort immediately which means that #locks will become null.
                return false;
            }
            return true;
        }
    }

    /**
<<<<<<< HEAD
     * Return {@code true} if {@code event} for {@code token} preempts this
     * {@link AtomicOperation operation}.
     * 
     * @param event
     * @param token
     * 
     * @return {@code true} if this {@link AtomicOperation} is
     *         {@link Status#PREEMPTED interrupted} when
     *         {@link #observe(TokenEvent, Token) observing} an
     *         announcement of {@code event} for {@code token}
     */
    @Restricted
    protected boolean isPreemptedBy(TokenEvent event, Token token) {
        if(event == TokenEvent.VERSION_CHANGE && isPreemptible()) {
            if(token instanceof RangeToken) {
                // NOTE: RangeTokens intended for writes (held in
                // writes2Lock) should never cause the AtomicOperation to be
                // preempted because they are infinitely wide.
                RangeToken rangeToken = (RangeToken) token;
                RangeSet<Value> covered = rangeReads2Lock.ranges
                        .get(rangeToken.getKey());
                if(covered != null) {
                    Iterable<Range<Value>> ranges = rangeToken.ranges();
                    for (Range<Value> range : ranges) {
                        if(!covered.subRangeSet(range).isEmpty()) {
                            return true;
                        }
                    }
                }
            }
            else if((reads2Lock.contains(token) || writes2Lock.contains(token))
                    && !exemptions.contains(token)) {
                return true;
            }
        }
        return false;
    }

    /**
     * Return {@code true} if this Atomic Operation has 0 writes.
     * 
     * @return {@code true} if this atomic operation is considered
     *         <em>read-only</em>
     */
    protected boolean isReadOnly() {
        return ((Queue) limbo).size() == 0;
    }

    @Override
    protected final boolean remove(Write write, Sync sync, Verify verify)
            throws AtomicStateException {
        checkState();
        String key = write.getKey().toString();
        long record = write.getRecord().longValue();
        Token token = Token.wrap(key, record);
        RangeToken rangeToken = RangeToken.forWriting(write.getKey(),
                write.getValue());
        Token wide = wideReads.get(record);
        if(wide != null) {
            writes2Lock.add(wide);
        }
        else {
            writes2Lock.add(token);
            // CON-669: Prevent a conflicting wide read, but don't listen for
            // wide version change
            Token shared = Token.shareable(record);
            writes2Lock.add(shared);
            exemptions.add(shared);
        }
        writes2Lock.add(rangeToken);
        return super.remove(write, sync, verify);
    }

    /**
     * Set the {@link Status} of this {@link AtomicOperation}.
     * 
     * @param status
     */
    protected final void setStatus(Status status) {
        this.status.set(status);
    }

    @Override
    protected boolean verifyWithReentrancy(Write write) {
        return super.verify(write);
    }

    /**
     * Commit the atomic operation to the destination store. The commit is only
     * successful if all the grouped operations can be successfully applied to
     * the destination. If the commit fails, the caller should retry the atomic
     * operation.
     * 
     * @return {@code true} if the atomic operation is completely applied
     */
    @VisibleForTesting
    final boolean commit() throws AtomicStateException {
        return commit(CommitVersions.next());
=======
     * Cancel the operation and set its status to {@link Status#ABORTED},
     * regardless of its current state.
     */
    private final void cancel() {
        source.unsubscribe(this);
        if(locks != null && !locks.isEmpty()) {
            releaseLocks();
        }
        status.set(Status.ABORTED);
    }

    /**
     * The second phase of the {@link #commit(long) commit} protocol: apply the
     * effects of this operation to the {@link #source}.
     * <p>
     * This method requires that the operation have been {@link #prepare()
     * prepared} so that it is guaranteed that the effects can be applied
     * without conflict.
     * </p>
     * 
     * @param version the {@link Versioned#getVersion() version} to apply to all
     *            the writes in this {@link AtomicOperation}
     */
    private final void complete(long version) {
        if(status.compareAndSet(Status.FINALIZING, Status.FINALIZING)) {
            limbo.transform(write -> write.rewrite(version));
            apply();
            releaseLocks();
            source.onCommit(this);
            if(!status.compareAndSet(Status.FINALIZING, Status.COMMITTED)) {
                throw new IllegalStateException(
                        "Unexpected atomic operation state change");
            }
        }
        else {
            throwAtomicStateException();
        }
>>>>>>> 9b189136
    }

    /**
     * Return {@code true} if it can immediately be determined that
     * {@code event} for {@code token} preempts this {@link AtomicOperation
     * operation}.
     * <p>
     * If this method returns {@code false}, it either means that
     * the operation is not preempted by {@code event} for {@code token} or that
     * the determination could not be made immediately. In the latter case, the
     * {@code token} is placed on a {@link #queued queue} and can be later
     * processed using {@link #checkIfQueuedPreempted()}.
     * </p>
     * 
     * @param event
     * @param token
     * @return {@code true} if it is immediately known that {@code event} for
     *         {@code token} preempts this {@link AtomicOperation operation}
     */
    private boolean isImmediatelyPreemptedBy(TokenEvent event, Token token) {
        if(event == TokenEvent.VERSION_CHANGE && token instanceof RangeToken) {
            queued.add(token);
            return false;
        }
        else {
            return isPreemptedBy(event, token);
        }
    }

    /**
     * Return {@code true} if the {@link #status} of this
     * {@link AtomicOperation} means that it can be
     * {@link #isPreemptedBy(TokenEvent, Token) preempted}.
     * 
     * @return {@code true} if this is preemptible
     */
    private boolean isPreemptible() {
        for (Status status : PREEMPTIBLE_STATUSES) {
            if(this.status.compareAndSet(status, status)) {
                return true;
            }
        }
        return false;
    }

    /**
<<<<<<< HEAD
     * Prepare to {@link #complete(long) complete} the {@link #commit(long)
     * commit} (e.g., acquire locks) without actually {@link #apply() applying}
     * any of the changes.
     * 
     * @return {@code true} if the transaction can guarantee that it can
     *         {@code #complete(long) complete}
     */
    private boolean prepare() {
        if(status.compareAndSet(Status.PENDING, Status.PENDING)) {
            checkIfQueuedPreempted();
            return grabLocks()
                    && status.compareAndSet(Status.PENDING, Status.FINALIZING);
        }
        else {
            throw new AtomicStateException();
        }

=======
     * The first phase of the {@link #commit(long) commit} protocol: attempt to
     * make all preparations necessary for this operation to guarantee that its
     * effects can be {@link #complete(long) applied}.
     * <p>
     * The operation must be {@link Status#OPEN open}. If this method returns
     * {@code true}, the operation will enter the {@link Status#FINALIZING
     * prepared} state where it is then able to proceed to the final phase of
     * the commit protocol. A return value of {@code true} indicates that all
     * the effects of the operation can be applied as a unit.
     * </p>
     * <p>
     * If, for any reason, this method returns {@code false}, the operation will
     * be in a state where the only option is to {@link #cancel() cancel}.
     * </p>
     * <p>
     * <strong>NOTE:</strong>Attempts to {@link #prepare() prepare} an operation
     * that is not {@link Status#OPEN open} will throw an
     * {@link AtomicStateException}.
     * </p>
     * 
     * @return {@code true} if the transaction can guarantee that its effects
     *         can be {@code #complete(long) applied}
     */
    private final boolean prepare() {
        if(status.compareAndSet(Status.OPEN, Status.PENDING)) {
            checkIfQueuedPreempted();
            if(acquireLocks()) {
                source.unsubscribe(this);
                return status.compareAndSet(Status.PENDING, Status.FINALIZING);
            }
        }
        else {
            try {
                throwAtomicStateException();
            }
            catch (TransactionStateException e) {
                // Thrown by the Transaction subclass to distinguish transaction
                // failures that should be propagated to the client
                throw e;
            }
            catch (AtomicStateException e) {/* ignore */}
        }
        return false;
>>>>>>> 9b189136
    }

    /**
     * Release all of the locks that are held by this operation.
     */
    private void releaseLocks() {
        if(isReadOnly()) {
            return;
        }
        else if(locks != null) {
            Set<LockDescription> _locks = locks;
            locks = null; // CON-172: Set the reference of the locks to null
                          // immediately to prevent a race condition where
                          // the #grabLocks method isn't notified of version
                          // change failure in time
            for (LockDescription lock : _locks) {
                lock.unlock(); // We should never encounter an
                               // IllegalMonitorStateException here because a
                               // lock should only go in #locks once it has been
                               // locked.
            }
        }
    }

    /**
     * A LockDescription is a wrapper around a {@link Lock} that contains
     * metadata that can be serialized to disk. The AtomicOperation grabs a
     * collection of LockDescriptions when it goes to commit.
     * 
     * @author Jeff Nelson
     */
    protected static final class LockDescription implements Byteable {

        /**
         * Return the appropriate {@link LockDescription} that will provide
         * coverage for {@code token}
         * 
         * @param token
         * @param broker
         * @param type
         * @return the LockDescription
         */
        public static LockDescription forToken(Token token, LockBroker broker,
                LockType type) {
            return new LockDescription(broker, token, type);
        }

        /**
         * Return the LockDescription encoded in {@code bytes} so long as those
         * bytes adhere to the format specified by the {@link #getBytes()}
         * method. This method assumes that all the bytes in the {@code bytes}
         * belong to the LockDescription. In general, it is necessary to get the
         * appropriate LockDescription slice from the parent ByteBuffer using
         * {@link ByteBuffers#slice(ByteBuffer, int, int)}.
         * 
         * @param bytes
         * @param lockService
         * @param rangeLockService
         * @return the LockDescription
         */
        public static LockDescription fromByteBuffer(ByteBuffer bytes,
                LockBroker broker) {
            LockType type = LockType.values()[bytes.get()];
            Token token = null;
            switch (type) {
            case RANGE_READ:
            case RANGE_WRITE:
                token = RangeToken.fromByteBuffer(bytes);
                break;
            case READ:
            case WRITE:
                token = Token.fromByteBuffer(bytes);
                break;
            }
            return new LockDescription(broker, token, type);
        }

        private final Token token;
        private final LockType type;
        private final LockBroker broker;

        @Nullable
        private transient Permit permit;

        /**
         * Construct a new instance.
         * 
         * @param token
         * @param lock
         * @param type
         */
        private LockDescription(LockBroker broker, Token token, LockType type) {
            this.broker = broker;
            this.type = type;
            this.token = token;
        }

        @Override
        public void copyTo(ByteSink sink) {
            sink.put((byte) type.ordinal());
            token.copyTo(sink);
        }

        @Override
        public boolean equals(Object obj) {
            if(obj instanceof LockDescription) {
                return token.equals(((LockDescription) obj).token);
            }
            else {
                return false;
            }
        }

        /**
         * Return the Token.
         * 
         * @return the token
         */
        public Token getToken() {
            return token;
        }

        /**
         * Return the LockType
         * 
         * @return the LockType
         */
        public LockType getType() {
            return type;
        }

        @Override
        public int hashCode() {
            return token.hashCode();
        }

        @Override
        public int size() {
            return token.size() + 1; // token + type(1)
        }

        /**
         * Try to acquire the lock.
         * 
         * @return {@code true} if the lock could be acquired
         */
        public boolean tryLock() {
            if(type == LockType.READ || type == LockType.RANGE_READ) {
                permit = broker.tryReadLock(token);
            }
            else {
                permit = broker.tryWriteLock(token);
            }
            return permit != null;
        }

        /**
         * Release the lock.
         */
        public void unlock() {
            if(permit != null) {
                permit.release();
            }
            else {
                throw new IllegalMonitorStateException();
            }
        }

    }

    /**
     * The lifecycle states of an {@link AtomicOperation}.
     *
     * @author Jeff
     */
    protected enum Status {
        /**
         * The operation has not {@link #COMMITTED} or {@link #ABORTED} and can
         * service reads and writes.
         */
        OPEN,

        /**
         * The operation has not {@link #COMMITTED} or {@link #ABORTED}, but can
         * no longer service reads and writes.
         */
        PENDING,

        /**
         * The operation has successfully {@link #commit(long) committed) and is
         * no longer {@link #OPEN}.
         */
        COMMITTED,

        /**
         * The operation was automatically or manually {@link #abort() aborted}
         * and is no longer {@link #OPEN}.
         */
        ABORTED,

        /**
         * The operation is in the process of transitioning to either an
         * {@link #COMMITTED} or {@link #ABORTED} state and is no longer
         * {@link #OPEN}.
         * <p>
         * This flag that indicates this atomic operation has successfully
         * grabbed all required locks and is in the process of committing or has
         * been notified of a version change and is in the process of aborting.
         * We use this flag to protect the atomic operation from version change
         * notifications that happen while its committing (because the version
         * change notifications come from the transaction itself).
         * </p>
         */
        FINALIZING,

        /**
         * The operation was preempted and cannot become {@link #COMMITTED}.
         */
        PREEMPTED,

        /**
         * The operation is prepared to become {@link #COMMITTED}.
         */
        PREPARED
    }

    /**
     * Encapsulates the logic to efficiently associate keys with ranges for the
     * purposes of JIT range locking.
     * 
     * @author Jeff Nelson
     */
    private class RangeHolder {

        /**
         * A mapping from each key to the ranges we need to lock for that key.
         */
        final Map<Text, RangeSet<Value>> ranges = Maps.newHashMap(); // accessible
                                                                     // to outer
                                                                     // class

        /**
         * Return the unique range for {@code key} that contains {@code value}
         * or {@code null} if it does not exist.
         * 
         * @param key
         * @param value
         * @return the range containing {@code value} for {@code key}
         */
        public Range<Value> get(Text key, Value value) {
            RangeSet<Value> set = ranges.get(key);
            if(set != null) {
                return set.rangeContaining(value);
            }
            else {
                return null;
            }
        }

        /**
         * Return {@code true} if there are no ranges for {@code key}.
         * 
         * @param key
         * @return {@code true} if the mapped range set is empty
         */
        public boolean isEmpty(Text key) {
            RangeSet<Value> set = ranges.get(key);
            return set == null || set.isEmpty();
        }

        /**
         * Add {@code range} for {@code key}.
         * 
         * @param key
         * @param range
         */
        public void put(Text key, Range<Value> range) {
            RangeSet<Value> set = ranges.get(key);
            if(set == null) {
                set = TreeRangeSet.create();
                ranges.put(key, set);
            }
            set.add(range);
        }

        /**
         * Remove the {@code range} from {@code key}.
         * 
         * @param key
         * @param range
         */
        public void remove(Text key, Range<Value> range) {
            RangeSet<Value> set = ranges.get(key);
            set.remove(range);
            if(set.isEmpty()) {
                ranges.remove(key);
            }
        }

    }

}<|MERGE_RESOLUTION|>--- conflicted
+++ resolved
@@ -69,7 +69,6 @@
  * 
  * @author Jeff Nelson
  */
-// TODO: need to implement Ensemble
 public class AtomicOperation extends BufferedStore implements
         TokenEventObserver {
 
@@ -265,15 +264,6 @@
     }
 
     /**
-<<<<<<< HEAD
-     * Commit the atomic operation to the destination store. The commit is only
-     * successful if all the grouped operations can be successfully applied to
-     * the destination. If the commit fails, the caller should retry the atomic
-     * operation.
-     * <p>
-     * Implicitly, this implementation is based on the two-phase commit
-     * protocol.
-=======
      * Commit the operation and apply its effects to the {@link #source}.
      * <p>
      * This method only returns {@code true} if all the effects can be
@@ -282,7 +272,6 @@
      * </p>
      * <p>
      * The two-phase commit protocol is used:
->>>>>>> 9b189136
      * <ul>
      * <li>
      * First, the operation {@link #prepare() makes preparations} to commit and
@@ -291,17 +280,10 @@
      * </li>
      * <li>
      * If the operation confirms it can {@link #complete(long) complete}, it
-<<<<<<< HEAD
-     * proceeds to do so
-     * </li>
-     * <li>
-     * Otherwise, the operation is {@link #abort() aborted}.
-=======
      * proceeds.
      * </li>
      * <li>
      * Otherwise, the operation is {@link #cancel() cancelled}.
->>>>>>> 9b189136
      * </li>
      * </ul>
      * </p>
@@ -313,21 +295,9 @@
      */
     @VisibleForTesting
     public final boolean commit(long version) throws AtomicStateException {
-<<<<<<< HEAD
-        if(status.compareAndSet(Status.OPEN, Status.PENDING)) {
-            if(prepare()) {
-                complete(version);
-                return true;
-            }
-            else {
-                abort();
-                return false;
-            }
-=======
         if(prepare()) {
             complete(version);
             return true;
->>>>>>> 9b189136
         }
         else {
             cancel();
@@ -715,8 +685,6 @@
      * <p>
      * If the operation is preempted, an {@link AtomicStateException} is thrown.
      * </p>
-<<<<<<< HEAD
-=======
      */
     protected void checkIfQueuedPreempted() {
         Token token;
@@ -758,37 +726,65 @@
      *         {@link Status#PREEMPTED interrupted} when
      *         {@link #observe(TokenEvent, Token) observing} an
      *         announcement of {@code event} for {@code token}
->>>>>>> 9b189136
-     */
-    protected void checkIfQueuedPreempted() {
-        Token token;
-        while ((token = queued.poll()) != null) {
-            if(isPreemptedBy(TokenEvent.VERSION_CHANGE, token)
-                    && (status.compareAndSet(Status.OPEN, Status.PREEMPTED)
-                            || status.compareAndSet(Status.PENDING,
-                                    Status.PREEMPTED))) {
-                source.unsubscribe(this);
-                throw new AtomicStateException();
-            }
-        }
-    }
-
-    /**
-     * Check that this AtomicOperation is open and throw an
-     * AtomicStateException if it is not.
-     * 
-     * @throws AtomicStateException
-     */
-    protected void checkState() throws AtomicStateException {
-        if(status.get() == Status.PREEMPTED) {
-            abort();
-        }
-        if(status.get() != Status.OPEN) {
-            throw new AtomicStateException();
-        }
-<<<<<<< HEAD
-        checkIfQueuedPreempted();
-=======
+     */
+    @Restricted
+    protected boolean isPreemptedBy(TokenEvent event, Token token) {
+        if(event == TokenEvent.VERSION_CHANGE && isPreemptible()) {
+            if(token instanceof RangeToken) {
+                // NOTE: RangeTokens intended for writes (held in
+                // writes2Lock) should never cause the AtomicOperation to be
+                // preempted because they are infinitely wide.
+                RangeToken rangeToken = (RangeToken) token;
+                RangeSet<Value> covered = rangeReads2Lock.ranges
+                        .get(rangeToken.getKey());
+                if(covered != null) {
+                    Iterable<Range<Value>> ranges = rangeToken.ranges();
+                    for (Range<Value> range : ranges) {
+                        if(!covered.subRangeSet(range).isEmpty()) {
+                            return true;
+                        }
+                    }
+                }
+            }
+            else if((reads2Lock.contains(token) || writes2Lock.contains(token))
+                    && !exemptions.contains(token)) {
+                return true;
+            }
+        }
+        return false;
+    }
+
+    /**
+     * Return {@code true} if this Atomic Operation has 0 writes.
+     * 
+     * @return {@code true} if this atomic operation is considered
+     *         <em>read-only</em>
+     */
+    protected boolean isReadOnly() {
+        return ((Queue) limbo).size() == 0;
+    }
+
+    @Override
+    protected final boolean remove(Write write, Sync sync, Verify verify)
+            throws AtomicStateException {
+        checkState();
+        String key = write.getKey().toString();
+        long record = write.getRecord().longValue();
+        Token token = Token.wrap(key, record);
+        RangeToken rangeToken = RangeToken.forWriting(write.getKey(),
+                write.getValue());
+        Token wide = wideReads.get(record);
+        if(wide != null) {
+            writes2Lock.add(wide);
+        }
+        else {
+            writes2Lock.add(token);
+            // CON-669: Prevent a conflicting wide read, but don't listen for
+            // wide version change
+            Token shared = Token.shareable(record);
+            writes2Lock.add(shared);
+            exemptions.add(shared);
+        }
         writes2Lock.add(rangeToken);
         return super.remove(write, sync, verify);
     }
@@ -814,30 +810,19 @@
     @Override
     protected boolean verifyWithReentrancy(Write write) {
         return super.verify(write);
->>>>>>> 9b189136
-    }
-
-    /**
-     * Complete the {@link #commit(long) commit} and {@link #apply() apply} any
-     * changes.
-     * 
-     * @param version
-     */
-    protected void complete(long version) {
-        if(status.compareAndSet(Status.FINALIZING, Status.FINALIZING)) {
-            source.unsubscribe(this);
-            limbo.transform(write -> write.rewrite(version));
-            apply();
-            releaseLocks();
-            source.onCommit(this);
-            if(!status.compareAndSet(Status.FINALIZING, Status.COMMITTED)) {
-                throw new IllegalStateException(
-                        "Unexpected atomic operation state change");
-            }
-        }
-        else {
-            throw new AtomicStateException();
-        }
+    }
+
+    /**
+     * Commit the atomic operation to the destination store. The commit is only
+     * successful if all the grouped operations can be successfully applied to
+     * the destination. If the commit fails, the caller should retry the atomic
+     * operation.
+     * 
+     * @return {@code true} if the atomic operation is completely applied
+     */
+    @VisibleForTesting
+    final boolean commit() throws AtomicStateException {
+        return commit(CommitVersions.next());
     }
 
     /**
@@ -850,11 +835,7 @@
      * @return {@code true} if all expectations are met and all necessary locks
      *         are grabbed.
      */
-<<<<<<< HEAD
-    protected boolean grabLocks() {
-=======
     private boolean acquireLocks() {
->>>>>>> 9b189136
         if(isReadOnly()) {
             return true;
         }
@@ -954,106 +935,6 @@
     }
 
     /**
-<<<<<<< HEAD
-     * Return {@code true} if {@code event} for {@code token} preempts this
-     * {@link AtomicOperation operation}.
-     * 
-     * @param event
-     * @param token
-     * 
-     * @return {@code true} if this {@link AtomicOperation} is
-     *         {@link Status#PREEMPTED interrupted} when
-     *         {@link #observe(TokenEvent, Token) observing} an
-     *         announcement of {@code event} for {@code token}
-     */
-    @Restricted
-    protected boolean isPreemptedBy(TokenEvent event, Token token) {
-        if(event == TokenEvent.VERSION_CHANGE && isPreemptible()) {
-            if(token instanceof RangeToken) {
-                // NOTE: RangeTokens intended for writes (held in
-                // writes2Lock) should never cause the AtomicOperation to be
-                // preempted because they are infinitely wide.
-                RangeToken rangeToken = (RangeToken) token;
-                RangeSet<Value> covered = rangeReads2Lock.ranges
-                        .get(rangeToken.getKey());
-                if(covered != null) {
-                    Iterable<Range<Value>> ranges = rangeToken.ranges();
-                    for (Range<Value> range : ranges) {
-                        if(!covered.subRangeSet(range).isEmpty()) {
-                            return true;
-                        }
-                    }
-                }
-            }
-            else if((reads2Lock.contains(token) || writes2Lock.contains(token))
-                    && !exemptions.contains(token)) {
-                return true;
-            }
-        }
-        return false;
-    }
-
-    /**
-     * Return {@code true} if this Atomic Operation has 0 writes.
-     * 
-     * @return {@code true} if this atomic operation is considered
-     *         <em>read-only</em>
-     */
-    protected boolean isReadOnly() {
-        return ((Queue) limbo).size() == 0;
-    }
-
-    @Override
-    protected final boolean remove(Write write, Sync sync, Verify verify)
-            throws AtomicStateException {
-        checkState();
-        String key = write.getKey().toString();
-        long record = write.getRecord().longValue();
-        Token token = Token.wrap(key, record);
-        RangeToken rangeToken = RangeToken.forWriting(write.getKey(),
-                write.getValue());
-        Token wide = wideReads.get(record);
-        if(wide != null) {
-            writes2Lock.add(wide);
-        }
-        else {
-            writes2Lock.add(token);
-            // CON-669: Prevent a conflicting wide read, but don't listen for
-            // wide version change
-            Token shared = Token.shareable(record);
-            writes2Lock.add(shared);
-            exemptions.add(shared);
-        }
-        writes2Lock.add(rangeToken);
-        return super.remove(write, sync, verify);
-    }
-
-    /**
-     * Set the {@link Status} of this {@link AtomicOperation}.
-     * 
-     * @param status
-     */
-    protected final void setStatus(Status status) {
-        this.status.set(status);
-    }
-
-    @Override
-    protected boolean verifyWithReentrancy(Write write) {
-        return super.verify(write);
-    }
-
-    /**
-     * Commit the atomic operation to the destination store. The commit is only
-     * successful if all the grouped operations can be successfully applied to
-     * the destination. If the commit fails, the caller should retry the atomic
-     * operation.
-     * 
-     * @return {@code true} if the atomic operation is completely applied
-     */
-    @VisibleForTesting
-    final boolean commit() throws AtomicStateException {
-        return commit(CommitVersions.next());
-=======
      * Cancel the operation and set its status to {@link Status#ABORTED},
      * regardless of its current state.
      */
@@ -1091,7 +972,6 @@
         else {
             throwAtomicStateException();
         }
->>>>>>> 9b189136
     }
 
     /**
@@ -1138,25 +1018,6 @@
     }
 
     /**
-<<<<<<< HEAD
-     * Prepare to {@link #complete(long) complete} the {@link #commit(long)
-     * commit} (e.g., acquire locks) without actually {@link #apply() applying}
-     * any of the changes.
-     * 
-     * @return {@code true} if the transaction can guarantee that it can
-     *         {@code #complete(long) complete}
-     */
-    private boolean prepare() {
-        if(status.compareAndSet(Status.PENDING, Status.PENDING)) {
-            checkIfQueuedPreempted();
-            return grabLocks()
-                    && status.compareAndSet(Status.PENDING, Status.FINALIZING);
-        }
-        else {
-            throw new AtomicStateException();
-        }
-
-=======
      * The first phase of the {@link #commit(long) commit} protocol: attempt to
      * make all preparations necessary for this operation to guarantee that its
      * effects can be {@link #complete(long) applied}.
@@ -1200,7 +1061,6 @@
             catch (AtomicStateException e) {/* ignore */}
         }
         return false;
->>>>>>> 9b189136
     }
 
     /**
