--- conflicted
+++ resolved
@@ -140,14 +140,10 @@
 
             // If the key is a navigation key
             Set<Long> results;
-<<<<<<< HEAD
             if(LinkNavigation.isNavigationScheme(key)) {
-=======
-            if(key.contains(".")) {
                 Verify.that(data.length >= 1);
                 Verify.that(data[0] instanceof AtomicOperation);
                 AtomicOperation atomic = (AtomicOperation) data[0];
->>>>>>> c2a4523f
                 TObject[] builtValues = values.build();
                 results = Sets.newHashSet();
                 key = expression.key().toString();
