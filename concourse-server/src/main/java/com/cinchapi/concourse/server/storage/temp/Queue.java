--- conflicted
+++ resolved
@@ -81,12 +81,7 @@
     private BloomFilter filter = null;
 
     /**
-<<<<<<< HEAD
      * A cache of the {@link #getOldestWriteTimstamp() timestamp} for the oldest
-=======
-     * A cache of the {@link #getOldestWriteTimestamp() timestamp} for the
-     * oldest
->>>>>>> cfaeedbb
      * write in the Queue. This value is not expected to change often, so it
      * makes sense to cache it for situations that frequently look for it.
      */
