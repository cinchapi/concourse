--- conflicted
+++ resolved
@@ -837,162 +837,6 @@
     }
 
     /**
-<<<<<<< HEAD
-=======
-     * A runnable that traverses the appropriate directory for a block type
-     * under {@link #backingStore} and loads the block metadata into memory.
-     * 
-     * @author Jeff Nelson
-     * @param <T> - the Block type
-     */
-    private final class BlockLoader<T extends Block<?, ?, ?>> implements
-            Runnable {
-
-        private final List<T> blocks;
-        private final Class<T> clazz;
-        private final String directory;
-
-        /**
-         * Construct a new instance.
-         * 
-         * @param clazz
-         * @param directory
-         * @param blocks
-         */
-        public BlockLoader(Class<T> clazz, String directory, List<T> blocks) {
-            this.clazz = clazz;
-            this.directory = directory;
-            this.blocks = blocks;
-        }
-
-        @Override
-        public void run() {
-            Path path = Paths.get(backingStore, directory);
-            path.toFile().mkdirs();
-            SortedMap<File, T> sorted = Maps.newTreeMap(NaturalSorter.INSTANCE);
-            Stream<File> files = FileSystem.ls(path)
-                    .filter(file -> file.toString()
-                            .endsWith(Block.BLOCK_NAME_EXTENSION))
-                    .map(Path::toFile).filter(file -> file.length() > 0);
-            files.forEach(file -> {
-                String id = Block.getId(file.getName());
-                try {
-                    T block = Reflection.newInstance(clazz, id, path.toString(),
-                            true);
-                    sorted.put(file, block);
-                    Logger.info("Loaded {} metadata for {}",
-                            clazz.getSimpleName(), file.getName());
-                }
-                catch (MalformedBlockException e) {
-                    Logger.warn(
-                            "{}. As a result the Block was NOT loaded. A malformed block is usually an indication that the Block was only partially synced to disk before Concourse Server shutdown. In this case, it is safe to delete any Block files that were written for id {}",
-                            e.getMessage(), id);
-                }
-                catch (Exception e) {
-                    Logger.error(
-                            "An error occured while loading {} metadata for {}",
-                            clazz.getSimpleName(), file.getName());
-                    Logger.error("", e);
-                }
-            });
-            blocks.addAll(sorted.values());
-        }
-    }
-
-    /**
-     * A runnable that will sync a block to disk.
-     * 
-     * @author Jeff Nelson
-     */
-    private final class BlockSyncer implements Runnable {
-
-        private final Block<?, ?, ?> block;
-
-        /**
-         * Construct a new instance.
-         * 
-         * @param block
-         */
-        public BlockSyncer(Block<?, ?, ?> block) {
-            this.block = block;
-        }
-
-        @Override
-        public void run() {
-            block.sync();
-            Logger.debug("Completed sync of {}", block);
-        }
-
-    }
-
-    /**
-     * A runnable that will insert a Writer into a block.
-     * 
-     * @author Jeff Nelson
-     */
-    private final class BlockWriter implements Runnable {
-
-        private final Block<?, ?, ?> block;
-        private final Write write;
-
-        /**
-         * Construct a new instance.
-         * 
-         * @param block
-         * @param write
-         */
-        public BlockWriter(Block<?, ?, ?> block, Write write) {
-            this.block = block;
-            this.write = write;
-        }
-
-        @Override
-        public void run() {
-            Logger.debug("Writing {} to {}", write, block);
-            if(block instanceof PrimaryBlock) {
-                PrimaryRevision revision = (PrimaryRevision) ((PrimaryBlock) block)
-                        .insert(write.getRecord(), write.getKey(),
-                                write.getValue(), write.getVersion(),
-                                write.getType());
-                Record<PrimaryKey, Text, Value> record = cpc
-                        .getIfPresent(Composite.create(write.getRecord()));
-                Record<PrimaryKey, Text, Value> partialRecord = cppc
-                        .getIfPresent(Composite.create(write.getRecord(),
-                                write.getKey()));
-                if(record != null) {
-                    record.append(revision);
-                }
-                if(partialRecord != null) {
-                    partialRecord.append(revision);
-                }
-            }
-            else if(block instanceof SecondaryBlock) {
-                SecondaryRevision revision = (SecondaryRevision) ((SecondaryBlock) block)
-                        .insert(write.getKey(), write.getValue(),
-                                write.getRecord(), write.getVersion(),
-                                write.getType());
-                SecondaryRecord record = csc
-                        .getIfPresent(Composite.create(write.getKey()));
-                if(record != null) {
-                    record.append(revision);
-                }
-            }
-            else if(block instanceof SearchBlock) {
-                ((SearchBlock) block).insert(write.getKey(), write.getValue(),
-                        write.getRecord(), write.getVersion(), write.getType());
-                // NOTE: We do not cache SearchRecords because they have the
-                // potential to be VERY large. Holding references to them in a
-                // cache would prevent them from being garbage collected
-                // resulting in more OOMs.
-            }
-            else {
-                throw new IllegalArgumentException();
-            }
-        }
-    }
-
-    /**
->>>>>>> 1d137022
      * View into the {@link Memory} of the {@link Database}.
      *
      * @author Jeff Nelson
