/*
 * Copyright (c) 2013-2022 Cinchapi Inc.
 *
 * Licensed under the Apache License, Version 2.0 (the "License");
 * you may not use this file except in compliance with the License.
 * You may obtain a copy of the License at
 *
 * http://www.apache.org/licenses/LICENSE-2.0
 *
 * Unless required by applicable law or agreed to in writing, software
 * distributed under the License is distributed on an "AS IS" BASIS,
 * WITHOUT WARRANTIES OR CONDITIONS OF ANY KIND, either express or implied.
 * See the License for the specific language governing permissions and
 * limitations under the License.
 */
package com.cinchapi.concourse.server.storage;

import static com.google.common.base.Preconditions.checkArgument;

import java.io.File;
import java.io.IOException;
import java.nio.ByteBuffer;
import java.nio.channels.FileChannel;
import java.nio.channels.FileChannel.MapMode;
import java.util.ConcurrentModificationException;
import java.util.HashSet;
import java.util.Iterator;
import java.util.List;
import java.util.Map;
import java.util.Set;

import com.cinchapi.common.base.CheckedExceptions;
import com.cinchapi.common.io.ByteBuffers;
import com.cinchapi.concourse.annotate.Restricted;
import com.cinchapi.concourse.server.concurrent.LockBroker;
import com.cinchapi.concourse.server.concurrent.Token;
import com.cinchapi.concourse.server.io.ByteableCollections;
import com.cinchapi.concourse.server.io.FileSystem;
import com.cinchapi.concourse.server.storage.temp.Queue;
import com.cinchapi.concourse.server.storage.temp.ToggleQueue;
import com.cinchapi.concourse.server.storage.temp.Write;
import com.cinchapi.concourse.thrift.TObject;
import com.cinchapi.concourse.thrift.TObject.Aliases;
import com.cinchapi.concourse.time.Time;
import com.cinchapi.concourse.util.Logger;
<<<<<<< HEAD
import com.cinchapi.ensemble.Ensemble;
import com.cinchapi.ensemble.EnsembleInstanceIdentifier;
import com.cinchapi.ensemble.core.LocalProcess;
import com.google.common.collect.HashMultimap;
import com.google.common.collect.Maps;
import com.google.common.collect.Multimap;
=======
>>>>>>> fcd89ced

/**
 * An {@link AtomicOperation} that performs backups prior to commit to make sure
 * that it is durable in the event of crash, power loss or failure.
 * 
 * @implNote Internally uses a {@link ToggleQueue} to ensure that a logical
 *           {@link Write} topic isn't needlessly toggled (e.g. ADD X, REMOVE
 *           X, ADD X, etc)
 * 
 * @author Jeff Nelson
 */
public final class Transaction extends AtomicOperation implements
        AtomicSupport,
        Ensemble {
    // NOTE: Because Transaction's rely on JIT locking, the unsafe methods call
    // the safe counterparts in the super class (AtomicOperation) because those
    // have logic to tell the BufferedStore class to perform unsafe reads.

    /**
     * Return the Transaction for {@code destination} that is backed up to
     * {@code file}. This method will finish committing the transaction before
     * returning.
     * 
     * @param destination
     * @param file
     * @return The restored {@link Transaction}
     */
    public static void recover(Engine destination, String file) {
        try {
            ByteBuffer bytes = FileSystem.map(file, MapMode.READ_ONLY, 0,
                    FileSystem.getFileSize(file));
            Transaction transaction = new Transaction(destination, bytes);
            transaction.invokeSuperDoCommit(true); // recovering transaction
                                                   // must always syncAndVerify
                                                   // to prevent possible data
                                                   // duplication
            FileSystem.deleteFile(file);
        }
        catch (Exception e) {
            Logger.warn("Attempted to recover a transaction from {}, "
                    + "but the data is corrupted. This indicates that "
                    + "Concourse Server shutdown before the transaction "
                    + "could properly commit, so none of the data "
                    + "in the transaction has persisted.", file);
            Logger.debug(
                    "Transaction backup in {} is corrupt because " + "of {}",
                    file, e);
            FileSystem.deleteFile(file);
        }
    }

    /**
     * Return a new Transaction with {@code engine} as the eventual destination.
     * 
     * @param engine
     * @return the new Transaction
     */
    public static Transaction start(Engine engine) {
        return new Transaction(engine);
    }

    /**
     * The unique Transaction id.
     */
    private final String id;

    /**
     * Whenever an {@link AtomicOperation} is {@link #startAtomicOperation()
     * started}, it, by virtue of being a {@link TokenEventObserver},
     * {@link #subscribe(TokenEventObserver) subscribes} for announcements about
     * token events from this {@link Transaction}. The {@link Transaction}
     * {@link #observe(TokenEvent, Token) observes} on behalf of the
     * {@link AtomicOperation}, intercepting announcements from its own
     * destination store (e.g., the {@link Engine}) and
     * {@link AtomicOperation#abort() aborting} the {@link AtomicOperation} if
     * it {@link AtomicOperation#interrupts(Token, TokenEvent) concerns} an
     * {@link #observe(TokenEvent, Token) observed} {@link TokenEvent event} for
     * a {@link Token}
     * <p>
     * This collection is non thread-safe because it is assumed that only one
     * {@link AtomicOperation} will live at a time, so there will ever only be
     * one {@link #observers observer}.
     * </p>
     */
    private final Set<TokenEventObserver> observers = new HashSet<>(1);

    /**
     * A handler that bypasses the parent {@link AtomicOperation} logic and
     * hooks into the "unlocked" logic of {@link BufferedStore} for read
     * methods. This handler facilitates the methods that are defined in
     * {@link LockFreeStore}.
     */
    private final BufferedStore unlocked;

    /**
     * Construct a new instance.
     */
    Transaction() {
        super(null, null, LockService.noOp(), RangeLockService.noOp());
        this.id = null;
    }

    /**
     * Construct a new instance.
     * 
     * @param destination
     */
    private Transaction(Engine destination) {
        super(new ToggleQueue(INITIAL_CAPACITY), destination,
                destination.broker);
        this.id = Long.toString(Time.now());
        this.unlocked = new BufferedStore(limbo, durable) {

            @Override
            public void start() {}

            @Override
            public void stop() {}

            @Override
            protected boolean verifyWithReentrancy(Write write) {
                return super.verify(write);
            }

        };
    }

    /**
     * Construct a new instance.
     * 
     * @param destination
     * @param bytes
     */
    private Transaction(Engine destination, ByteBuffer bytes) {
        this(destination);
        deserialize(bytes);
        setStatus(Status.COMMITTED);

    }

    @Override
    public void $ensembleAbortAtomic(EnsembleInstanceIdentifier identifier) {
        TwoPhaseCommit atomic = LocalProcess.instance().get(identifier);
        atomic.abort();
    }

    @Override
    public void $ensembleFinishCommitAtomic(
            EnsembleInstanceIdentifier identifier) {
        TwoPhaseCommit atomic = LocalProcess.instance().get(identifier);
        atomic.finish();
    }

    @Override
    public EnsembleInstanceIdentifier $ensembleInstanceIdentifier() {
        return EnsembleInstanceIdentifier.of(id);
    }

    @Override
    public boolean $ensemblePrepareCommitAtomic(
            EnsembleInstanceIdentifier identifier) {
        TwoPhaseCommit atomic = LocalProcess.instance().get(identifier);
        return atomic.commit();
    }

    @Override
    public EnsembleInstanceIdentifier $ensembleStartAtomic(
            EnsembleInstanceIdentifier identifier) {
        TwoPhaseCommit atomic = new TwoPhaseCommit(identifier, this,
                ((Engine) durable).lockService,
                ((Engine) durable).rangeLockService);
        return atomic.$ensembleInstanceIdentifier();
    }

    @Override
    public void abort() {
        super.abort();
        Logger.info("Aborted Transaction {}", this);
    }

    @Override
    public void accept(Write write) {
        // Accept writes from an AtomicOperation and put them in this
        // Transaction's buffer without performing an additional #verify, but
        // grabbing the necessary lock intentions.
        checkArgument(write.getType() != Action.COMPARE);
        if(write.getType() == Action.ADD) {
            add(write, Sync.NO, Verify.NO);
        }
        else {
            remove(write, Sync.NO, Verify.NO);
        }
    }

    @Override
    public void accept(Write write, boolean sync) {
        accept(write);

    }

    @Override
    public void announce(TokenEvent event, Token... tokens) {}

    @Override
    public Map<TObject, Set<Long>> browseUnlocked(String key) {
        return unlocked.browse(key);
    }

    @Override
    public Map<Long, Set<TObject>> chronologizeUnlocked(String key, long record,
            long start, long end) {
        return unlocked.chronologize(key, record, start, end);
    }

    @Override
    public Map<Long, Set<TObject>> exploreUnlocked(String key,
            Aliases aliases) {
        return unlocked.explore(key, aliases);
    }

    @Override
    public Set<TObject> gatherUnlocked(String key, long record) {
        return unlocked.gather(key, record);
    }

    @Override
    public boolean observe(TokenEvent event, Token token) {
        // We override this method to handle the case where an Atomic Operation
        // started from this Transaction must fail because of a version change,
        // but that failure should not cause the transaction itself to fail
        // (i.e. calling verifyAndSwap from a transaction and a version change
        // causes that particular operation to fail prior to commit. The logic
        // in this method will simply cause the invocation of verifyAndSwap to
        // return false while this transaction would stay alive.
        while (observers == null) {
            // Account for a race condition where the Transaction (via
            // AtomicOperation) subscribes for TokenEvents before the #observers
            // collection is set during Transaction construction
            Logger.warn("A Transaction handled by {} received a Token "
                    + "Event announcement before it was fully initialized",
                    Thread.currentThread());
            Thread.yield();
        }
        boolean intercepted = false;
        try {
            for (TokenEventObserver observer : observers) {
                AtomicOperation atomic = (AtomicOperation) observer;
                if(atomic.isPreemptedBy(event, token)) {
                    atomic.abort();
                    intercepted = true;
                }
            }
        }
        catch (ConcurrentModificationException e) {
            // Another asynchronous write or announcement was received while
            // observing the token event, so a retry is necessary.
            return observe(event, token);
        }
        if(intercepted) {
            return true;
        }
        else {
            return super.observe(event, token);
        }
    }

    @Override
    public void onCommit(AtomicOperation operation) {
        absorb(operation);
    }

    @Override
    public Map<Long, List<String>> reviewUnlocked(long record) {
        return unlocked.review(record);
    }

    @Override
    public Map<Long, List<String>> reviewUnlocked(String key, long record) {
        return unlocked.review(key, record);
    }

    @Override
    public Map<String, Set<TObject>> selectUnlocked(long record) {
        return unlocked.select(record);
    }

    @Override
    public Set<TObject> selectUnlocked(String key, long record) {
        return unlocked.select(key, record);
    }

    @Override
    public AtomicOperation startAtomicOperation() {
        checkState();
        // A Transaction is, itself, an AtomicOperation that must adhere to the
        // JIT Locking guarantee with respect to the Engine's lock services, so
        // if it births an AtomicOperation, it should just inherit but defer any
        // locks needed therewithin, instead of passing the Engine's lock
        // broker on
        return AtomicOperation.start(this, LockBroker.noOp());
    }

    @Override
    public void subscribe(TokenEventObserver observer) {
        observers.add(observer);
    }

    @Override
    public void sync() {/* no-op */}

    @Override
    public String toString() {
        return id;
    }

    @Override
    public void unsubscribe(TokenEventObserver observer) {
        observers.remove(observer);
    }

    @Override
    public boolean verifyUnlocked(String key, TObject value, long record) {
        return unlocked.verify(key, value, record);
    }

    @Override
    public boolean verifyUnlocked(Write write) {
        return unlocked.verify(write);
    }

    @Override
    protected void checkIfQueuedPreempted() throws AtomicStateException {
        try {
            super.checkIfQueuedPreempted();
        }
        catch (AtomicStateException e) {
            throw new TransactionStateException();
        }
    }

    @Override
    protected void checkState() throws AtomicStateException {
        try {
            super.checkState();
        }
        catch (AtomicStateException e) {
            throw new TransactionStateException();
        }
    }

    @Override
    protected void doCommit() {
        if(isReadOnly()) {
            invokeSuperDoCommit(false);
        }
        else {
            String file = ((Engine) durable).transactionStore + File.separator
                    + id + ".txn";
            FileChannel channel = FileSystem.getFileChannel(file);
            try {
                channel.write(serialize());
                channel.force(true);
                Logger.info("Created backup for transaction {} at '{}'", this,
                        file);
                invokeSuperDoCommit(false);
                FileSystem.deleteFile(file);
            }
            catch (IOException e) {
                throw CheckedExceptions.wrapAsRuntimeException(e);
            }
            finally {
                FileSystem.closeFileChannel(channel);
            }
        }
    }

    @Override
    @Restricted
    protected boolean isPreemptedBy(TokenEvent event, Token token) {
        for (TokenEventObserver observer : observers) {
            if(((AtomicOperation) observer).isPreemptedBy(event, token)) {
                return true;
            }
        }
        return super.isPreemptedBy(event, token);
    }

    /**
     * Deserialize the content of this Transaction from {@code bytes}.
     * 
     * @param bytes
     */
    private void deserialize(ByteBuffer bytes) {
        locks = new HashSet<>();
        Iterator<ByteBuffer> it = ByteableCollections
                .iterator(ByteBuffers.slice(bytes, bytes.getInt()));
        while (it.hasNext()) {
            LockDescription lock = LockDescription.fromByteBuffer(it.next(),
                    broker);
            // TODO: grab the lock?
            locks.add(lock);
        }
        it = ByteableCollections.iterator(bytes);
        while (it.hasNext()) {
            Write write = Write.fromByteBuffer(it.next());
            limbo.insert(write);
        }
    }

    /**
     * Invoke {@link #doCommit()} that is defined in the super class. This
     * method should only be called when it is desirable to doCommit without
     * performing a backup (i.e. when restoring from a backup in a static
     * method).
     * 
     * @param syncAndVerify a flag that is passed onto the
     *            {@link AtomicOperation#doCommit(boolean)} method
     */
    private void invokeSuperDoCommit(boolean syncAndVerify) {
        super.doCommit(syncAndVerify);
        Logger.info("Finalized commit for Transaction {}", this);
    }

    /**
     * Serialize the Transaction to a ByteBuffer.
     * <ol>
     * <li><strong>lockSize</strong> - position 0</li>
     * <li><strong>locks</strong> - position 4</li>
     * <li><strong>writes</strong> - position 4 + lockSize</li>
     * </ol>
     * 
     * @return the ByteBuffer representation
     */
    private ByteBuffer serialize() {
        ByteBuffer _locks = ByteableCollections.toByteBuffer(locks);
        ByteBuffer _writes = ByteableCollections
                .toByteBuffer(((Queue) limbo).getWrites());
        ByteBuffer bytes = ByteBuffer
                .allocate(4 + _locks.capacity() + _writes.capacity());
        bytes.putInt(_locks.capacity());
        bytes.put(_locks);
        bytes.put(_writes);
        bytes.rewind();
        return bytes;
    }
}<|MERGE_RESOLUTION|>--- conflicted
+++ resolved
@@ -43,15 +43,9 @@
 import com.cinchapi.concourse.thrift.TObject.Aliases;
 import com.cinchapi.concourse.time.Time;
 import com.cinchapi.concourse.util.Logger;
-<<<<<<< HEAD
 import com.cinchapi.ensemble.Ensemble;
 import com.cinchapi.ensemble.EnsembleInstanceIdentifier;
 import com.cinchapi.ensemble.core.LocalProcess;
-import com.google.common.collect.HashMultimap;
-import com.google.common.collect.Maps;
-import com.google.common.collect.Multimap;
-=======
->>>>>>> fcd89ced
 
 /**
  * An {@link AtomicOperation} that performs backups prior to commit to make sure
@@ -150,8 +144,9 @@
      * Construct a new instance.
      */
     Transaction() {
-        super(null, null, LockService.noOp(), RangeLockService.noOp());
+        super(null, LockBroker.noOp());
         this.id = null;
+        this.unlocked = null;
     }
 
     /**
@@ -221,8 +216,7 @@
     public EnsembleInstanceIdentifier $ensembleStartAtomic(
             EnsembleInstanceIdentifier identifier) {
         TwoPhaseCommit atomic = new TwoPhaseCommit(identifier, this,
-                ((Engine) durable).lockService,
-                ((Engine) durable).rangeLockService);
+                ((Engine) durable).broker);
         return atomic.$ensembleInstanceIdentifier();
     }
 
