--- conflicted
+++ resolved
@@ -381,11 +381,7 @@
             Throwable cause = null;
             if((cause = e.getCause()) != null
                     && cause instanceof ZipException) {
-<<<<<<< HEAD
-                throw new RuntimeException(
-=======
                 throw new PluginInstallException(
->>>>>>> 97c38b89
                         bundle + " is not a valid plugin bundle: "
                                 + cause.getMessage());
             }
