--- conflicted
+++ resolved
@@ -213,21 +213,13 @@
     /**
      * Map of aliases names and its respective plug-in id.
      */
-<<<<<<< HEAD
     private Map<String, String> aliases = Maps.newHashMap();
-=======
-    private Map<String, String> aliasMap = Maps.newHashMap();
->>>>>>> ff98ff4e
 
     /**
      * List of aliases that are restricted to use and are set as ambiguous names
      * to use.
      */
-<<<<<<< HEAD
     private Set<String> ambiguous = Sets.newHashSet();
-=======
-    private List<String> ambiguous = Lists.newArrayList();
->>>>>>> ff98ff4e
 
     // TODO make the plugin launcher watch the directory for changes/additions
     // and when new plugins are added, it should launch them
@@ -339,13 +331,8 @@
      * {@clazz}. The provided {@code creds}, {@code transaction} token and
      * {@code environment} are used to ensure proper alignment with the
      * corresponding client session on the server.
-<<<<<<< HEAD
      *
      * @param plugin class or alias name of the {@link Plugin}
-=======
-     * 
-     * @param alias name of the {@link Plugin}
->>>>>>> ff98ff4e
      * @param method the name of the method to invoke
      * @param args a list of arguments to pass to the method
      * @param creds the {@link AccessToken} submitted to ConcourseServer via the
@@ -357,17 +344,10 @@
      *            invokePlugin method
      * @return the response from the plugin
      */
-<<<<<<< HEAD
     public ComplexTObject invoke(String plugin, String method,
             List<ComplexTObject> args, final AccessToken creds,
             TransactionToken transaction, String environment) {
         String clazz = getIdFromAlias(plugin);
-=======
-    public ComplexTObject invoke(String alias, String method,
-            List<ComplexTObject> args, final AccessToken creds,
-            TransactionToken transaction, String environment) {
-        String clazz = getIdFromAlias(alias);
->>>>>>> ff98ff4e
         SharedMemory fromServer = (SharedMemory) router.get(clazz,
                 PluginInfoColumn.FROM_SERVER);
         if(fromServer == null) {
@@ -579,9 +559,10 @@
         // plugin config to size the JVM properly.
         PluginConfiguration config = Reflection.newInstance(
                 StandardPluginConfiguration.class, prefs);
+        Logger.info("Configuring plugin '{}' from bundle '{}' with "
+                + "preferences located in {}", plugin, bundle, prefs);
         long heapSize = config.getHeapSize() / BYTES_PER_MB;
-<<<<<<< HEAD
-        // getting the aliases for plugin.
+        //getting the aliases for plugin.
         List<String> list = config.getAliases();
         for (String alias : list) {
             if(!aliases.containsKey(alias) && !ambiguous.contains(alias)) {
@@ -592,19 +573,6 @@
                 ambiguous.add(alias);
                 Logger.info(
                         "Alias '{}' can't be used because it is associated with multiple plugins",
-=======
-        //getting the aliases for plugin.
-        List<String> aliases = config.getAliases();
-        for (String alias : aliases) {
-            if(!aliasMap.containsKey(alias) && !ambiguous.contains(alias)) {
-                aliasMap.put(alias, plugin.getSimpleName());
-            }
-            else {
-                aliasMap.remove(alias);
-                ambiguous.add(alias);
-                Logger.info(
-                        "Alias can't be used because it is associated with multiple plugins",
->>>>>>> ff98ff4e
                         alias);
             }
         }
@@ -656,14 +624,6 @@
     /**
      * Returns the plugin registered for this alias. If unregistered, input
      * alias name is returned.
-<<<<<<< HEAD
-     *
-     * @param alias
-     * @return String plugin id or alias name.
-     */
-    private String getIdFromAlias(String alias) {
-        return aliases.getOrDefault(aliases.get(alias), alias);
-=======
      * 
      * @param alias
      * @return
@@ -676,7 +636,17 @@
         else {
             return alias;
         }
->>>>>>> ff98ff4e
+    }
+
+    /**
+     * Returns the plugin registered for this alias. If unregistered, input
+     * alias name is returned.
+     *
+     * @param alias
+     * @return String plugin id or alias name.
+     */
+    private String getIdFromAlias(String alias) {
+        return aliases.getOrDefault(aliases.get(alias), alias);
     }
 
     /**
