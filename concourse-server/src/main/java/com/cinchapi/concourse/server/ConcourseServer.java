--- conflicted
+++ resolved
@@ -138,13 +138,8 @@
  *
  * @author Jeff Nelson
  */
-<<<<<<< HEAD
-public class ConcourseServer
-        implements ConcourseService.Iface, ConcourseManagementService.Iface {
-=======
 public class ConcourseServer extends BaseConcourseServer
         implements ConcourseService.Iface {
->>>>>>> 97c38b89
 
     /**
      * Create a new {@link ConcourseServer} instance that uses the default port
@@ -2815,32 +2810,6 @@
                 transaction, environment);
     }
 
-<<<<<<< HEAD
-    @Override
-    public String listAllEnvironments(final AccessToken token)
-            throws TException {
-        checkAccess(token, null);
-        return TCollections.toOrderedListString(
-                TSets.intersection(FileSystem.getSubDirs(bufferStore),
-                        FileSystem.getSubDirs(dbStore)));
-    }
-
-    @Override
-    public String listAllUserSessions(final AccessToken creds)
-            throws TException {
-        checkAccess(creds, null);
-        return TCollections
-                .toOrderedListString(accessManager.describeAllAccessTokens());
-    }
-
-    @Override
-    public String listPluginBundles(final AccessToken creds) throws TException {
-        checkAccess(creds, null);
-        return TCollections.toOrderedListString(plugins.listBundles());
-    }
-
-=======
->>>>>>> 97c38b89
     /**
      * A version of the login routine that handles the case when no environment
      * has been specified. The is most common when authenticating a user for
@@ -4040,18 +4009,6 @@
         }
     }
 
-<<<<<<< HEAD
-    @Override
-    @ManagedOperation
-    @PluginRestricted
-    public void uninstallPluginBundle(final String name,
-            final AccessToken creds) throws TException {
-        checkAccess(creds, null);
-        plugins.uninstallBundle(name);
-    }
-
-=======
->>>>>>> 97c38b89
     @Atomic
     @Override
     @ThrowsThriftExceptions
@@ -4288,11 +4245,7 @@
                 ? HttpServer.create(this, GlobalState.HTTP_PORT)
                 : HttpServer.disabled();
         getEngine(); // load the default engine
-<<<<<<< HEAD
-        this.plugins = new PluginManager(this,
-=======
         this.pluginManager = new PluginManager(this,
->>>>>>> 97c38b89
                 GlobalState.CONCOURSE_HOME + File.separator + "plugins");
 
         // Setup the management server
