--- conflicted
+++ resolved
@@ -6692,10 +6692,10 @@
         // Setup the management server
         TServerSocket mgmtSocket = new TServerSocket(
                 GlobalState.MANAGEMENT_PORT);
-<<<<<<< HEAD
-        TSimpleServer.Args mgmtArgs = new TSimpleServer.Args(mgmtSocket);
-        mgmtArgs.processor(new ConcourseManagementService.Processor<>(this));
-        this.mgmtServer = new TSimpleServer(mgmtArgs);
+        Args mgmtArgs = new TThreadPoolServer.Args(mgmtSocket)
+                .processor(new ConcourseManagementService.Processor<>(this))
+                .minWorkerThreads(1).maxWorkerThreads(1);
+        this.mgmtServer = new TThreadPoolServer(mgmtArgs);
 
         // Setup the distributed cluster
         if(CLUSTER.isDefined()) {
@@ -6734,12 +6734,6 @@
         else {
             this.cluster = null;
         }
-=======
-        Args mgmtArgs = new TThreadPoolServer.Args(mgmtSocket)
-                .processor(new ConcourseManagementService.Processor<>(this))
-                .minWorkerThreads(1).maxWorkerThreads(1);
-        this.mgmtServer = new TThreadPoolServer(mgmtArgs);
->>>>>>> 2f9ff684
     }
 
     /**
