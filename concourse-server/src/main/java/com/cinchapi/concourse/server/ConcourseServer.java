--- conflicted
+++ resolved
@@ -6539,11 +6539,7 @@
             Engine engine = new Engine(buffer, db, env);
             if(cluster != null) {
                 engine = Ensemble.replicate(engine).across(cluster);
-<<<<<<< HEAD
-                 cluster.spread(new StartEngineGossip(env));
-=======
                 cluster.spread(new StartEngineGossip(env));
->>>>>>> 5a10000e
             }
             engine.start();
             numEnginesInitialized.incrementAndGet();
