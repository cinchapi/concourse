--- conflicted
+++ resolved
@@ -47,12 +47,7 @@
 import org.cliffc.high_scale_lib.NonBlockingHashMap;
 
 import com.cinchapi.ccl.Parser;
-<<<<<<< HEAD
-import com.cinchapi.ccl.SyntaxException;
-import com.cinchapi.ccl.grammar.PostfixNotationSymbol;
-=======
 import com.cinchapi.ccl.syntax.AbstractSyntaxTree;
->>>>>>> 22023961
 import com.cinchapi.ccl.util.NaturalLanguage;
 import com.cinchapi.common.reflect.Reflection;
 import com.cinchapi.concourse.Constants;
@@ -1812,24 +1807,6 @@
                 .newArrayList(Convert.jsonToJava(json));
         AtomicSupport store = getStore(transaction, environment);
         Set<Long> records = Sets.newLinkedHashSet();
-<<<<<<< HEAD
-        AtomicOperation atomic = null;
-        while (atomic == null || !atomic.commit()) {
-            atomic = store.startAtomicOperation();
-            try {
-                Queue<PostfixNotationSymbol> queue;
-                if(objects.size() == 1) {
-                    // CON-321: Support local resolution when the data blob is a
-                    // single object
-                    queue = parser.order(parser.tokenize(ccl, objects.get(0)));
-                }
-                else {
-                    queue = parser.order(parser.tokenize(ccl));
-                }
-                Deque<Set<Long>> stack = new ArrayDeque<Set<Long>>();
-                Operations.findOrInsertAtomic(parser, records, objects, queue,
-                        stack, atomic);
-=======
         AtomicOperations.executeWithRetry(store, (atomic) -> {
             records.clear();
             Parser parser;
@@ -1837,7 +1814,6 @@
                 // CON-321: Support local resolution when the data blob is a
                 // single object
                 parser = Parsers.create(ccl, objects.get(0));
->>>>>>> 22023961
             }
             else {
                 parser = Parsers.create(ccl);
@@ -5117,88 +5093,4 @@
 
     }
 
-<<<<<<< HEAD
-    /**
-     * A {@link MethodInterceptor} that delegates to the underlying annotated
-     * method, but catches specific exceptions and translates them to the
-     * appropriate Thrift counterparts.
-     */
-    static class ThriftExceptionHandler implements MethodInterceptor {
-
-        @Override
-        public Object invoke(MethodInvocation invocation) throws Throwable {
-            try {
-                return invocation.proceed();
-            }
-            catch (IllegalArgumentException e) {
-                throw new InvalidArgumentException(e.getMessage());
-            }
-            catch (AtomicStateException e) {
-                // If an AtomicStateException makes it here, then it must really
-                // be a TransactionStateException.
-                assert e.getClass() == TransactionStateException.class;
-                throw new TransactionException();
-            }
-            catch (java.lang.SecurityException e) {
-                throw new SecurityException(e.getMessage());
-            }
-            catch (IllegalStateException | JsonParseException
-                    | SyntaxException e) {
-                // java.text.ParseException is checked, so internal server
-                // classes don't use it to indicate parse errors. Since most
-                // parsing using some sort of state machine, we've adopted the
-                // convention to throw IllegalStateExceptions whenever a parse
-                // error has occurred.
-                // CON-609: External SyntaxException should be propagated as
-                // ParseException
-                throw new ParseException(e.getMessage());
-            }
-            catch (PluginException e) {
-                throw new TException(e);
-            }
-            catch (TException e) {
-                // This clause may seem unnecessary, but some of the server
-                // methods manually throw TExceptions, so we need to catch them
-                // here and re-throw so that they don't get propagated as
-                // TTransportExceptions.
-                throw e;
-            }
-            catch (Throwable t) {
-                Logger.warn(
-                        "The following exception occurred "
-                                + "but was not propagated to the client: {}",
-                        t.getMessage(), t);
-                throw Throwables.propagate(t);
-            }
-        }
-
-    }
-
-    /**
-     * A {@link com.google.inject.Module Module} that configures AOP
-     * interceptors and injectors that handle Thrift specific needs.
-     */
-    static class ThriftModule extends AbstractModule {
-
-        @Override
-        protected void configure() {
-            bindInterceptor(Matchers.subclassesOf(ConcourseServer.class),
-                    Matchers.annotatedWith(ThrowsThriftExceptions.class),
-                    new ThriftExceptionHandler());
-
-        }
-
-    }
-
-    /**
-     * Indicates that a {@link ConcourseServer server} method propagates certain
-     * Java exceptions to the client using analogous ones in the
-     * {@code com.cinchapi.concourse.thrift} package.
-     */
-    @Retention(RetentionPolicy.RUNTIME)
-    @Target(ElementType.METHOD)
-    @interface ThrowsThriftExceptions {}
-
-=======
->>>>>>> 22023961
 }