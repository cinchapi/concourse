/*
 * Copyright (c) 2013-2017 Cinchapi Inc.
 *
 * Licensed under the Apache License, Version 2.0 (the "License");
 * you may not use this file except in compliance with the License.
 * You may obtain a copy of the License at
 *
 * http://www.apache.org/licenses/LICENSE-2.0
 *
 * Unless required by applicable law or agreed to in writing, software
 * distributed under the License is distributed on an "AS IS" BASIS,
 * WITHOUT WARRANTIES OR CONDITIONS OF ANY KIND, either express or implied.
 * See the License for the specific language governing permissions and
 * limitations under the License.
 */
package com.cinchapi.concourse.server;

import static com.cinchapi.concourse.server.GlobalState.*;

import java.io.File;
import java.lang.annotation.ElementType;
import java.lang.annotation.Retention;
import java.lang.annotation.RetentionPolicy;
import java.lang.annotation.Target;
import java.lang.management.ManagementFactory;
import java.lang.management.MemoryUsage;
import java.net.ServerSocket;
import java.nio.ByteBuffer;
import java.util.ArrayDeque;
import java.util.Deque;
import java.util.List;
import java.util.Map;
import java.util.Map.Entry;
import java.util.NoSuchElementException;
import java.util.Queue;
import java.util.Set;
import java.util.concurrent.Executors;

import javax.annotation.Nullable;
import javax.annotation.concurrent.Immutable;
import javax.management.InstanceAlreadyExistsException;
import javax.management.MBeanRegistrationException;
import javax.management.MalformedObjectNameException;
import javax.management.NotCompliantMBeanException;

import org.aopalliance.intercept.MethodInterceptor;
import org.aopalliance.intercept.MethodInvocation;
import org.apache.thrift.TException;
import org.apache.thrift.server.TServer;
import org.apache.thrift.server.TSimpleServer;
import org.apache.thrift.server.TThreadPoolServer;
import org.apache.thrift.server.TThreadPoolServer.Args;
import org.apache.thrift.transport.TServerSocket;
import org.apache.thrift.transport.TTransportException;
import org.cliffc.high_scale_lib.NonBlockingHashMap;

import com.cinchapi.ccl.Parser;
import com.cinchapi.ccl.SyntaxException;
import com.cinchapi.ccl.grammar.PostfixNotationSymbol;
import com.cinchapi.ccl.util.NaturalLanguage;
import com.cinchapi.concourse.Constants;
import com.cinchapi.concourse.Link;
import com.cinchapi.concourse.Timestamp;
import com.cinchapi.concourse.annotate.Alias;
import com.cinchapi.concourse.annotate.Atomic;
import com.cinchapi.concourse.annotate.AutoRetry;
import com.cinchapi.concourse.annotate.Batch;
import com.cinchapi.concourse.annotate.HistoricalRead;
import com.cinchapi.concourse.annotate.VersionControl;
import com.cinchapi.concourse.lang.Language;
import com.cinchapi.concourse.security.AccessManager;
import com.cinchapi.concourse.server.http.HttpServer;
import com.cinchapi.concourse.server.io.FileSystem;
import com.cinchapi.concourse.server.jmx.ManagedOperation;
import com.cinchapi.concourse.server.management.ConcourseManagementService;
import com.cinchapi.concourse.server.plugin.PluginException;
import com.cinchapi.concourse.server.plugin.PluginManager;
import com.cinchapi.concourse.server.plugin.PluginRestricted;
import com.cinchapi.concourse.server.plugin.data.TObjectResultDataset;
import com.cinchapi.concourse.server.storage.AtomicOperation;
import com.cinchapi.concourse.server.storage.AtomicStateException;
import com.cinchapi.concourse.server.storage.AtomicSupport;
import com.cinchapi.concourse.server.storage.BufferedStore;
import com.cinchapi.concourse.server.storage.Engine;
import com.cinchapi.concourse.server.storage.Transaction;
import com.cinchapi.concourse.server.storage.TransactionStateException;
import com.cinchapi.concourse.server.upgrade.UpgradeTasks;
import com.cinchapi.concourse.shell.CommandLine;
import com.cinchapi.concourse.thrift.AccessToken;
import com.cinchapi.concourse.thrift.ComplexTObject;
import com.cinchapi.concourse.thrift.ConcourseService;
import com.cinchapi.concourse.thrift.ConcourseService.Iface;
import com.cinchapi.concourse.thrift.Diff;
import com.cinchapi.concourse.thrift.DuplicateEntryException;
import com.cinchapi.concourse.thrift.InvalidArgumentException;
import com.cinchapi.concourse.thrift.Operator;
import com.cinchapi.concourse.thrift.ParseException;
import com.cinchapi.concourse.thrift.SecurityException;
import com.cinchapi.concourse.thrift.TCriteria;
import com.cinchapi.concourse.thrift.TObject;
import com.cinchapi.concourse.thrift.TransactionException;
import com.cinchapi.concourse.thrift.TransactionToken;
import com.cinchapi.concourse.thrift.Type;
import com.cinchapi.concourse.time.Time;
import com.cinchapi.concourse.util.Convert;
import com.cinchapi.concourse.util.Environments;
import com.cinchapi.concourse.util.Logger;
import com.cinchapi.concourse.util.Parsers;
import com.cinchapi.concourse.util.TMaps;
import com.cinchapi.concourse.util.Timestamps;
import com.cinchapi.concourse.util.Version;
import com.google.common.base.Preconditions;
import com.google.common.base.Strings;
import com.google.common.base.Throwables;
import com.google.common.collect.Iterables;
import com.google.common.collect.Lists;
import com.google.common.collect.Maps;
import com.google.common.collect.Multimap;
import com.google.common.collect.Sets;
import com.google.common.util.concurrent.ThreadFactoryBuilder;
import com.google.gson.JsonParseException;
import com.google.inject.AbstractModule;
import com.google.inject.Guice;
import com.google.inject.Injector;
import com.google.inject.matcher.Matchers;

/**
 * Accepts requests from clients to read and write data in Concourse. The server
 * is configured with a {@code concourse.prefs} file.
 *
 * @author Jeff Nelson
 */
public class ConcourseServer extends BaseConcourseServer
        implements ConcourseService.Iface {

    /**
     * Contains the credentials used by the {@link #accessManager}. This file is
     * typically located in the root of the server installation.
     */
    private static final String ACCESS_FILE = ".access";

    /**
     * The minimum heap size required to run Concourse Server.
     */
    private static final int MIN_HEAP_SIZE = 268435456; // 256 MB

    /**
     * The number of worker threads that Concourse Server uses.
     */
    private static final int NUM_WORKER_THREADS = 100; // This may become
                                                       // configurable in a
                                                       // prefs file in a
                                                       // future release.

    /**
     * Create a new {@link ConcourseServer} instance that uses the default port
     * and storage locations or those defined in the accessible
     * {@code concourse.prefs} file.
     *
     * Creates a new {@link ConcourseServer} for management running
     * on {@link JMX_PORT} using {@code Thrift}
     *
     * @return {@link ConcourseServer}
     * @throws TTransportException
     */
    public static ConcourseServer create() throws TTransportException {
        return create(CLIENT_PORT, BUFFER_DIRECTORY, DATABASE_DIRECTORY);
    }

    /**
     * Create a new {@link ConcourseServer} instance that uses the specified
     * port and storage locations.
     * <p>
     * In general, this factory should only be used by unit tests. Runtime
     * construction of the server should be done using the
     * {@link ConcourseServer#create()} method so that the preferences file is
     * used.
     * </p>
     *
     * @param port - the port on which to listen for client connections
     * @param bufferStore - the location to store {@link Buffer} files
     * @param dbStore - the location to store {@link Database} files
     * @return {@link ConcourseServer}
     * @throws TTransportException
     */
    public static ConcourseServer create(int port, String bufferStore,
            String dbStore) throws TTransportException {
        Injector injector = Guice.createInjector(new ThriftModule());
        ConcourseServer server = injector.getInstance(ConcourseServer.class);
        server.init(port, bufferStore, dbStore);
        return server;
    }

    /**
     * Run the server...
     *
     * @param args
     * @throws TTransportException
     * @throws MalformedObjectNameException
     * @throws NotCompliantMBeanException
     * @throws MBeanRegistrationException
     * @throws InstanceAlreadyExistsException
     */
    public static void main(String... args) throws TTransportException,
            MalformedObjectNameException, InstanceAlreadyExistsException,
            MBeanRegistrationException, NotCompliantMBeanException {

        // Run all the pending upgrade tasks
        UpgradeTasks.runLatest();

        // Ensure the application is properly configured
        MemoryUsage heap = ManagementFactory.getMemoryMXBean()
                .getHeapMemoryUsage();
        if(heap.getInit() < MIN_HEAP_SIZE) {
            System.err.println("Cannot initialize Concourse Server with "
                    + "a heap smaller than " + MIN_HEAP_SIZE + " bytes");
            System.exit(127);
        }

        // Create an instance of the server and all of its dependencies
        final ConcourseServer server = ConcourseServer.create();

        // Check if concourse is in inconsistent state.
        if(GlobalState.SYSTEM_ID == null) {
            throw new IllegalStateException(
                    "Concourse is in inconsistent state because "
                            + "the System ID in the buffer and database directories are different");
        }

        // Start the server...
        Thread serverThread = new Thread(new Runnable() {

            @Override
            public void run() {
                try {
                    CommandLine.displayWelcomeBanner();
                    System.out.println("System ID: " + GlobalState.SYSTEM_ID);
                    server.start();
                }
                catch (TTransportException e) {
                    e.printStackTrace();
                    System.exit(-1);
                }
            }

        }, "main");
        serverThread.start();

        // Prepare for graceful shutdown...
        // NOTE: It may be necessary to run the Java VM with
        // -Djava.net.preferIPv4Stack=true
        final Thread shutdownThread = new Thread(new Runnable() {

            @Override
            public void run() {
                try {
                    ServerSocket socket = new ServerSocket(SHUTDOWN_PORT);
                    socket.accept(); // block until a shutdown request is made
                    Logger.info("Shutdown request received");
                    server.stop();
                    socket.close();
                }
                catch (Exception e) {
                    e.printStackTrace();
                }

            }

        }, "Shutdown");
        shutdownThread.setDaemon(true);
        shutdownThread.start();

        // "Warm up" the ANTLR parsing engine in the background
        new Thread(new Runnable() {

            @Override
            public void run() {
                NaturalLanguage.parseMicros("now");
            }

        }).start();

        // Add a shutdown hook that launches the official {@link ShutdownRunner}
        // in cases where the server process is directly killed (i.e. from the
        // control script)
        Runtime.getRuntime().addShutdownHook(new Thread() {

            @Override
            public void run() {
                ShutdownRunner.main();
                try {
                    shutdownThread.join();
                }
                catch (InterruptedException e) {
                    e.printStackTrace();
                }
            }

        });
    }

    /**
     * Return the appropriate collection for a result dataset, depending upon
     * the execution thread.
     * <p>
     * Please use {@link TMaps#putResultDatasetOptimized} to add data to the
     * returned
     * {@link Map} in the most efficient manner
     * </p>
     * 
     * @return the result dataset collection
     */
    private static Map<Long, Map<String, Set<TObject>>> emptyResultDataset() {
        return (REMOTE_INVOCATION_THREAD_CLASS == Thread.currentThread()
                .getClass()) ? new TObjectResultDataset()
                        : Maps.newLinkedHashMap();
    }

    /**
     * Return the appropriate collection for a result dataset, depending upon
     * the execution thread.
     * <p>
     * Please use {@link TMaps#putResultDatasetOptimized} to add data to the
     * returned
     * {@link Map} in the most efficient manner
     * </p>
     * 
     * @param capacity the initial capacity for the dataset collection
     * @return the result dataset collection
     */
    private static Map<Long, Map<String, Set<TObject>>> emptyResultDatasetWithCapacity(
            int capacity) {
        return (REMOTE_INVOCATION_THREAD_CLASS == Thread.currentThread()
                .getClass()) ? new TObjectResultDataset()
                        : TMaps.newLinkedHashMapWithCapacity(capacity);
    }

    /**
     * Return {@code true} if adding {@code link} to {@code record} is valid.
     * This method is used to enforce referential integrity (i.e. record cannot
     * link to itself) before the data makes it way to the Engine.
     *
     * @param link
     * @param record
     * @return {@code true} if the link is valid
     */
    private static boolean isValidLink(Link link, long record) {
        return link.longValue() != record;
    }

    /**
     * The AccessManager controls access to the server.
     */
    private AccessManager accessManager;

    /**
     * The base location where the indexed buffer pages are stored.
     */
    private String bufferStore;

    /**
     * The base location where the indexed database records are stored.
     */
    private String dbStore;

    /**
     * A mapping from env to the corresponding Engine that controls all the
     * logic for data storage and retrieval.
     */
    private Map<String, Engine> engines;

    /**
     * A server for handling HTTP requests, if the {@code http_port} preference
     * is configured.
     */
    @Nullable
    private HttpServer httpServer;

    /**
     * The Thrift server that handles all managed operations.
     */
    private TServer mgmtServer;

    /**
     * The PluginManager seamlessly handles plugins that are running in separate
     * JVMs.
     */
    private PluginManager pluginManager;

    /**
     * The Thrift server controls the RPC protocol. Use
     * https://github.com/m1ch1/mapkeeper/wiki/Thrift-Java-Servers-Compared for
     * a reference.
     */
    private TServer server;

    /**
     * The server maintains a collection of {@link Transaction} objects to
     * ensure that client requests are properly routed. When the client makes a
     * call to {@link #stage(AccessToken)}, a Transaction is started on the
     * server and a {@link TransactionToken} is used for the client to reference
     * that Transaction in future calls.
     */
    private final Map<TransactionToken, Transaction> transactions = new NonBlockingHashMap<TransactionToken, Transaction>();

    @Override
    @ThrowsThriftExceptions
    @PluginRestricted
    public void abort(AccessToken creds, TransactionToken transaction,
            String env) throws TException {
        checkAccess(creds, transaction);
        transactions.remove(transaction).abort();
    }

    @Override
    @Atomic
    @AutoRetry
    @ThrowsThriftExceptions
    public long addKeyValue(String key, TObject value, AccessToken creds,
            TransactionToken transaction, String environment)
            throws TException {
        long record = 0;
        checkAccess(creds, transaction);
        AtomicSupport store = getStore(transaction, environment);
        AtomicOperation atomic = null;
        while (atomic == null || !atomic.commit()) {
            atomic = store.startAtomicOperation();
            try {
                record = Time.now();
                Operations.addIfEmptyAtomic(key, value, record, atomic);
            }
            catch (AtomicStateException e) {
                atomic = null;
            }
        }
        return record;
    }

    @Override
    @ThrowsThriftExceptions
    public boolean addKeyValueRecord(String key, TObject value, long record,
            AccessToken creds, TransactionToken transaction, String environment)
            throws TException {
        checkAccess(creds, transaction);
        if(value.getType() != Type.LINK
                || isValidLink((Link) Convert.thriftToJava(value), record)) {
            return ((BufferedStore) getStore(transaction, environment)).add(key,
                    value, record);
        }
        else {
            return false;
        }
    }

    @Override
    @Atomic
    @Batch
    @ThrowsThriftExceptions
    public Map<Long, Boolean> addKeyValueRecords(String key, TObject value,
            List<Long> records, AccessToken creds, TransactionToken transaction,
            String environment) throws TException {
        checkAccess(creds, transaction);
        AtomicSupport store = getStore(transaction, environment);
        Map<Long, Boolean> result = Maps.newLinkedHashMap();
        AtomicOperation atomic = null;
        while (atomic == null || !atomic.commit()) {
            atomic = store.startAtomicOperation();
            try {
                for (long record : records) {
                    result.put(record, atomic.add(key, value, record));
                }
            }
            catch (AtomicStateException e) {
                atomic = null;
            }
        }
        return result;
    }

    @Override
    @VersionControl
    @ThrowsThriftExceptions
    public Map<Long, String> auditKeyRecord(String key, long record,
            AccessToken creds, TransactionToken transaction, String environment)
            throws TException {
        checkAccess(creds, transaction);
        return getStore(transaction, environment).audit(key, record);
    }

    @Override
    @Alias
    @VersionControl
    @ThrowsThriftExceptions
    public Map<Long, String> auditKeyRecordStart(String key, long record,
            long start, AccessToken creds, TransactionToken transaction,
            String environment) throws TException {
        return auditKeyRecordStartEnd(key, record, start, Time.NONE, creds,
                transaction, environment);
    }

    @Override
    @VersionControl
    @ThrowsThriftExceptions
    public Map<Long, String> auditKeyRecordStartEnd(String key, long record,
            long start, long end, AccessToken creds,
            TransactionToken transaction, String environment)
            throws TException {
        checkAccess(creds, transaction);
        AtomicSupport store = getStore(transaction, environment);
        Map<Long, String> base = store.audit(key, record);
        Map<Long, String> result = TMaps
                .newLinkedHashMapWithCapacity(base.size());
        int index = Timestamps.findNearestSuccessorForTimestamp(base.keySet(),
                start);
        Entry<Long, String> entry = null;
        for (int i = index; i < base.size(); ++i) {
            entry = Iterables.get(base.entrySet(), i);
            if(entry.getKey() >= end) {
                break;
            }
            result.put(entry.getKey(), entry.getValue());
        }
        return result;
    }

    @Override
    @Alias
    @ThrowsThriftExceptions
    public Map<Long, String> auditKeyRecordStartstr(String key, long record,
            String start, AccessToken creds, TransactionToken transaction,
            String environment) throws TException {
        return auditKeyRecordStart(key, record,
                NaturalLanguage.parseMicros(start), creds, transaction,
                environment);
    }

    @Override
    @Alias
    @ThrowsThriftExceptions
    public Map<Long, String> auditKeyRecordStartstrEndstr(String key,
            long record, String start, String end, AccessToken creds,
            TransactionToken transaction, String environment)
            throws TException {
        return auditKeyRecordStartEnd(key, record,
                NaturalLanguage.parseMicros(start),
                NaturalLanguage.parseMicros(end), creds, transaction,
                environment);
    }

    @Override
    @VersionControl
    @ThrowsThriftExceptions
    public Map<Long, String> auditRecord(long record, AccessToken creds,
            TransactionToken transaction, String environment)
            throws TException {
        return getStore(transaction, environment).audit(record);
    }

    @Override
    @Alias
    @VersionControl
    @ThrowsThriftExceptions
    public Map<Long, String> auditRecordStart(long record, long start,
            AccessToken creds, TransactionToken transaction, String environment)
            throws TException {
        return auditRecordStartEnd(record, start, Time.NONE, creds, transaction,
                environment);
    }

    @Override
    @VersionControl
    @ThrowsThriftExceptions
    public Map<Long, String> auditRecordStartEnd(long record, long start,
            long end, AccessToken creds, TransactionToken transaction,
            String environment) throws TException {
        checkAccess(creds, transaction);
        AtomicSupport store = getStore(transaction, environment);
        Map<Long, String> base = store.audit(record);
        Map<Long, String> result = TMaps
                .newLinkedHashMapWithCapacity(base.size());
        int index = Timestamps.findNearestSuccessorForTimestamp(base.keySet(),
                start);
        Entry<Long, String> entry = null;
        for (int i = index; i < base.size(); ++i) {
            entry = Iterables.get(base.entrySet(), i);
            if(entry.getKey() >= end) {
                break;
            }
            result.put(entry.getKey(), entry.getValue());
        }
        return result;
    }

    @Override
    @Alias
    @ThrowsThriftExceptions
    public Map<Long, String> auditRecordStartstr(long record, String start,
            AccessToken creds, TransactionToken transaction, String environment)
            throws TException {
        return auditRecordStart(record, NaturalLanguage.parseMicros(start),
                creds, transaction, environment);
    }

    @Override
    @Alias
    @ThrowsThriftExceptions
    public Map<Long, String> auditRecordStartstrEndstr(long record,
            String start, String end, AccessToken creds,
            TransactionToken transaction, String environment)
            throws TException {
        return auditRecordStartEnd(record, NaturalLanguage.parseMicros(start),
                NaturalLanguage.parseMicros(end), creds, transaction,
                environment);
    }

    @Override
    @ThrowsThriftExceptions
    public TObject averageKey(String key, AccessToken creds,
            TransactionToken transaction, String environment)
            throws TException {
        checkAccess(creds, transaction);
        AtomicSupport store = getStore(transaction, environment);
        AtomicOperation atomic = null;
        Number average = 0;
        while (atomic == null || !atomic.commit()) {
            atomic = store.startAtomicOperation();
            try {
                average = Operations.avgKeyAtomic(key, Time.NONE, atomic);
            }
            catch (AtomicStateException e) {
                atomic = null;
                average = 0;
            }
        }
        return Convert.javaToThrift(average);
    }

    @Override
    @ThrowsThriftExceptions
    public TObject averageKeyCcl(String key, String ccl, AccessToken creds,
            TransactionToken transaction, String environment)
            throws TException {
        checkAccess(creds, transaction);
        try {
            Parser parser = Parsers.create(ccl);
            Queue<PostfixNotationSymbol> queue = parser.order();
            AtomicSupport store = getStore(transaction, environment);
            AtomicOperation atomic = null;
            Number average = 0;
            while (atomic == null || !atomic.commit()) {
                atomic = store.startAtomicOperation();
                try {
                    Deque<Set<Long>> stack = new ArrayDeque<Set<Long>>();
                    Operations.findAtomic(queue, stack, atomic);
                    Set<Long> records = stack.pop();
                    average = Operations.avgKeyRecordsAtomic(key, records,
                            Time.NONE, atomic);
                }
                catch (AtomicStateException e) {
                    average = 0;
                    atomic = null;
                }
            }
            return Convert.javaToThrift(average);
        }
        catch (Exception e) {
            throw new ParseException(e.getMessage());
        }
    }

    @Override
    @ThrowsThriftExceptions
    public TObject averageKeyCclTime(String key, String ccl, long timestamp,
            AccessToken creds, TransactionToken transaction, String environment)
            throws TException {
        checkAccess(creds, transaction);
        try {
            Parser parser = Parsers.create(ccl);
            Queue<PostfixNotationSymbol> queue = parser.order();
            AtomicSupport store = getStore(transaction, environment);
            AtomicOperation atomic = null;
            Number average = 0;
            while (atomic == null || !atomic.commit()) {
                atomic = store.startAtomicOperation();
                try {
                    Deque<Set<Long>> stack = new ArrayDeque<Set<Long>>();
                    Operations.findAtomic(queue, stack, atomic);
                    Set<Long> records = stack.pop();
                    average = Operations.avgKeyRecordsAtomic(key, records,
                            timestamp, atomic);
                }
                catch (AtomicStateException e) {
                    average = 0;
                    atomic = null;
                }
            }
            return Convert.javaToThrift(average);
        }
        catch (Exception e) {
            throw new ParseException(e.getMessage());
        }
    }

    @Override
    @ThrowsThriftExceptions
    public TObject averageKeyCclTimestr(String key, String ccl,
            String timestamp, AccessToken creds, TransactionToken transaction,
            String environment) throws TException {
        return averageKeyCclTime(key, ccl,
                NaturalLanguage.parseMicros(timestamp), creds, transaction,
                environment);
    }

    @Override
    @ThrowsThriftExceptions
    public TObject averageKeyCriteria(String key, TCriteria criteria,
            AccessToken creds, TransactionToken transaction, String environment)
            throws TException {
        checkAccess(creds, transaction);
        Queue<PostfixNotationSymbol> queue = Operations
                .convertCriteriaToQueue(criteria);
        AtomicSupport store = getStore(transaction, environment);
        AtomicOperation atomic = null;
        Number average = 0;
        while (atomic == null || !atomic.commit()) {
            atomic = store.startAtomicOperation();
            try {
                Deque<Set<Long>> stack = new ArrayDeque<Set<Long>>();
                Operations.findAtomic(queue, stack, atomic);
                Set<Long> records = stack.pop();
                average = Operations.avgKeyRecordsAtomic(key, records,
                        Time.NONE, atomic);
            }
            catch (AtomicStateException e) {
                average = 0;
                atomic = null;
            }
        }
        return Convert.javaToThrift(average);
    }

    @Override
    @ThrowsThriftExceptions
    public TObject averageKeyCriteriaTime(String key, TCriteria criteria,
            long timestamp, AccessToken creds, TransactionToken transaction,
            String environment) throws TException {
        checkAccess(creds, transaction);
        Queue<PostfixNotationSymbol> queue = Operations
                .convertCriteriaToQueue(criteria);
        AtomicSupport store = getStore(transaction, environment);
        AtomicOperation atomic = null;
        Number average = 0;
        while (atomic == null || !atomic.commit()) {
            atomic = store.startAtomicOperation();
            try {
                Deque<Set<Long>> stack = new ArrayDeque<Set<Long>>();
                Operations.findAtomic(queue, stack, atomic);
                Set<Long> records = stack.pop();
                average = Operations.avgKeyRecordsAtomic(key, records,
                        timestamp, atomic);
            }
            catch (AtomicStateException e) {
                average = 0;
                atomic = null;
            }
        }
        return Convert.javaToThrift(average);
    }

    @Override
    @ThrowsThriftExceptions
    public TObject averageKeyCriteriaTimestr(String key, TCriteria criteria,
            String timestamp, AccessToken creds, TransactionToken transaction,
            String environment) throws TException {
        return averageKeyCriteriaTime(key, criteria,
                NaturalLanguage.parseMicros(timestamp), creds, transaction,
                environment);
    }

    @Override
    @ThrowsThriftExceptions
    public TObject averageKeyRecord(String key, long record, AccessToken creds,
            TransactionToken transaction, String environment)
            throws TException {
        checkAccess(creds, transaction);
        AtomicSupport store = getStore(transaction, environment);
        AtomicOperation atomic = null;
        Number average = 0;
        while (atomic == null || !atomic.commit()) {
            atomic = store.startAtomicOperation();
            try {
                average = Operations.avgKeyRecordAtomic(key, record, Time.NONE,
                        atomic);
            }
            catch (AtomicStateException e) {
                atomic = null;
                average = 0;
            }
        }
        return Convert.javaToThrift(average);
    }

    @Override
    @ThrowsThriftExceptions
    public TObject averageKeyRecords(String key, List<Long> records,
            AccessToken creds, TransactionToken transaction, String environment)
            throws TException {
        checkAccess(creds, transaction);
        AtomicSupport store = getStore(transaction, environment);
        AtomicOperation atomic = null;
        Number average = 0;
        while (atomic == null || !atomic.commit()) {
            atomic = store.startAtomicOperation();
            try {
                average = Operations.avgKeyRecordsAtomic(key, records,
                        Time.NONE, atomic);
            }
            catch (AtomicStateException e) {
                atomic = null;
                average = 0;
            }
        }
        return Convert.javaToThrift(average);
    }

    @Override
    @ThrowsThriftExceptions
    public TObject averageKeyRecordsTime(String key, List<Long> records,
            long timestamp, AccessToken creds, TransactionToken transaction,
            String environment) throws TException {
        checkAccess(creds, transaction);
        AtomicSupport store = getStore(transaction, environment);
        AtomicOperation atomic = null;
        Number average = 0;
        while (atomic == null || !atomic.commit()) {
            atomic = store.startAtomicOperation();
            try {
                average = Operations.avgKeyRecordsAtomic(key, records,
                        timestamp, atomic);
            }
            catch (AtomicStateException e) {
                atomic = null;
                average = 0;
            }
        }
        return Convert.javaToThrift(average);
    }

    @Override
    @ThrowsThriftExceptions
    public TObject averageKeyRecordsTimestr(String key, List<Long> records,
            String timestamp, AccessToken creds, TransactionToken transaction,
            String environment) throws TException {
        return averageKeyRecordsTime(key, records,
                NaturalLanguage.parseMicros(timestamp), creds, transaction,
                environment);
    }

    @Override
    @ThrowsThriftExceptions
    public TObject averageKeyRecordTime(String key, long record, long timestamp,
            AccessToken creds, TransactionToken transaction, String environment)
            throws TException {
        checkAccess(creds, transaction);
        AtomicSupport store = getStore(transaction, environment);
        AtomicOperation atomic = null;
        Number average = 0;
        while (atomic == null || !atomic.commit()) {
            atomic = store.startAtomicOperation();
            try {
                average = Operations.avgKeyRecordAtomic(key, record, timestamp,
                        atomic);
            }
            catch (AtomicStateException e) {
                atomic = null;
                average = 0;
            }
        }
        return Convert.javaToThrift(average);
    }

    @Override
    @ThrowsThriftExceptions
    public TObject averageKeyRecordTimestr(String key, long record,
            String timestamp, AccessToken creds, TransactionToken transaction,
            String environment) throws TException {
        return averageKeyRecordTime(key, record,
                NaturalLanguage.parseMicros(timestamp), creds, transaction,
                environment);
    }

    @Override
    @ThrowsThriftExceptions
    public TObject averageKeyTime(String key, long timestamp, AccessToken creds,
            TransactionToken transaction, String environment)
            throws SecurityException, TransactionException, TException {
        checkAccess(creds, transaction);
        AtomicSupport store = getStore(transaction, environment);
        AtomicOperation atomic = null;
        Number average = 0;
        while (atomic == null || !atomic.commit()) {
            atomic = store.startAtomicOperation();
            try {
                average = Operations.avgKeyAtomic(key, timestamp, atomic);
            }
            catch (AtomicStateException e) {
                atomic = null;
                average = 0;
            }
        }
        return Convert.javaToThrift(average);
    }

    @Override
    @ThrowsThriftExceptions
    public TObject averageKeyTimestr(String key, String timestamp,
            AccessToken creds, TransactionToken transaction, String environment)
            throws TException {
        return averageKeyTime(key, NaturalLanguage.parseMicros(timestamp),
                creds, transaction, environment);
    }

    @Override
    @ThrowsThriftExceptions
    public Map<TObject, Set<Long>> browseKey(String key, AccessToken creds,
            TransactionToken transaction, String environment)
            throws TException {
        checkAccess(creds, transaction);
        return getStore(transaction, environment).browse(key);
    }

    @Override
    @Atomic
    @Batch
    @ThrowsThriftExceptions
    public Map<String, Map<TObject, Set<Long>>> browseKeys(List<String> keys,
            AccessToken creds, TransactionToken transaction, String environment)
            throws TException {
        checkAccess(creds, transaction);
        AtomicSupport store = getStore(transaction, environment);
        Map<String, Map<TObject, Set<Long>>> result = Maps.newLinkedHashMap();
        AtomicOperation atomic = null;
        while (atomic == null || !atomic.commit()) {
            atomic = store.startAtomicOperation();
            try {
                for (String key : keys) {
                    result.put(key, atomic.browse(key));
                }
            }
            catch (AtomicStateException e) {
                atomic = null;
            }
        }
        return result;
    }

    @Override
    @Batch
    @HistoricalRead
    @ThrowsThriftExceptions
    public Map<String, Map<TObject, Set<Long>>> browseKeysTime(
            List<String> keys, long timestamp, AccessToken creds,
            TransactionToken transaction, String environment)
            throws TException {
        checkAccess(creds, transaction);
        AtomicSupport store = getStore(transaction, environment);
        Map<String, Map<TObject, Set<Long>>> result = TMaps
                .newLinkedHashMapWithCapacity(keys.size());
        for (String key : keys) {
            result.put(key, store.browse(key, timestamp));
        }
        return result;
    }

    @Override
    @Alias
    @ThrowsThriftExceptions
    public Map<String, Map<TObject, Set<Long>>> browseKeysTimestr(
            List<String> keys, String timestamp, AccessToken creds,
            TransactionToken transaction, String environment)
            throws TException {
        return browseKeysTime(keys, NaturalLanguage.parseMicros(timestamp),
                creds, transaction, environment);
    }

    @Override
    @HistoricalRead
    @ThrowsThriftExceptions
    public Map<TObject, Set<Long>> browseKeyTime(String key, long timestamp,
            AccessToken creds, TransactionToken transaction, String environment)
            throws TException {
        checkAccess(creds, transaction);
        return getStore(transaction, environment).browse(key, timestamp);
    }

    @Override
    @Alias
    @ThrowsThriftExceptions
    public Map<TObject, Set<Long>> browseKeyTimestr(String key,
            String timestamp, AccessToken creds, TransactionToken transaction,
            String environment) throws TException {
        return browseKeyTime(key, NaturalLanguage.parseMicros(timestamp), creds,
                transaction, environment);
    }

    @Override
    @Atomic
    @AutoRetry
    @ThrowsThriftExceptions
    public Map<Long, Set<TObject>> chronologizeKeyRecord(String key,
            long record, AccessToken creds, TransactionToken transaction,
            String environment) throws TException {
        checkAccess(creds, transaction);
        AtomicSupport store = getStore(transaction, environment);
        return store.chronologize(key, record, 0, Time.now());
    }

    @Override
    @Alias
    @AutoRetry
    @ThrowsThriftExceptions
    public Map<Long, Set<TObject>> chronologizeKeyRecordStart(String key,
            long record, long start, AccessToken creds,
            TransactionToken transaction, String environment)
            throws TException {
        checkAccess(creds, transaction);
        AtomicSupport store = getStore(transaction, environment);
        return store.chronologize(key, record, start, Time.NONE);
    }

    @Override
    @AutoRetry
    @ThrowsThriftExceptions
    public Map<Long, Set<TObject>> chronologizeKeyRecordStartEnd(String key,
            long record, long start, long end, AccessToken creds,
            TransactionToken transaction, String environment)
            throws TException {
        checkAccess(creds, transaction);
        AtomicSupport store = getStore(transaction, environment);
        return store.chronologize(key, record, start, end);
    }

    @Override
    @Alias
    @ThrowsThriftExceptions
    public Map<Long, Set<TObject>> chronologizeKeyRecordStartstr(String key,
            long record, String start, AccessToken creds,
            TransactionToken transaction, String environment)
            throws TException {
        checkAccess(creds, transaction);
        AtomicSupport store = getStore(transaction, environment);
        return store.chronologize(key, record,
                NaturalLanguage.parseMicros(start), Time.now());
    }

    @Override
    @Alias
    @ThrowsThriftExceptions
    public Map<Long, Set<TObject>> chronologizeKeyRecordStartstrEndstr(
            String key, long record, String start, String end,
            AccessToken creds, TransactionToken transaction, String environment)
            throws TException {
        checkAccess(creds, transaction);
        AtomicSupport store = getStore(transaction, environment);
        return store.chronologize(key, record,
                NaturalLanguage.parseMicros(start),
                NaturalLanguage.parseMicros(end));
    }

    @Override
    @Atomic
    @AutoRetry
    @ThrowsThriftExceptions
    public void clearKeyRecord(String key, long record, AccessToken creds,
            TransactionToken transaction, String environment)
            throws TException {
        checkAccess(creds, transaction);
        AtomicSupport store = getStore(transaction, environment);
        AtomicOperation atomic = null;
        while (atomic == null || !atomic.commit()) {
            atomic = store.startAtomicOperation();
            try {
                Operations.clearKeyRecordAtomic(key, record, atomic);
            }
            catch (AtomicStateException e) {
                atomic = null;
            }
        }
    }

    @Override
    @AutoRetry
    @Atomic
    @Batch
    @ThrowsThriftExceptions
    public void clearKeyRecords(String key, List<Long> records,
            AccessToken creds, TransactionToken transaction, String environment)
            throws TException {
        checkAccess(creds, transaction);
        AtomicSupport store = getStore(transaction, environment);
        AtomicOperation atomic = null;
        while (atomic == null || !atomic.commit()) {
            atomic = store.startAtomicOperation();
            try {
                for (long record : records) {
                    Operations.clearKeyRecordAtomic(key, record, atomic);
                }
            }
            catch (AtomicStateException e) {
                atomic = null;
            }
        }
    }

    @Override
    @AutoRetry
    @Atomic
    @Batch
    @ThrowsThriftExceptions
    public void clearKeysRecord(List<String> keys, long record,
            AccessToken creds, TransactionToken transaction, String environment)
            throws TException {
        checkAccess(creds, transaction);
        AtomicSupport store = getStore(transaction, environment);
        AtomicOperation atomic = null;
        while (atomic == null || !atomic.commit()) {
            atomic = store.startAtomicOperation();
            try {
                for (String key : keys) {
                    Operations.clearKeyRecordAtomic(key, record, atomic);
                }
            }
            catch (AtomicStateException e) {
                atomic = null;
            }
        }
    }

    @Override
    @AutoRetry
    @Atomic
    @Batch
    @ThrowsThriftExceptions
    public void clearKeysRecords(List<String> keys, List<Long> records,
            AccessToken creds, TransactionToken transaction, String environment)
            throws TException {
        checkAccess(creds, transaction);
        AtomicSupport store = getStore(transaction, environment);
        AtomicOperation atomic = null;
        while (atomic == null || !atomic.commit()) {
            atomic = store.startAtomicOperation();
            try {
                for (long record : records) {
                    for (String key : keys) {
                        Operations.clearKeyRecordAtomic(key, record, atomic);
                    }
                }
            }
            catch (AtomicStateException e) {
                atomic = null;
            }
        }
    }

    @Override
    @Atomic
    @AutoRetry
    @ThrowsThriftExceptions
    public void clearRecord(long record, AccessToken creds,
            TransactionToken transaction, String environment)
            throws TException {
        checkAccess(creds, transaction);
        AtomicSupport store = getStore(transaction, environment);
        AtomicOperation atomic = null;
        while (atomic == null || !atomic.commit()) {
            atomic = store.startAtomicOperation();
            try {
                Operations.clearRecordAtomic(record, atomic);
            }
            catch (AtomicStateException e) {
                atomic = null;
            }
        }
    }

    @Override
    @AutoRetry
    @Atomic
    @Batch
    @ThrowsThriftExceptions
    public void clearRecords(List<Long> records, AccessToken creds,
            TransactionToken transaction, String environment)
            throws TException {
        checkAccess(creds, transaction);
        AtomicSupport store = getStore(transaction, environment);
        AtomicOperation atomic = null;
        while (atomic == null || !atomic.commit()) {
            atomic = store.startAtomicOperation();
            try {
                for (long record : records) {
                    Operations.clearRecordAtomic(record, atomic);
                }
            }
            catch (AtomicStateException e) {
                atomic = null;
            }
        }
    }

    @Override
    @ThrowsThriftExceptions
    @PluginRestricted
    public boolean commit(AccessToken creds, TransactionToken transaction,
            String env) throws TException {
        checkAccess(creds, transaction);
        return transactions.remove(transaction).commit();
    }

    @Override
    @ThrowsThriftExceptions
    public long countKey(String key, AccessToken creds,
            TransactionToken transaction, String environment)
            throws TException {
        checkAccess(creds, transaction);
        AtomicSupport store = getStore(transaction, environment);
        AtomicOperation atomic = null;
        long count = 0;
        while (atomic == null || !atomic.commit()) {
            atomic = store.startAtomicOperation();
            try {
                count = Operations.countKeyAtomic(key, Time.NONE, atomic);
            }
            catch (AtomicStateException e) {
                atomic = null;
                count = 0;
            }
        }
        return count;
    }

    @Override
    @ThrowsThriftExceptions
    public long countKeyCcl(String key, String ccl, AccessToken creds,
            TransactionToken transaction, String environment)
            throws TException {
        checkAccess(creds, transaction);
        try {
            Parser parser = Parsers.create(ccl);
            Queue<PostfixNotationSymbol> queue = parser.order();
            AtomicSupport store = getStore(transaction, environment);
            AtomicOperation atomic = null;
            long count = 0;
            while (atomic == null || !atomic.commit()) {
                atomic = store.startAtomicOperation();
                try {
                    Deque<Set<Long>> stack = new ArrayDeque<Set<Long>>();
                    Operations.findAtomic(queue, stack, atomic);
                    Set<Long> records = stack.pop();
                    count = Operations.countKeyRecordsAtomic(key, records,
                            Time.NONE, atomic);
                }
                catch (AtomicStateException e) {
                    count = 0;
                    atomic = null;
                }
            }
            return count;
        }
        catch (Exception e) {
            throw new ParseException(e.getMessage());
        }
    }

    @Override
    @ThrowsThriftExceptions
    public long countKeyCclTime(String key, String ccl, long timestamp,
            AccessToken creds, TransactionToken transaction, String environment)
            throws TException {
        checkAccess(creds, transaction);
        try {
            Parser parser = Parsers.create(ccl);
            Queue<PostfixNotationSymbol> queue = parser.order();
            AtomicSupport store = getStore(transaction, environment);
            AtomicOperation atomic = null;
            long count = 0;
            while (atomic == null || !atomic.commit()) {
                atomic = store.startAtomicOperation();
                try {
                    Deque<Set<Long>> stack = new ArrayDeque<Set<Long>>();
                    Operations.findAtomic(queue, stack, atomic);
                    Set<Long> records = stack.pop();
                    count = Operations.countKeyRecordsAtomic(key, records,
                            timestamp, atomic);
                }
                catch (AtomicStateException e) {
                    count = 0;
                    atomic = null;
                }
            }
            return count;
        }
        catch (Exception e) {
            throw new ParseException(e.getMessage());
        }
    }

    @Override
    @ThrowsThriftExceptions
    public long countKeyCclTimestr(String key, String ccl, String timestamp,
            AccessToken creds, TransactionToken transaction, String environment)
            throws TException {
        return countKeyCclTime(key, ccl, NaturalLanguage.parseMicros(timestamp),
                creds, transaction, environment);
    }

    @Override
    @ThrowsThriftExceptions
    public long countKeyCriteria(String key, TCriteria criteria,
            AccessToken creds, TransactionToken transaction, String environment)
            throws TException {
        checkAccess(creds, transaction);
        Queue<PostfixNotationSymbol> queue = Operations
                .convertCriteriaToQueue(criteria);
        AtomicSupport store = getStore(transaction, environment);
        AtomicOperation atomic = null;
        long count = 0;
        while (atomic == null || !atomic.commit()) {
            atomic = store.startAtomicOperation();
            try {
                Deque<Set<Long>> stack = new ArrayDeque<Set<Long>>();
                Operations.findAtomic(queue, stack, atomic);
                Set<Long> records = stack.pop();
                count = Operations.countKeyRecordsAtomic(key, records,
                        Time.NONE, atomic);
            }
            catch (AtomicStateException e) {
                count = 0;
                atomic = null;
            }
        }
        return count;
    }

    @Override
    @ThrowsThriftExceptions
    public long countKeyCriteriaTime(String key, TCriteria criteria,
            long timestamp, AccessToken creds, TransactionToken transaction,
            String environment) throws TException {
        checkAccess(creds, transaction);
        Queue<PostfixNotationSymbol> queue = Operations
                .convertCriteriaToQueue(criteria);
        AtomicSupport store = getStore(transaction, environment);
        AtomicOperation atomic = null;
        long count = 0;
        while (atomic == null || !atomic.commit()) {
            atomic = store.startAtomicOperation();
            try {
                Deque<Set<Long>> stack = new ArrayDeque<Set<Long>>();
                Operations.findAtomic(queue, stack, atomic);
                Set<Long> records = stack.pop();
                count = Operations.countKeyRecordsAtomic(key, records,
                        timestamp, atomic);
            }
            catch (AtomicStateException e) {
                count = 0;
                atomic = null;
            }
        }
        return count;
    }

    @Override
    @ThrowsThriftExceptions
    public long countKeyCriteriaTimestr(String key, TCriteria criteria,
            String timestamp, AccessToken creds, TransactionToken transaction,
            String environment) throws TException {
        return countKeyCriteriaTime(key, criteria,
                NaturalLanguage.parseMicros(timestamp), creds, transaction,
                environment);
    }

    @Override
    @ThrowsThriftExceptions
    public long countKeyRecord(String key, long record, AccessToken creds,
            TransactionToken transaction, String environment)
            throws TException {
        checkAccess(creds, transaction);
        AtomicSupport store = getStore(transaction, environment);
        AtomicOperation atomic = null;
        long count = 0;
        while (atomic == null || !atomic.commit()) {
            atomic = store.startAtomicOperation();
            try {
                count = Operations.countKeyRecordAtomic(key, record, Time.NONE,
                        atomic);
            }
            catch (AtomicStateException e) {
                atomic = null;
                count = 0;
            }
        }
        return count;
    }

    @Override
    @ThrowsThriftExceptions
    public long countKeyRecords(String key, List<Long> records,
            AccessToken creds, TransactionToken transaction, String environment)
            throws TException {
        checkAccess(creds, transaction);
        AtomicSupport store = getStore(transaction, environment);
        AtomicOperation atomic = null;
        long count = 0;
        while (atomic == null || !atomic.commit()) {
            atomic = store.startAtomicOperation();
            try {
                count = Operations.countKeyRecordsAtomic(key, records,
                        Time.NONE, atomic);
            }
            catch (AtomicStateException e) {
                atomic = null;
                count = 0;
            }
        }
        return count;
    }

    @Override
    @ThrowsThriftExceptions
    public long countKeyRecordsTime(String key, List<Long> records,
            long timestamp, AccessToken creds, TransactionToken transaction,
            String environment) throws TException {
        checkAccess(creds, transaction);
        AtomicSupport store = getStore(transaction, environment);
        AtomicOperation atomic = null;
        long count = 0;
        while (atomic == null || !atomic.commit()) {
            atomic = store.startAtomicOperation();
            try {
                count = Operations.countKeyRecordsAtomic(key, records,
                        timestamp, atomic);
            }
            catch (AtomicStateException e) {
                atomic = null;
                count = 0;
            }
        }
        return count;
    }

    @Override
    @ThrowsThriftExceptions
    public long countKeyRecordsTimestr(String key, List<Long> records,
            String timestamp, AccessToken creds, TransactionToken transaction,
            String environment) throws TException {
        return countKeyRecordsTime(key, records,
                NaturalLanguage.parseMicros(timestamp), creds, transaction,
                environment);
    }

    @Override
    @ThrowsThriftExceptions
    public long countKeyRecordTime(String key, long record, long timestamp,
            AccessToken creds, TransactionToken transaction, String environment)
            throws TException {
        checkAccess(creds, transaction);
        AtomicSupport store = getStore(transaction, environment);
        AtomicOperation atomic = null;
        long count = 0;
        while (atomic == null || !atomic.commit()) {
            atomic = store.startAtomicOperation();
            try {
                count = Operations.countKeyRecordAtomic(key, record, timestamp,
                        atomic);
            }
            catch (AtomicStateException e) {
                atomic = null;
                count = 0;
            }
        }
        return count;
    }

    @Override
    @ThrowsThriftExceptions
    public long countKeyRecordTimestr(String key, long record, String timestamp,
            AccessToken creds, TransactionToken transaction, String environment)
            throws TException {
        return countKeyRecordTime(key, record,
                NaturalLanguage.parseMicros(timestamp), creds, transaction,
                environment);
    }

    @Override
    @ThrowsThriftExceptions
    public long countKeyTime(String key, long timestamp, AccessToken creds,
            TransactionToken transaction, String environment)
            throws TException {
        checkAccess(creds, transaction);
        AtomicSupport store = getStore(transaction, environment);
        AtomicOperation atomic = null;
        long count = 0;
        while (atomic == null || !atomic.commit()) {
            atomic = store.startAtomicOperation();
            try {
                count = Operations.countKeyAtomic(key, timestamp, atomic);
            }
            catch (AtomicStateException e) {
                atomic = null;
                count = 0;
            }
        }
        return count;
    }

    @Override
    @ThrowsThriftExceptions
    public long countKeyTimestr(String key, String timestamp, AccessToken creds,
            TransactionToken transaction, String environment)
            throws TException {
        return countKeyTime(key, NaturalLanguage.parseMicros(timestamp), creds,
                transaction, environment);
    }

    @Atomic
    @Batch
    @ThrowsThriftExceptions
    public Set<String> describe(AccessToken creds, TransactionToken transaction,
            String environment) throws TException {
        checkAccess(creds, transaction);
        AtomicSupport store = getStore(transaction, environment);
        Set<String> result = Sets.newLinkedHashSet();
        AtomicOperation atomic = null;
        while (atomic == null || !atomic.commit()) {
            atomic = store.startAtomicOperation();
            try {
                Set<Long> records = store.getAllRecords();
                for (long record : records) {
                    result.addAll(store.describe(record));
                }
            }
            catch (AtomicStateException e) {
                atomic = null;
            }
        }
        return result;
    }

    @Override
    @ThrowsThriftExceptions
    public Set<String> describeRecord(long record, AccessToken creds,
            TransactionToken transaction, String environment)
            throws TException {
        checkAccess(creds, transaction);
        return getStore(transaction, environment).describe(record);
    }

    @Override
    @Atomic
    @Batch
    @ThrowsThriftExceptions
    public Map<Long, Set<String>> describeRecords(List<Long> records,
            AccessToken creds, TransactionToken transaction, String environment)
            throws TException {
        checkAccess(creds, transaction);
        AtomicSupport store = getStore(transaction, environment);
        Map<Long, Set<String>> result = Maps.newLinkedHashMap();
        AtomicOperation atomic = null;
        while (atomic == null || !atomic.commit()) {
            atomic = store.startAtomicOperation();
            try {
                for (long record : records) {
                    result.put(record, atomic.describe(record));
                }
            }
            catch (AtomicStateException e) {
                atomic = null;
            }
        }
        return result;
    }

    @Override
    @Batch
    @HistoricalRead
    @ThrowsThriftExceptions
    public Map<Long, Set<String>> describeRecordsTime(List<Long> records,
            long timestamp, AccessToken creds, TransactionToken transaction,
            String environment) throws TException {
        checkAccess(creds, transaction);
        AtomicSupport store = getStore(transaction, environment);
        Map<Long, Set<String>> result = TMaps
                .newLinkedHashMapWithCapacity(records.size());
        for (long record : records) {
            result.put(record, store.describe(record, timestamp));
        }
        return result;
    }

    @Override
    @Alias
    @ThrowsThriftExceptions
    public Map<Long, Set<String>> describeRecordsTimestr(List<Long> records,
            String timestamp, AccessToken creds, TransactionToken transaction,
            String environment) throws TException {
        return describeRecordsTime(records,
                NaturalLanguage.parseMicros(timestamp), creds, transaction,
                environment);
    }

    @Override
    @HistoricalRead
    @ThrowsThriftExceptions
    public Set<String> describeRecordTime(long record, long timestamp,
            AccessToken creds, TransactionToken transaction, String environment)
            throws TException {
        return getStore(transaction, environment).describe(record, timestamp);
    }

    @Override
    @Alias
    @ThrowsThriftExceptions
    public Set<String> describeRecordTimestr(long record, String timestamp,
            AccessToken creds, TransactionToken transaction, String environment)
            throws TException {
        return describeRecordTime(record,
                NaturalLanguage.parseMicros(timestamp), creds, transaction,
                environment);
    }

    @Atomic
    @HistoricalRead
    @ThrowsThriftExceptions
    public Set<String> describeTime(long timestamp, AccessToken creds,
            TransactionToken transaction, String environment)
            throws TException {
        checkAccess(creds, transaction);
        AtomicSupport store = getStore(transaction, environment);
        Set<String> result = Sets.newLinkedHashSet();
        AtomicOperation atomic = null;
        while (atomic == null || !atomic.commit()) {
            atomic = store.startAtomicOperation();
            try {
                Set<Long> records = store.getAllRecords();
                for (long record : records) {
                    result.addAll(store.describe(record, timestamp));
                }
            }
            catch (AtomicStateException e) {
                atomic = null;
            }
        }
        return result;
    }

    @Atomic
    @HistoricalRead
    @ThrowsThriftExceptions
    public Set<String> describeTimestr(String timestamp, AccessToken creds,
            TransactionToken transaction, String environment)
            throws TException {
        checkAccess(creds, transaction);
        return describeTime(NaturalLanguage.parseMicros(timestamp), creds,
                transaction, environment);
    }

    @Override
    @ThrowsThriftExceptions
    public Map<Diff, Set<TObject>> diffKeyRecordStart(String key, long record,
            long start, AccessToken creds, TransactionToken transaction,
            String environment) throws TException {
        return diffKeyRecordStartEnd(key, record, start,
                Timestamp.now().getMicros(), creds, transaction, environment);
    }

    @Override
    @ThrowsThriftExceptions
    public Map<Diff, Set<TObject>> diffKeyRecordStartEnd(String key,
            long record, long start, long end, AccessToken creds,
            TransactionToken transaction, String environment)
            throws TException {
        checkAccess(creds, transaction);
        AtomicSupport store = getStore(transaction, environment);
        AtomicOperation atomic = null;
        Set<TObject> startValues = null;
        Set<TObject> endValues = null;
        while (atomic == null || !atomic.commit()) {
            atomic = store.startAtomicOperation();
            try {
                startValues = store.select(key, record, start);
                endValues = store.select(key, record, end);
            }
            catch (AtomicStateException e) {
                atomic = null;
            }
        }
        Map<Diff, Set<TObject>> result = Maps.newHashMapWithExpectedSize(2);
        Set<TObject> xor = Sets.symmetricDifference(startValues, endValues);
        int expectedSize = xor.size() / 2;
        Set<TObject> added = Sets.newHashSetWithExpectedSize(expectedSize);
        Set<TObject> removed = Sets.newHashSetWithExpectedSize(expectedSize);
        for (TObject current : xor) {
            if(!startValues.contains(current))
                added.add(current);
            else {
                removed.add(current);
            }
        }
        if(!added.isEmpty()) {
            result.put(Diff.ADDED, added);
        }
        if(!removed.isEmpty()) {
            result.put(Diff.REMOVED, removed);
        }
        return result;
    }

    @Override
    @Alias
    @ThrowsThriftExceptions
    public Map<Diff, Set<TObject>> diffKeyRecordStartstr(String key,
            long record, String start, AccessToken creds,
            TransactionToken transaction, String environment)
            throws TException {
        return diffKeyRecordStart(key, record,
                NaturalLanguage.parseMicros(start), creds, transaction,
                environment);
    }

    @Override
    @Alias
    @ThrowsThriftExceptions
    public Map<Diff, Set<TObject>> diffKeyRecordStartstrEndstr(String key,
            long record, String start, String end, AccessToken creds,
            TransactionToken transaction, String environment)
            throws TException {
        return diffKeyRecordStartEnd(key, record,
                NaturalLanguage.parseMicros(start),
                NaturalLanguage.parseMicros(end), creds, transaction,
                environment);
    }

    @Override
    @ThrowsThriftExceptions
    public Map<TObject, Map<Diff, Set<Long>>> diffKeyStart(String key,
            long start, AccessToken creds, TransactionToken transaction,
            String environment) throws TException {
        return diffKeyStartEnd(key, start, Timestamp.now().getMicros(), creds,
                transaction, environment);
    }

    @Override
    @ThrowsThriftExceptions
    public Map<TObject, Map<Diff, Set<Long>>> diffKeyStartEnd(String key,
            long start, long end, AccessToken creds,
            TransactionToken transaction, String environment)
            throws TException {
        checkAccess(creds, transaction);
        AtomicSupport store = getStore(transaction, environment);
        AtomicOperation atomic = null;
        Map<TObject, Set<Long>> startData = null;
        Map<TObject, Set<Long>> endData = null;
        while (atomic == null || !atomic.commit()) {
            atomic = store.startAtomicOperation();
            try {
                startData = store.browse(key, start);
                endData = store.browse(key, end);
            }
            catch (AtomicStateException e) {
                atomic = null;
            }
        }
        Set<TObject> startValues = startData.keySet();
        Set<TObject> endValues = endData.keySet();
        Set<TObject> xor = Sets.symmetricDifference(startValues, endValues);
        Set<TObject> intersection = startValues.size() < endValues.size()
                ? Sets.intersection(startValues, endValues)
                : Sets.intersection(endValues, startValues);
        Map<TObject, Map<Diff, Set<Long>>> result = TMaps
                .newLinkedHashMapWithCapacity(xor.size() + intersection.size());
        for (TObject value : xor) {
            Map<Diff, Set<Long>> entry = Maps.newHashMapWithExpectedSize(1);
            if(!startValues.contains(value)) {
                entry.put(Diff.ADDED, endData.get(value));
            }
            else {
                entry.put(Diff.REMOVED, endData.get(value));
            }
            result.put(value, entry);
        }
        for (TObject value : intersection) {
            Set<Long> startRecords = startData.get(value);
            Set<Long> endRecords = endData.get(value);
            Set<Long> xorRecords = Sets.symmetricDifference(startRecords,
                    endRecords);
            if(!xorRecords.isEmpty()) {
                Set<Long> added = Sets
                        .newHashSetWithExpectedSize(xorRecords.size());
                Set<Long> removed = Sets
                        .newHashSetWithExpectedSize(xorRecords.size());
                for (Long record : xorRecords) {
                    if(!startRecords.contains(record)) {
                        added.add(record);
                    }
                    else {
                        removed.add(record);
                    }
                }
                Map<Diff, Set<Long>> entry = Maps.newHashMapWithExpectedSize(2);
                if(!added.isEmpty()) {
                    entry.put(Diff.ADDED, added);
                }
                if(!removed.isEmpty()) {
                    entry.put(Diff.REMOVED, removed);
                }
                result.put(value, entry);
            }
        }
        return result;
    }

    @Override
    @Alias
    @ThrowsThriftExceptions
    public Map<TObject, Map<Diff, Set<Long>>> diffKeyStartstr(String key,
            String start, AccessToken creds, TransactionToken transaction,
            String environment) throws TException {
        return diffKeyStart(key, NaturalLanguage.parseMicros(start), creds,
                transaction, environment);
    }

    @Override
    @Alias
    @ThrowsThriftExceptions
    public Map<TObject, Map<Diff, Set<Long>>> diffKeyStartstrEndstr(String key,
            String start, String end, AccessToken creds,
            TransactionToken transaction, String environment)
            throws TException {
        return diffKeyStartEnd(key, NaturalLanguage.parseMicros(start),
                NaturalLanguage.parseMicros(end), creds, transaction,
                environment);
    }

    @Override
    @ThrowsThriftExceptions
    public Map<String, Map<Diff, Set<TObject>>> diffRecordStart(long record,
            long start, AccessToken creds, TransactionToken transaction,
            String environment) throws TException {
        return diffRecordStartEnd(record, start, Timestamp.now().getMicros(),
                creds, transaction, environment);
    }

    @Override
    @ThrowsThriftExceptions
    public Map<String, Map<Diff, Set<TObject>>> diffRecordStartEnd(long record,
            long start, long end, AccessToken creds,
            TransactionToken transaction, String environment)
            throws TException {
        checkAccess(creds, transaction);
        AtomicSupport store = getStore(transaction, environment);
        AtomicOperation atomic = null;
        Map<String, Set<TObject>> startData = null;
        Map<String, Set<TObject>> endData = null;
        while (atomic == null || !atomic.commit()) {
            atomic = store.startAtomicOperation();
            try {
                startData = store.select(record, start);
                endData = store.select(record, end);
            }
            catch (AtomicStateException e) {
                atomic = null;
            }
        }
        Set<String> startKeys = startData.keySet();
        Set<String> endKeys = endData.keySet();
        Set<String> xor = Sets.symmetricDifference(startKeys, endKeys);
        Set<String> intersection = Sets.intersection(startKeys, endKeys);
        Map<String, Map<Diff, Set<TObject>>> result = TMaps
                .newLinkedHashMapWithCapacity(xor.size() + intersection.size());
        for (String key : xor) {
            Map<Diff, Set<TObject>> entry = Maps.newHashMapWithExpectedSize(1);
            if(!startKeys.contains(key)) {
                entry.put(Diff.ADDED, endData.get(key));
            }
            else {
                entry.put(Diff.REMOVED, endData.get(key));
            }
            result.put(key, entry);
        }
        for (String key : intersection) {
            Set<TObject> startValues = startData.get(key);
            Set<TObject> endValues = endData.get(key);
            Set<TObject> xorValues = Sets.symmetricDifference(startValues,
                    endValues);
            if(!xorValues.isEmpty()) {
                Set<TObject> added = Sets
                        .newHashSetWithExpectedSize(xorValues.size());
                Set<TObject> removed = Sets
                        .newHashSetWithExpectedSize(xorValues.size());
                for (TObject value : xorValues) {
                    if(!startValues.contains(value)) {
                        added.add(value);
                    }
                    else {
                        removed.add(value);
                    }
                }
                Map<Diff, Set<TObject>> entry = Maps
                        .newHashMapWithExpectedSize(2);
                if(!added.isEmpty()) {
                    entry.put(Diff.ADDED, added);
                }
                if(!removed.isEmpty()) {
                    entry.put(Diff.REMOVED, removed);
                }
                result.put(key, entry);
            }
        }
        return result;
    }

    @Override
    @Alias
    @ThrowsThriftExceptions
    public Map<String, Map<Diff, Set<TObject>>> diffRecordStartstr(long record,
            String start, AccessToken creds, TransactionToken transaction,
            String environment) throws TException {
        return diffRecordStart(record, NaturalLanguage.parseMicros(start),
                creds, transaction, environment);
    }

    @Override
    @Alias
    @ThrowsThriftExceptions
    public Map<String, Map<Diff, Set<TObject>>> diffRecordStartstrEndstr(
            long record, String start, String end, AccessToken creds,
            TransactionToken transaction, String environment)
            throws TException {
        return diffRecordStartEnd(record, NaturalLanguage.parseMicros(start),
                NaturalLanguage.parseMicros(end), creds, transaction,
                environment);
    }

    @Override
    @ThrowsThriftExceptions
    public Set<Long> findCcl(String ccl, AccessToken creds,
            TransactionToken transaction, String environment)
            throws TException {
        checkAccess(creds, transaction);
        try {
            Parser parser = Parsers.create(ccl);
            Queue<PostfixNotationSymbol> queue = parser.order();
            Deque<Set<Long>> stack = new ArrayDeque<Set<Long>>();
            AtomicSupport store = getStore(transaction, environment);
            AtomicOperation atomic = null;
            while (atomic == null || !atomic.commit()) {
                atomic = store.startAtomicOperation();
                try {
                    Operations.findAtomic(queue, stack, atomic);
                }
                catch (AtomicStateException e) {
                    atomic = null;
                }
            }
            return Sets.newTreeSet(stack.pop());
        }
        catch (Exception e) {
            throw new ParseException(e.getMessage());
        }
    }

    @Override
    @Atomic
    @Batch
    @ThrowsThriftExceptions
    public Set<Long> findCriteria(TCriteria criteria, AccessToken creds,
            TransactionToken transaction, String environment)
            throws TException {
        checkAccess(creds, transaction);
        Queue<PostfixNotationSymbol> queue = Operations
                .convertCriteriaToQueue(criteria);
        Deque<Set<Long>> stack = new ArrayDeque<Set<Long>>();
        AtomicSupport store = getStore(transaction, environment);
        AtomicOperation atomic = null;
        while (atomic == null || !atomic.commit()) {
            atomic = store.startAtomicOperation();
            try {
                Operations.findAtomic(queue, stack, atomic);
            }
            catch (AtomicStateException e) {
                atomic = null;
            }
        }
        return Sets.newTreeSet(stack.pop());
    }

    @Override
    @Alias
    @ThrowsThriftExceptions
    public Set<Long> findKeyOperatorstrValues(String key, String operator,
            List<TObject> values, AccessToken creds,
            TransactionToken transaction, String environment)
            throws TException {
        return findKeyOperatorValues(key, Convert.stringToOperator(operator),
                values, creds, transaction, environment);
    }

    @Override
    @Alias
    @ThrowsThriftExceptions
    public Set<Long> findKeyOperatorstrValuesTime(String key, String operator,
            List<TObject> values, long timestamp, AccessToken creds,
            TransactionToken transaction, String environment)
            throws TException {
        return findKeyOperatorValuesTime(key,
                Convert.stringToOperator(operator), values, timestamp, creds,
                transaction, environment);
    }

    @Override
    @Alias
    @ThrowsThriftExceptions
    public Set<Long> findKeyOperatorstrValuesTimestr(String key,
            String operator, List<TObject> values, String timestamp,
            AccessToken creds, TransactionToken transaction, String environment)
            throws TException {
        return findKeyOperatorstrValuesTime(key, operator, values,
                NaturalLanguage.parseMicros(timestamp), creds, transaction,
                environment);
    }

    @Override
    @ThrowsThriftExceptions
    public Set<Long> findKeyOperatorValues(String key, Operator operator,
            List<TObject> values, AccessToken creds,
            TransactionToken transaction, String environment)
            throws TException {
        checkAccess(creds, transaction);
        TObject[] tValues = values.toArray(new TObject[values.size()]);
        return getStore(transaction, environment).find(key, operator, tValues);
    }

    @Override
    @HistoricalRead
    @ThrowsThriftExceptions
    public Set<Long> findKeyOperatorValuesTime(String key, Operator operator,
            List<TObject> values, long timestamp, AccessToken creds,
            TransactionToken transaction, String environment)
            throws TException {
        checkAccess(creds, transaction);
        TObject[] tValues = values.toArray(new TObject[values.size()]);
        return getStore(transaction, environment).find(timestamp, key, operator,
                tValues);
    }

    @Override
    @Alias
    @ThrowsThriftExceptions
    public Set<Long> findKeyOperatorValuesTimestr(String key, Operator operator,
            List<TObject> values, String timestamp, AccessToken creds,
            TransactionToken transaction, String environment)
            throws TException {
        return findKeyOperatorValuesTime(key, operator, values,
                NaturalLanguage.parseMicros(timestamp), creds, transaction,
                environment);
    }

    @Override
    @AutoRetry
    @Atomic
    @ThrowsThriftExceptions
    public long findOrAddKeyValue(String key, TObject value, AccessToken creds,
            TransactionToken transaction, String environment)
            throws TException {
        checkAccess(creds, transaction);
        AtomicSupport store = getStore(transaction, environment);
        AtomicOperation atomic = null;
        Set<Long> records = Sets.newLinkedHashSetWithExpectedSize(1);
        while (atomic == null || !atomic.commit()) {
            atomic = store.startAtomicOperation();
            try {
                records.addAll(atomic.find(key, Operator.EQUALS, value));
                if(records.isEmpty()) {
                    long record = Time.now();
                    Operations.addIfEmptyAtomic(key, value, record, atomic);
                    records.add(record);
                }
            }
            catch (AtomicStateException e) {
                records.clear();
                atomic = null;
            }
        }
        if(records.size() == 1) {
            return Iterables.getOnlyElement(records);
        }
        else {
            throw new DuplicateEntryException(
                    com.cinchapi.concourse.util.Strings.joinWithSpace("Found",
                            records.size(), "records that match", key, "=",
                            value));
        }
    }

    @SuppressWarnings("unchecked")
    @Override
    @Atomic
    @ThrowsThriftExceptions
    public long findOrInsertCclJson(String ccl, String json, AccessToken creds,
            TransactionToken transaction, String environment)
            throws TException {
        checkAccess(creds, transaction);
        List<Multimap<String, Object>> objects = Lists
                .newArrayList(Convert.jsonToJava(json));
        AtomicSupport store = getStore(transaction, environment);
        Set<Long> records = Sets.newLinkedHashSet();
        AtomicOperation atomic = null;
        while (atomic == null || !atomic.commit()) {
            atomic = store.startAtomicOperation();
            try {
<<<<<<< HEAD
                Parser parser = Parsers.create(ccl);
                Queue<PostfixNotationSymbol> queue = parser.order();
=======
                Queue<PostfixNotationSymbol> queue;
                if(objects.size() == 1) {
                    // CON-321: Support local resolution when the data blob is a
                    // single object
                    queue = parser.order(parser.tokenize(ccl, objects.get(0)));
                }
                else {
                    queue = parser.order(parser.tokenize(ccl));
                }
>>>>>>> 85aadbfd
                Deque<Set<Long>> stack = new ArrayDeque<Set<Long>>();
                Operations.findOrInsertAtomic(records, objects, queue, stack,
                        atomic);
            }
            catch (AtomicStateException e) {
                atomic = null;
                records.clear();
            }
        }
        if(records.size() == 1) {
            return Iterables.getOnlyElement(records);
        }
        else {
            throw new DuplicateEntryException(
                    com.cinchapi.concourse.util.Strings.joinWithSpace("Found",
                            records.size(), "records that match", ccl));
        }
    }

    @SuppressWarnings("unchecked")
    @Override
    @Atomic
    @ThrowsThriftExceptions
    public long findOrInsertCriteriaJson(TCriteria criteria, String json,
            AccessToken creds, TransactionToken transaction, String environment)
            throws TException {
        checkAccess(creds, transaction);
        List<Multimap<String, Object>> objects = Lists
                .newArrayList(Convert.jsonToJava(json));
        AtomicSupport store = getStore(transaction, environment);
        Set<Long> records = Sets.newLinkedHashSet();
        AtomicOperation atomic = null;
        while (atomic == null || !atomic.commit()) {
            atomic = store.startAtomicOperation();
            try {
                Queue<PostfixNotationSymbol> queue = Operations
                        .convertCriteriaToQueue(criteria);
                Deque<Set<Long>> stack = new ArrayDeque<Set<Long>>();
                Operations.findOrInsertAtomic(records, objects, queue, stack,
                        atomic);
            }
            catch (AtomicStateException e) {
                atomic = null;
                records.clear();
            }
        }
        if(records.size() == 1) {
            return Iterables.getOnlyElement(records);
        }
        else {
            throw new DuplicateEntryException(
                    com.cinchapi.concourse.util.Strings.joinWithSpace("Found",
                            records.size(), "records that match", Language
                                    .translateFromThriftCriteria(criteria)));
        }
    }

    @Override
    @ThrowsThriftExceptions
    public Map<Long, Map<String, TObject>> getCcl(String ccl, AccessToken creds,
            TransactionToken transaction, String environment)
            throws TException {
        checkAccess(creds, transaction);
        try {
            Parser parser = Parsers.create(ccl);
            Queue<PostfixNotationSymbol> queue = parser.order();
            AtomicSupport store = getStore(transaction, environment);
            Map<Long, Map<String, TObject>> result = Maps.newLinkedHashMap();
            AtomicOperation atomic = null;
            while (atomic == null || !atomic.commit()) {
                atomic = store.startAtomicOperation();
                try {
                    Deque<Set<Long>> stack = new ArrayDeque<Set<Long>>();
                    Operations.findAtomic(queue, stack, atomic);
                    Set<Long> records = stack.pop();
                    for (long record : records) {
                        Map<String, TObject> entry = TMaps
                                .newLinkedHashMapWithCapacity(
                                        atomic.describe(record).size());
                        for (String key : atomic.describe(record)) {
                            try {
                                entry.put(key, Iterables
                                        .getLast(atomic.select(key, record)));
                            }
                            catch (NoSuchElementException e) {
                                continue;
                            }
                        }
                        if(!entry.isEmpty()) {
                            result.put(record, entry);
                        }
                    }
                }
                catch (AtomicStateException e) {
                    result.clear();
                    atomic = null;
                }
            }
            return result;
        }
        catch (Exception e) {
            throw new ParseException(e.getMessage());
        }
    }

    @Override
    @ThrowsThriftExceptions
    public Map<Long, Map<String, TObject>> getCclTime(String ccl,
            long timestamp, AccessToken creds, TransactionToken transaction,
            String environment) throws TException {
        checkAccess(creds, transaction);
        try {
            Parser parser = Parsers.create(ccl);
            Queue<PostfixNotationSymbol> queue = parser.order();
            AtomicSupport store = getStore(transaction, environment);
            Map<Long, Map<String, TObject>> result = Maps.newLinkedHashMap();
            AtomicOperation atomic = null;
            while (atomic == null || !atomic.commit()) {
                atomic = store.startAtomicOperation();
                try {
                    Deque<Set<Long>> stack = new ArrayDeque<Set<Long>>();
                    Operations.findAtomic(queue, stack, atomic);
                    Set<Long> records = stack.pop();
                    for (long record : records) {
                        Map<String, TObject> entry = TMaps
                                .newLinkedHashMapWithCapacity(atomic
                                        .describe(record, timestamp).size());
                        for (String key : atomic.describe(record, timestamp)) {
                            try {
                                entry.put(key, Iterables.getLast(
                                        atomic.select(key, record, timestamp)));
                            }
                            catch (NoSuchElementException e) {
                                continue;
                            }
                        }
                        if(!entry.isEmpty()) {
                            result.put(record, entry);
                        }
                    }
                }
                catch (AtomicStateException e) {
                    result.clear();
                    atomic = null;
                }
            }
            return result;
        }
        catch (Exception e) {
            throw new ParseException(e.getMessage());
        }
    }

    @Override
    @Alias
    @ThrowsThriftExceptions
    public Map<Long, Map<String, TObject>> getCclTimestr(String ccl,
            String timestamp, AccessToken creds, TransactionToken transaction,
            String environment) throws TException {
        return getCclTime(ccl, NaturalLanguage.parseMicros(timestamp), creds,
                transaction, environment);
    }

    @Override
    @ThrowsThriftExceptions
    public Map<Long, Map<String, TObject>> getCriteria(TCriteria criteria,
            AccessToken creds, TransactionToken transaction, String environment)
            throws TException {
        checkAccess(creds, transaction);
        Queue<PostfixNotationSymbol> queue = Operations
                .convertCriteriaToQueue(criteria);
        AtomicSupport store = getStore(transaction, environment);
        Map<Long, Map<String, TObject>> result = Maps.newLinkedHashMap();
        AtomicOperation atomic = null;
        while (atomic == null || !atomic.commit()) {
            atomic = store.startAtomicOperation();
            try {
                Deque<Set<Long>> stack = new ArrayDeque<Set<Long>>();
                Operations.findAtomic(queue, stack, atomic);
                Set<Long> records = stack.pop();
                for (long record : records) {
                    Map<String, TObject> entry = TMaps
                            .newLinkedHashMapWithCapacity(
                                    atomic.describe(record).size());
                    for (String key : atomic.describe(record)) {
                        try {
                            entry.put(key, Iterables
                                    .getLast(atomic.select(key, record)));
                        }
                        catch (NoSuchElementException e) {
                            continue;
                        }
                    }
                    if(!entry.isEmpty()) {
                        result.put(record, entry);
                    }
                }
            }
            catch (AtomicStateException e) {
                result.clear();
                atomic = null;
            }
        }
        return result;
    }

    @Override
    @ThrowsThriftExceptions
    public Map<Long, Map<String, TObject>> getCriteriaTime(TCriteria criteria,
            long timestamp, AccessToken creds, TransactionToken transaction,
            String environment) throws TException {
        checkAccess(creds, transaction);
        Queue<PostfixNotationSymbol> queue = Operations
                .convertCriteriaToQueue(criteria);
        AtomicSupport store = getStore(transaction, environment);
        Map<Long, Map<String, TObject>> result = Maps.newLinkedHashMap();
        AtomicOperation atomic = null;
        while (atomic == null || !atomic.commit()) {
            atomic = store.startAtomicOperation();
            try {
                Deque<Set<Long>> stack = new ArrayDeque<Set<Long>>();
                Operations.findAtomic(queue, stack, atomic);
                Set<Long> records = stack.pop();
                for (long record : records) {
                    Map<String, TObject> entry = TMaps
                            .newLinkedHashMapWithCapacity(
                                    atomic.describe(record, timestamp).size());
                    for (String key : atomic.describe(record, timestamp)) {
                        try {
                            entry.put(key, Iterables
                                    .getLast(atomic.select(key, record)));
                        }
                        catch (NoSuchElementException e) {
                            continue;
                        }
                    }
                    if(!entry.isEmpty()) {
                        result.put(record, entry);
                    }
                }
            }
            catch (AtomicStateException e) {
                result.clear();
                atomic = null;
            }
        }
        return result;
    }

    @Override
    @Alias
    @ThrowsThriftExceptions
    public Map<Long, Map<String, TObject>> getCriteriaTimestr(
            TCriteria criteria, String timestamp, AccessToken creds,
            TransactionToken transaction, String environment)
            throws TException {
        return getCriteriaTime(criteria, NaturalLanguage.parseMicros(timestamp),
                creds, transaction, environment);
    }

    @Override
    @ThrowsThriftExceptions
    public Map<Long, TObject> getKeyCcl(String key, String ccl,
            AccessToken creds, TransactionToken transaction, String environment)
            throws TException {
        checkAccess(creds, transaction);
        try {
            Parser parser = Parsers.create(ccl);
            Queue<PostfixNotationSymbol> queue = parser.order();
            AtomicSupport store = getStore(transaction, environment);
            Map<Long, TObject> result = Maps.newLinkedHashMap();
            AtomicOperation atomic = null;
            while (atomic == null || !atomic.commit()) {
                atomic = store.startAtomicOperation();
                try {
                    Deque<Set<Long>> stack = new ArrayDeque<Set<Long>>();
                    Operations.findAtomic(queue, stack, atomic);
                    Set<Long> records = stack.pop();
                    for (long record : records) {
                        try {
                            result.put(record, Iterables
                                    .getLast(atomic.select(key, record)));
                        }
                        catch (NoSuchElementException e) {
                            continue;
                        }
                    }
                }
                catch (AtomicStateException e) {
                    result.clear();
                    atomic = null;
                }
            }
            return result;
        }
        catch (Exception e) {
            throw new ParseException(e.getMessage());
        }
    }

    @Override
    @ThrowsThriftExceptions
    public Map<Long, TObject> getKeyCclTime(String key, String ccl,
            long timestamp, AccessToken creds, TransactionToken transaction,
            String environment) throws TException {
        checkAccess(creds, transaction);
        try {
            Parser parser = Parsers.create(ccl);
            Queue<PostfixNotationSymbol> queue = parser.order();
            AtomicSupport store = getStore(transaction, environment);
            Map<Long, TObject> result = Maps.newLinkedHashMap();
            AtomicOperation atomic = null;
            while (atomic == null || !atomic.commit()) {
                atomic = store.startAtomicOperation();
                try {
                    Deque<Set<Long>> stack = new ArrayDeque<Set<Long>>();
                    Operations.findAtomic(queue, stack, atomic);
                    Set<Long> records = stack.pop();
                    for (long record : records) {
                        try {
                            result.put(record, Iterables.getLast(
                                    atomic.select(key, record, timestamp)));
                        }
                        catch (NoSuchElementException e) {
                            continue;
                        }
                    }
                }
                catch (AtomicStateException e) {
                    result.clear();
                    atomic = null;
                }
            }
            return result;
        }
        catch (Exception e) {
            throw new ParseException(e.getMessage());
        }
    }

    @Override
    @Alias
    @ThrowsThriftExceptions
    public Map<Long, TObject> getKeyCclTimestr(String key, String ccl,
            String timestamp, AccessToken creds, TransactionToken transaction,
            String environment) throws TException {
        return getKeyCclTime(key, ccl, NaturalLanguage.parseMicros(timestamp),
                creds, transaction, environment);
    }

    @Override
    @ThrowsThriftExceptions
    public Map<Long, TObject> getKeyCriteria(String key, TCriteria criteria,
            AccessToken creds, TransactionToken transaction, String environment)
            throws TException {
        checkAccess(creds, transaction);
        Queue<PostfixNotationSymbol> queue = Operations
                .convertCriteriaToQueue(criteria);
        AtomicSupport store = getStore(transaction, environment);
        Map<Long, TObject> result = Maps.newLinkedHashMap();
        AtomicOperation atomic = null;
        while (atomic == null || !atomic.commit()) {
            atomic = store.startAtomicOperation();
            try {
                Deque<Set<Long>> stack = new ArrayDeque<Set<Long>>();
                Operations.findAtomic(queue, stack, atomic);
                Set<Long> records = stack.pop();
                for (long record : records) {
                    try {
                        result.put(record,
                                Iterables.getLast(atomic.select(key, record)));
                    }
                    catch (NoSuchElementException e) {
                        continue;
                    }
                }
            }
            catch (AtomicStateException e) {
                result.clear();
                atomic = null;
            }
        }
        return result;
    }

    @Override
    @ThrowsThriftExceptions
    public Map<Long, TObject> getKeyCriteriaTime(String key, TCriteria criteria,
            long timestamp, AccessToken creds, TransactionToken transaction,
            String environment) throws TException {
        checkAccess(creds, transaction);
        Queue<PostfixNotationSymbol> queue = Operations
                .convertCriteriaToQueue(criteria);
        AtomicSupport store = getStore(transaction, environment);
        Map<Long, TObject> result = Maps.newLinkedHashMap();
        AtomicOperation atomic = null;
        while (atomic == null || !atomic.commit()) {
            atomic = store.startAtomicOperation();
            try {
                Deque<Set<Long>> stack = new ArrayDeque<Set<Long>>();
                Operations.findAtomic(queue, stack, atomic);
                Set<Long> records = stack.pop();
                for (long record : records) {
                    try {
                        result.put(record, Iterables.getLast(
                                atomic.select(key, record, timestamp)));
                    }
                    catch (NoSuchElementException e) {
                        continue;
                    }
                }
            }
            catch (AtomicStateException e) {
                result.clear();
                atomic = null;
            }
        }
        return result;
    }

    @Override
    @Alias
    @ThrowsThriftExceptions
    public Map<Long, TObject> getKeyCriteriaTimestr(String key,
            TCriteria criteria, String timestamp, AccessToken creds,
            TransactionToken transaction, String environment)
            throws TException {
        return getKeyCriteriaTime(key, criteria,
                NaturalLanguage.parseMicros(timestamp), creds, transaction,
                environment);
    }

    @Override
    @ThrowsThriftExceptions
    public TObject getKeyRecord(String key, long record, AccessToken creds,
            TransactionToken transaction, String environment)
            throws TException {
        checkAccess(creds, transaction);
        return Iterables.getLast(
                getStore(transaction, environment).select(key, record),
                TObject.NULL);
    }

    @Override
    @Atomic
    @Batch
    @ThrowsThriftExceptions
    public Map<Long, TObject> getKeyRecords(String key, List<Long> records,
            AccessToken creds, TransactionToken transaction, String environment)
            throws TException {
        checkAccess(creds, transaction);
        AtomicSupport store = getStore(transaction, environment);
        Map<Long, TObject> result = Maps.newLinkedHashMap();
        AtomicOperation atomic = null;
        while (atomic == null || !atomic.commit()) {
            atomic = store.startAtomicOperation();
            try {
                for (long record : records) {
                    try {
                        result.put(record,
                                Iterables.getLast(atomic.select(key, record)));
                    }
                    catch (NoSuchElementException e) {
                        continue;
                    }
                }
            }
            catch (AtomicStateException e) {
                atomic = null;
            }
        }
        return result;
    }

    @Override
    @Batch
    @HistoricalRead
    @ThrowsThriftExceptions
    public Map<Long, TObject> getKeyRecordsTime(String key, List<Long> records,
            long timestamp, AccessToken creds, TransactionToken transaction,
            String environment) throws TException {
        checkAccess(creds, transaction);
        Map<Long, TObject> result = TMaps
                .newLinkedHashMapWithCapacity(records.size());
        AtomicSupport store = getStore(transaction, environment);
        for (long record : records) {
            try {
                result.put(record, Iterables
                        .getLast(store.select(key, record, timestamp)));
            }
            catch (NoSuchElementException e) {
                continue;
            }
        }
        return result;
    }

    @Override
    @Alias
    @ThrowsThriftExceptions
    public Map<Long, TObject> getKeyRecordsTimestr(String key,
            List<Long> records, String timestamp, AccessToken creds,
            TransactionToken transaction, String environment)
            throws TException {
        return getKeyRecordsTime(key, records,
                NaturalLanguage.parseMicros(timestamp), creds, transaction,
                environment);
    }

    @Override
    @HistoricalRead
    @ThrowsThriftExceptions
    public TObject getKeyRecordTime(String key, long record, long timestamp,
            AccessToken creds, TransactionToken transaction, String environment)
            throws TException {
        checkAccess(creds, transaction);
        return Iterables.getLast(getStore(transaction, environment).select(key,
                record, timestamp), TObject.NULL);
    }

    @Override
    @Alias
    @ThrowsThriftExceptions
    public TObject getKeyRecordTimestr(String key, long record,
            String timestamp, AccessToken creds, TransactionToken transaction,
            String environment) throws TException {
        return getKeyRecordTime(key, record,
                NaturalLanguage.parseMicros(timestamp), creds, transaction,
                environment);
    }

    @Override
    @ThrowsThriftExceptions
    public Map<Long, Map<String, TObject>> getKeysCcl(List<String> keys,
            String ccl, AccessToken creds, TransactionToken transaction,
            String environment) throws TException {
        checkAccess(creds, transaction);
        try {
            Parser parser = Parsers.create(ccl);
            Queue<PostfixNotationSymbol> queue = parser.order();
            AtomicSupport store = getStore(transaction, environment);
            Map<Long, Map<String, TObject>> result = Maps.newLinkedHashMap();
            AtomicOperation atomic = null;
            while (atomic == null || !atomic.commit()) {
                atomic = store.startAtomicOperation();
                try {
                    Deque<Set<Long>> stack = new ArrayDeque<Set<Long>>();
                    Operations.findAtomic(queue, stack, atomic);
                    Set<Long> records = stack.pop();
                    for (long record : records) {
                        Map<String, TObject> entry = TMaps
                                .newLinkedHashMapWithCapacity(keys.size());
                        for (String key : keys) {
                            try {
                                entry.put(key, Iterables
                                        .getLast(atomic.select(key, record)));
                            }
                            catch (NoSuchElementException e) {
                                continue;
                            }
                        }
                        if(!entry.isEmpty()) {
                            result.put(record, entry);
                        }
                    }
                }
                catch (AtomicStateException e) {
                    result.clear();
                    atomic = null;
                }
            }
            return result;
        }
        catch (Exception e) {
            throw new ParseException(e.getMessage());
        }
    }

    @Override
    @ThrowsThriftExceptions
    public Map<Long, Map<String, TObject>> getKeysCclTime(List<String> keys,
            String ccl, long timestamp, AccessToken creds,
            TransactionToken transaction, String environment)
            throws TException {
        checkAccess(creds, transaction);
        try {
            Parser parser = Parsers.create(ccl);
            Queue<PostfixNotationSymbol> queue = parser.order();
            AtomicSupport store = getStore(transaction, environment);
            Map<Long, Map<String, TObject>> result = Maps.newLinkedHashMap();
            AtomicOperation atomic = null;
            while (atomic == null || !atomic.commit()) {
                atomic = store.startAtomicOperation();
                try {
                    Deque<Set<Long>> stack = new ArrayDeque<Set<Long>>();
                    Operations.findAtomic(queue, stack, atomic);
                    Set<Long> records = stack.pop();
                    for (long record : records) {
                        Map<String, TObject> entry = TMaps
                                .newLinkedHashMapWithCapacity(keys.size());
                        for (String key : keys) {
                            try {
                                entry.put(key, Iterables.getLast(
                                        atomic.select(key, record, timestamp)));
                            }
                            catch (NoSuchElementException e) {
                                continue;
                            }
                        }
                        if(!entry.isEmpty()) {
                            result.put(record, entry);
                        }
                    }
                }
                catch (AtomicStateException e) {
                    result.clear();
                    atomic = null;
                }
            }
            return result;
        }
        catch (Exception e) {
            throw new ParseException(e.getMessage());
        }
    }

    @Override
    @Alias
    @ThrowsThriftExceptions
    public Map<Long, Map<String, TObject>> getKeysCclTimestr(List<String> keys,
            String ccl, String timestamp, AccessToken creds,
            TransactionToken transaction, String environment)
            throws TException {
        return getKeysCclTime(keys, ccl, NaturalLanguage.parseMicros(timestamp),
                creds, transaction, environment);
    }

    @Override
    @ThrowsThriftExceptions
    public Map<Long, Map<String, TObject>> getKeysCriteria(List<String> keys,
            TCriteria criteria, AccessToken creds, TransactionToken transaction,
            String environment) throws TException {
        checkAccess(creds, transaction);
        Queue<PostfixNotationSymbol> queue = Operations
                .convertCriteriaToQueue(criteria);
        AtomicSupport store = getStore(transaction, environment);
        Map<Long, Map<String, TObject>> result = Maps.newLinkedHashMap();
        AtomicOperation atomic = null;
        while (atomic == null || !atomic.commit()) {
            atomic = store.startAtomicOperation();
            try {
                Deque<Set<Long>> stack = new ArrayDeque<Set<Long>>();
                Operations.findAtomic(queue, stack, atomic);
                Set<Long> records = stack.pop();
                for (long record : records) {
                    Map<String, TObject> entry = TMaps
                            .newLinkedHashMapWithCapacity(keys.size());
                    for (String key : keys) {
                        try {
                            entry.put(key, Iterables
                                    .getLast(atomic.select(key, record)));
                        }
                        catch (NoSuchElementException e) {
                            continue;
                        }
                    }
                    if(!entry.isEmpty()) {
                        result.put(record, entry);
                    }
                }
            }
            catch (AtomicStateException e) {
                result.clear();
                atomic = null;
            }
        }
        return result;
    }

    @Override
    @ThrowsThriftExceptions
    public Map<Long, Map<String, TObject>> getKeysCriteriaTime(
            List<String> keys, TCriteria criteria, long timestamp,
            AccessToken creds, TransactionToken transaction, String environment)
            throws TException {
        checkAccess(creds, transaction);
        Queue<PostfixNotationSymbol> queue = Operations
                .convertCriteriaToQueue(criteria);
        AtomicSupport store = getStore(transaction, environment);
        Map<Long, Map<String, TObject>> result = Maps.newLinkedHashMap();
        AtomicOperation atomic = null;
        while (atomic == null || !atomic.commit()) {
            atomic = store.startAtomicOperation();
            try {
                Deque<Set<Long>> stack = new ArrayDeque<Set<Long>>();
                Operations.findAtomic(queue, stack, atomic);
                Set<Long> records = stack.pop();
                for (long record : records) {
                    Map<String, TObject> entry = TMaps
                            .newLinkedHashMapWithCapacity(keys.size());
                    for (String key : keys) {
                        try {
                            entry.put(key, Iterables.getLast(
                                    atomic.select(key, record, timestamp)));
                        }
                        catch (NoSuchElementException e) {
                            continue;
                        }
                    }
                    if(!entry.isEmpty()) {
                        result.put(record, entry);
                    }
                }
            }
            catch (AtomicStateException e) {
                result.clear();
                atomic = null;
            }
        }
        return result;
    }

    @Override
    @Alias
    @ThrowsThriftExceptions
    public Map<Long, Map<String, TObject>> getKeysCriteriaTimestr(
            List<String> keys, TCriteria criteria, String timestamp,
            AccessToken creds, TransactionToken transaction, String environment)
            throws TException {
        return getKeysCriteriaTime(keys, criteria,
                NaturalLanguage.parseMicros(timestamp), creds, transaction,
                environment);
    }

    @Override
    @Atomic
    @Batch
    @ThrowsThriftExceptions
    public Map<String, TObject> getKeysRecord(List<String> keys, long record,
            AccessToken creds, TransactionToken transaction, String environment)
            throws TException {
        checkAccess(creds, transaction);
        AtomicSupport store = getStore(transaction, environment);
        Map<String, TObject> result = Maps.newLinkedHashMap();
        AtomicOperation atomic = null;
        while (atomic == null || !atomic.commit()) {
            atomic = store.startAtomicOperation();
            try {
                for (String key : keys) {
                    try {
                        result.put(key,
                                Iterables.getLast(atomic.select(key, record)));
                    }
                    catch (NoSuchElementException e) {
                        continue;
                    }
                }
            }
            catch (AtomicStateException e) {
                atomic = null;
            }
        }
        return result;
    }

    @Override
    @Atomic
    @Batch
    @ThrowsThriftExceptions
    public Map<Long, Map<String, TObject>> getKeysRecords(List<String> keys,
            List<Long> records, AccessToken creds, TransactionToken transaction,
            String environment) throws TException {
        checkAccess(creds, transaction);
        AtomicSupport store = getStore(transaction, environment);
        Map<Long, Map<String, TObject>> result = Maps.newLinkedHashMap();
        AtomicOperation atomic = null;
        while (atomic == null || !atomic.commit()) {
            atomic = store.startAtomicOperation();
            try {
                for (long record : records) {
                    Map<String, TObject> entry = TMaps
                            .newLinkedHashMapWithCapacity(keys.size());
                    for (String key : keys) {
                        try {
                            entry.put(key, Iterables
                                    .getLast(atomic.select(key, record)));
                        }
                        catch (NoSuchElementException e) {
                            continue;
                        }
                    }
                    if(!entry.isEmpty()) {
                        result.put(record, entry);
                    }
                }
            }
            catch (AtomicStateException e) {
                atomic = null;
            }
        }
        return result;
    }

    @Override
    @Batch
    @HistoricalRead
    @ThrowsThriftExceptions
    public Map<Long, Map<String, TObject>> getKeysRecordsTime(List<String> keys,
            List<Long> records, long timestamp, AccessToken creds,
            TransactionToken transaction, String environment)
            throws TException {
        checkAccess(creds, transaction);
        Map<Long, Map<String, TObject>> result = TMaps
                .newLinkedHashMapWithCapacity(records.size());
        AtomicSupport store = getStore(transaction, environment);
        for (long record : records) {
            Map<String, TObject> entry = TMaps
                    .newLinkedHashMapWithCapacity(keys.size());
            for (String key : keys) {
                try {
                    entry.put(key, Iterables
                            .getLast(store.select(key, record, timestamp)));
                }
                catch (NoSuchElementException e) {
                    continue;
                }
            }
            if(!entry.isEmpty()) {
                result.put(record, entry);
            }
        }
        return result;
    }

    @Override
    @Alias
    @ThrowsThriftExceptions
    public Map<Long, Map<String, TObject>> getKeysRecordsTimestr(
            List<String> keys, List<Long> records, String timestamp,
            AccessToken creds, TransactionToken transaction, String environment)
            throws TException {
        return getKeysRecordsTime(keys, records,
                NaturalLanguage.parseMicros(timestamp), creds, transaction,
                environment);
    }

    @Override
    @Batch
    @HistoricalRead
    @ThrowsThriftExceptions
    public Map<String, TObject> getKeysRecordTime(List<String> keys,
            long record, long timestamp, AccessToken creds,
            TransactionToken transaction, String environment)
            throws TException {
        checkAccess(creds, transaction);
        Map<String, TObject> result = TMaps
                .newLinkedHashMapWithCapacity(keys.size());
        AtomicSupport store = getStore(transaction, environment);
        for (String key : keys) {
            try {
                result.put(key, Iterables
                        .getLast(store.select(key, record, timestamp)));
            }
            catch (NoSuchElementException e) {
                continue;
            }
        }
        return result;
    }

    @Override
    @Alias
    @ThrowsThriftExceptions
    public Map<String, TObject> getKeysRecordTimestr(List<String> keys,
            long record, String timestamp, AccessToken creds,
            TransactionToken transaction, String environment)
            throws TException {
        return getKeysRecordTime(keys, record,
                NaturalLanguage.parseMicros(timestamp), creds, transaction,
                environment);
    }

    @Override
    @ThrowsThriftExceptions
    public String getServerEnvironment(AccessToken creds,
            TransactionToken transaction, String env)
            throws SecurityException, TException {
        checkAccess(creds, transaction);
        return Environments.sanitize(env);
    }

    @Override
    @ManagedOperation
    public String getServerVersion() {
        return Version.getVersion(ConcourseServer.class).toString();
    }

    @Override
    @Atomic
    @Batch
    @ThrowsThriftExceptions
    public Set<Long> insertJson(String json, AccessToken creds,
            TransactionToken transaction, String environment)
            throws TException {
        checkAccess(creds, transaction);
        List<Multimap<String, Object>> objects = Convert.anyJsonToJava(json);
        AtomicSupport store = getStore(transaction, environment);
        Set<Long> records = Sets.newLinkedHashSet();
        AtomicOperation atomic = null;
        while (atomic == null || !atomic.commit()) {
            atomic = store.startAtomicOperation();
            try {
                List<DeferredWrite> deferred = Lists.newArrayList();
                for (Multimap<String, Object> object : objects) {
                    long record;
                    if(object.containsKey(
                            Constants.JSON_RESERVED_IDENTIFIER_NAME)) {
                        // If the $id$ is specified in the JSON blob, insert the
                        // data into that record since no record(s) are provided
                        // as method parameters.

                        // WARNING: This means that doing the equivalent of
                        // `insert(jsonify(records))` will cause an infinite
                        // loop because this method will attempt to insert the
                        // data into the same records from which it was
                        // exported. Therefore, advise users to not export data
                        // with the $id and import that same data in the same
                        // environment.
                        record = ((Number) Iterables.getOnlyElement(object
                                .get(Constants.JSON_RESERVED_IDENTIFIER_NAME)))
                                        .longValue();
                    }
                    else {
                        record = Time.now();
                    }
                    atomic.touch(record);
                    if(Operations.insertAtomic(object, record, atomic,
                            deferred)) {
                        records.add(record);
                    }
                    else {
                        throw AtomicStateException.RETRY;
                    }
                }
                Operations.insertDeferredAtomic(deferred, atomic);
            }
            catch (AtomicStateException e) {
                atomic = null;
                records.clear();
            }
        }
        return records;
    }

    @Override
    @Atomic
    @ThrowsThriftExceptions
    public boolean insertJsonRecord(String json, long record, AccessToken creds,
            TransactionToken transaction, String environment)
            throws TException {
        checkAccess(creds, transaction);
        AtomicSupport store = getStore(transaction, environment);
        try {
            Multimap<String, Object> data = Convert.jsonToJava(json);
            AtomicOperation atomic = store.startAtomicOperation();
            List<DeferredWrite> deferred = Lists.newArrayList();
            return Operations.insertAtomic(data, record, atomic, deferred)
                    && Operations.insertDeferredAtomic(deferred, atomic)
                    && atomic.commit();
        }
        catch (TransactionStateException e) {
            throw new TransactionException();
        }
        catch (AtomicStateException e) {
            return false;
        }
    }

    @Override
    @Atomic
    @Batch
    @ThrowsThriftExceptions
    public Map<Long, Boolean> insertJsonRecords(String json, List<Long> records,
            AccessToken creds, TransactionToken transaction, String environment)
            throws TException {
        checkAccess(creds, transaction);
        AtomicSupport store = getStore(transaction, environment);
        Multimap<String, Object> data = Convert.jsonToJava(json);
        Map<Long, Boolean> result = Maps.newLinkedHashMap();
        AtomicOperation atomic = null;
        while (atomic == null || !atomic.commit()) {
            atomic = store.startAtomicOperation();
            try {
                List<DeferredWrite> deferred = Lists.newArrayList();
                for (long record : records) {
                    result.put(record, Operations.insertAtomic(data, record,
                            atomic, deferred));
                }
                Operations.insertDeferredAtomic(deferred, atomic);
            }
            catch (AtomicStateException e) {
                atomic = null;
            }
        }
        return result;
    }

    @Override
    @ThrowsThriftExceptions
    public Set<Long> inventory(AccessToken creds, TransactionToken transaction,
            String environment) throws TException {
        checkAccess(creds, transaction);
        return getStore(transaction, environment).getAllRecords();
    }

    @Override
    @ThrowsThriftExceptions
    public ComplexTObject invokePlugin(String id, String method,
            List<ComplexTObject> params, AccessToken creds,
            TransactionToken transaction, String environment)
            throws TException {
        checkAccess(creds, transaction);
        environment = Environments.sanitize(environment); // CON-605, CON-606
        return pluginManager.invoke(id, method, params, creds, transaction,
                environment);
    }

    @Override
    @Atomic
    @AutoRetry
    @ThrowsThriftExceptions
    public String jsonifyRecords(List<Long> records, boolean identifier,
            AccessToken creds, TransactionToken transaction, String environment)
            throws TException {
        checkAccess(creds, transaction);
        String json = "";
        AtomicSupport store = getStore(transaction, environment);
        AtomicOperation atomic = null;
        while (atomic == null || !atomic.commit()) {
            atomic = store.startAtomicOperation();
            try {
                json = Operations.jsonify(records, 0L, identifier, atomic);
            }
            catch (AtomicStateException e) {
                atomic = null;
            }
        }
        return json;
    }

    @Override
    @HistoricalRead
    @ThrowsThriftExceptions
    public String jsonifyRecordsTime(List<Long> records, long timestamp,
            boolean identifier, AccessToken creds, TransactionToken transaction,
            String environment) throws TException {
        checkAccess(creds, transaction);
        return Operations.jsonify(records, timestamp, identifier,
                getStore(transaction, environment));
    }

    @Override
    @Alias
    @ThrowsThriftExceptions
    public String jsonifyRecordsTimestr(List<Long> records, String timestamp,
            boolean identifier, AccessToken creds, TransactionToken transaction,
            String environment) throws TException {
        return jsonifyRecordsTime(records,
                NaturalLanguage.parseMicros(timestamp), identifier, creds,
                transaction, environment);
    }

    /**
     * A version of the login routine that handles the case when no environment
     * has been specified. The is most common when authenticating a user for
     * managed operations.
     *
     * @param username
     * @param password
     * @return the access token
     * @throws TException
     */
    @Override
    @PluginRestricted
    public AccessToken login(ByteBuffer username, ByteBuffer password)
            throws TException {
        return login(username, password, DEFAULT_ENVIRONMENT);
    }

    @Override
    @PluginRestricted
    public AccessToken login(ByteBuffer username, ByteBuffer password,
            String environment) throws TException {
        validate(username, password);
        getEngine(environment);
        return accessManager.getNewAccessToken(username);
    }

    @Override
    @PluginRestricted
    public void logout(AccessToken creds) throws TException {
        logout(creds, null);
    }

    @Override
    @PluginRestricted
    public void logout(AccessToken creds, String environment)
            throws TException {
        checkAccess(creds, null);
        accessManager.expireAccessToken(creds);
    }

    @Override
    @ThrowsThriftExceptions
    public TObject maxKey(String key, AccessToken creds,
            TransactionToken transaction, String environment)
            throws TException {
        checkAccess(creds, transaction);
        AtomicSupport store = getStore(transaction, environment);
        AtomicOperation atomic = null;
        TObject max = null;
        while (atomic == null || !atomic.commit()) {
            atomic = store.startAtomicOperation();
            try {
                Map<TObject, Set<Long>> data = atomic.browse(key);
                max = Iterables.getLast(data.keySet(), max);
            }
            catch (AtomicStateException e) {
                atomic = null;
                max = null;
            }
        }
        return max;
    }

    @Override
    @ThrowsThriftExceptions
    public TObject maxKeyCcl(String key, String ccl, AccessToken creds,
            TransactionToken transaction, String environment)
            throws TException {
        checkAccess(creds, transaction);
        try {
            Parser parser = Parsers.create(ccl);
            Queue<PostfixNotationSymbol> queue = parser.order();
            AtomicSupport store = getStore(transaction, environment);
            AtomicOperation atomic = null;
            Number max = 0;
            while (atomic == null || !atomic.commit()) {
                atomic = store.startAtomicOperation();
                try {
                    Deque<Set<Long>> stack = new ArrayDeque<Set<Long>>();
                    Operations.findAtomic(queue, stack, atomic);
                    Set<Long> records = stack.pop();
                    max = Operations.maxKeyRecordsAtomic(key, records,
                            Time.NONE, atomic);
                }
                catch (AtomicStateException e) {
                    max = 0;
                    atomic = null;
                }
            }
            return Convert.javaToThrift(max);
        }
        catch (Exception e) {
            throw new ParseException(e.getMessage());
        }
    }

    @Override
    @ThrowsThriftExceptions
    public TObject maxKeyCclTime(String key, String ccl, long timestamp,
            AccessToken creds, TransactionToken transaction, String environment)
            throws TException {
        checkAccess(creds, transaction);
        try {
            Parser parser = Parsers.create(ccl);
            Queue<PostfixNotationSymbol> queue = parser.order();
            AtomicSupport store = getStore(transaction, environment);
            AtomicOperation atomic = null;
            Number max = 0;
            while (atomic == null || !atomic.commit()) {
                atomic = store.startAtomicOperation();
                try {
                    Deque<Set<Long>> stack = new ArrayDeque<Set<Long>>();
                    Operations.findAtomic(queue, stack, atomic);
                    Set<Long> records = stack.pop();
                    max = Operations.maxKeyRecordsAtomic(key, records,
                            timestamp, atomic);
                }
                catch (AtomicStateException e) {
                    max = 0;
                    atomic = null;
                }
            }
            return Convert.javaToThrift(max);
        }
        catch (Exception e) {
            throw new ParseException(e.getMessage());
        }
    }

    @Override
    @ThrowsThriftExceptions
    public TObject maxKeyCclTimestr(String key, String ccl, String timestamp,
            AccessToken creds, TransactionToken transaction, String environment)
            throws TException {
        return maxKeyCclTime(key, ccl, NaturalLanguage.parseMicros(timestamp),
                creds, transaction, environment);
    }

    @Override
    @ThrowsThriftExceptions
    public TObject maxKeyCriteria(String key, TCriteria criteria,
            AccessToken creds, TransactionToken transaction, String environment)
            throws TException {
        checkAccess(creds, transaction);
        Queue<PostfixNotationSymbol> queue = Operations
                .convertCriteriaToQueue(criteria);
        AtomicSupport store = getStore(transaction, environment);
        AtomicOperation atomic = null;
        Number max = 0;
        while (atomic == null || !atomic.commit()) {
            atomic = store.startAtomicOperation();
            try {
                Deque<Set<Long>> stack = new ArrayDeque<Set<Long>>();
                Operations.findAtomic(queue, stack, atomic);
                Set<Long> records = stack.pop();
                max = Operations.maxKeyRecordsAtomic(key, records, Time.NONE,
                        atomic);
            }
            catch (AtomicStateException e) {
                max = 0;
                atomic = null;
            }
        }
        return Convert.javaToThrift(max);
    }

    @Override
    @ThrowsThriftExceptions
    public TObject maxKeyCriteriaTime(String key, TCriteria criteria,
            long timestamp, AccessToken creds, TransactionToken transaction,
            String environment) throws TException {
        checkAccess(creds, transaction);
        Queue<PostfixNotationSymbol> queue = Operations
                .convertCriteriaToQueue(criteria);
        AtomicSupport store = getStore(transaction, environment);
        AtomicOperation atomic = null;
        Number max = 0;
        while (atomic == null || !atomic.commit()) {
            atomic = store.startAtomicOperation();
            try {
                Deque<Set<Long>> stack = new ArrayDeque<Set<Long>>();
                Operations.findAtomic(queue, stack, atomic);
                Set<Long> records = stack.pop();
                max = Operations.maxKeyRecordsAtomic(key, records, timestamp,
                        atomic);
            }
            catch (AtomicStateException e) {
                max = 0;
                atomic = null;
            }
        }
        return Convert.javaToThrift(max);
    }

    @Override
    @ThrowsThriftExceptions
    public TObject maxKeyCriteriaTimestr(String key, TCriteria criteria,
            String timestamp, AccessToken creds, TransactionToken transaction,
            String environment) throws TException {
        return maxKeyCriteriaTime(key, criteria,
                NaturalLanguage.parseMicros(timestamp), creds, transaction,
                environment);
    }

    @Override
    @ThrowsThriftExceptions
    public TObject maxKeyRecord(String key, long record, AccessToken creds,
            TransactionToken transaction, String environment)
            throws TException {
        checkAccess(creds, transaction);
        AtomicSupport store = getStore(transaction, environment);
        AtomicOperation atomic = null;
        Number max = 0;
        while (atomic == null || !atomic.commit()) {
            atomic = store.startAtomicOperation();
            try {
                max = Operations.maxKeyRecordAtomic(key, record, Time.NONE,
                        atomic);
            }
            catch (AtomicStateException e) {
                atomic = null;
                max = 0;
            }
        }
        return Convert.javaToThrift(max);
    }

    @Override
    @ThrowsThriftExceptions
    public TObject maxKeyRecords(String key, List<Long> records,
            AccessToken creds, TransactionToken transaction, String environment)
            throws TException {
        checkAccess(creds, transaction);
        AtomicSupport store = getStore(transaction, environment);
        AtomicOperation atomic = null;
        Number max = 0;
        while (atomic == null || !atomic.commit()) {
            atomic = store.startAtomicOperation();
            try {
                max = Operations.maxKeyRecordsAtomic(key, records, Time.NONE,
                        atomic);
            }
            catch (AtomicStateException e) {
                atomic = null;
                max = 0;
            }
        }
        return Convert.javaToThrift(max);
    }

    @Override
    @ThrowsThriftExceptions
    public TObject maxKeyRecordsTime(String key, List<Long> records,
            long timestamp, AccessToken creds, TransactionToken transaction,
            String environment) throws TException {
        checkAccess(creds, transaction);
        AtomicSupport store = getStore(transaction, environment);
        AtomicOperation atomic = null;
        Number max = 0;
        while (atomic == null || !atomic.commit()) {
            atomic = store.startAtomicOperation();
            try {
                max = Operations.maxKeyRecordsAtomic(key, records, timestamp,
                        atomic);
            }
            catch (AtomicStateException e) {
                atomic = null;
                max = 0;
            }
        }
        return Convert.javaToThrift(max);
    }

    @Override
    @ThrowsThriftExceptions
    public TObject maxKeyRecordsTimestr(String key, List<Long> records,
            String timestamp, AccessToken creds, TransactionToken transaction,
            String environment) throws TException {
        return maxKeyRecordsTime(key, records,
                NaturalLanguage.parseMicros(timestamp), creds, transaction,
                environment);
    }

    @Override
    @ThrowsThriftExceptions
    public TObject maxKeyRecordTime(String key, long record, long timestamp,
            AccessToken creds, TransactionToken transaction, String environment)
            throws TException {
        checkAccess(creds, transaction);
        AtomicSupport store = getStore(transaction, environment);
        AtomicOperation atomic = null;
        Number max = 0;
        while (atomic == null || !atomic.commit()) {
            atomic = store.startAtomicOperation();
            try {
                max = Operations.maxKeyRecordAtomic(key, record, timestamp,
                        atomic);
            }
            catch (AtomicStateException e) {
                atomic = null;
                max = 0;
            }
        }
        return Convert.javaToThrift(max);
    }

    @Override
    @ThrowsThriftExceptions
    public TObject maxKeyRecordTimestr(String key, long record,
            String timestamp, AccessToken creds, TransactionToken transaction,
            String environment) throws TException {
        return maxKeyRecordTime(key, record,
                NaturalLanguage.parseMicros(timestamp), creds, transaction,
                environment);
    }

    @Override
    @ThrowsThriftExceptions
    public TObject maxKeyTime(String key, long timestamp, AccessToken creds,
            TransactionToken transaction, String environment)
            throws SecurityException, TransactionException, TException {
        checkAccess(creds, transaction);
        AtomicSupport store = getStore(transaction, environment);
        AtomicOperation atomic = null;
        TObject max = null;
        while (atomic == null || !atomic.commit()) {
            atomic = store.startAtomicOperation();
            try {
                Map<TObject, Set<Long>> data = atomic.browse(key, timestamp);
                max = Iterables.getLast(data.keySet(), max);
            }
            catch (AtomicStateException e) {
                atomic = null;
                max = null;
            }
        }
        return max;
    }

    @Override
    @ThrowsThriftExceptions
    public TObject maxKeyTimestr(String key, String timestamp,
            AccessToken creds, TransactionToken transaction, String environment)
            throws TException {
        return maxKeyTime(key, NaturalLanguage.parseMicros(timestamp), creds,
                transaction, environment);
    }

    @Override
    @ThrowsThriftExceptions
    public TObject minKey(String key, AccessToken creds,
            TransactionToken transaction, String environment)
            throws TException {
        checkAccess(creds, transaction);
        AtomicSupport store = getStore(transaction, environment);
        AtomicOperation atomic = null;
        TObject min = null;
        while (atomic == null || !atomic.commit()) {
            atomic = store.startAtomicOperation();
            try {
                Map<TObject, Set<Long>> data = atomic.browse(key);
                min = Iterables.getFirst(data.keySet(), min);
            }
            catch (AtomicStateException e) {
                atomic = null;
                min = null;
            }
        }
        return min;
    }

    @Override
    @ThrowsThriftExceptions
    public TObject minKeyCcl(String key, String ccl, AccessToken creds,
            TransactionToken transaction, String environment)
            throws TException {
        checkAccess(creds, transaction);
        try {
            Parser parser = Parsers.create(ccl);
            Queue<PostfixNotationSymbol> queue = parser.order();
            AtomicSupport store = getStore(transaction, environment);
            AtomicOperation atomic = null;
            Number min = 0;
            while (atomic == null || !atomic.commit()) {
                atomic = store.startAtomicOperation();
                try {
                    Deque<Set<Long>> stack = new ArrayDeque<Set<Long>>();
                    Operations.findAtomic(queue, stack, atomic);
                    Set<Long> records = stack.pop();
                    Number value = Operations.minKeyRecordsAtomic(key, records,
                            Time.NONE, atomic);
                    min = value;
                }
                catch (AtomicStateException e) {
                    min = 0;
                    atomic = null;
                }
            }
            return Convert.javaToThrift(min);
        }
        catch (Exception e) {
            throw new ParseException(e.getMessage());
        }
    }

    @Override
    @ThrowsThriftExceptions
    public TObject minKeyCclTime(String key, String ccl, long timestamp,
            AccessToken creds, TransactionToken transaction, String environment)
            throws TException {
        checkAccess(creds, transaction);
        try {
            Parser parser = Parsers.create(ccl);
            Queue<PostfixNotationSymbol> queue = parser.order();
            AtomicSupport store = getStore(transaction, environment);
            AtomicOperation atomic = null;
            Number min = 0;
            while (atomic == null || !atomic.commit()) {
                atomic = store.startAtomicOperation();
                try {
                    Deque<Set<Long>> stack = new ArrayDeque<Set<Long>>();
                    Operations.findAtomic(queue, stack, atomic);
                    Set<Long> records = stack.pop();
                    min = Operations.minKeyRecordsAtomic(key, records,
                            timestamp, atomic);
                }
                catch (AtomicStateException e) {
                    min = 0;
                    atomic = null;
                }
            }
            return Convert.javaToThrift(min);
        }
        catch (Exception e) {
            throw new ParseException(e.getMessage());
        }
    }

    @Override
    @ThrowsThriftExceptions
    public TObject minKeyCclTimestr(String key, String ccl, String timestamp,
            AccessToken creds, TransactionToken transaction, String environment)
            throws TException {
        return minKeyCclTime(key, ccl, NaturalLanguage.parseMicros(timestamp),
                creds, transaction, environment);
    }

    @Override
    @ThrowsThriftExceptions
    public TObject minKeyCriteria(String key, TCriteria criteria,
            AccessToken creds, TransactionToken transaction, String environment)
            throws TException {
        checkAccess(creds, transaction);
        Queue<PostfixNotationSymbol> queue = Operations
                .convertCriteriaToQueue(criteria);
        AtomicSupport store = getStore(transaction, environment);
        AtomicOperation atomic = null;
        Number min = 0;
        while (atomic == null || !atomic.commit()) {
            atomic = store.startAtomicOperation();
            try {
                Deque<Set<Long>> stack = new ArrayDeque<Set<Long>>();
                Operations.findAtomic(queue, stack, atomic);
                Set<Long> records = stack.pop();
                min = Operations.minKeyRecordsAtomic(key, records, Time.NONE,
                        atomic);
            }
            catch (AtomicStateException e) {
                min = 0;
                atomic = null;
            }
        }
        return Convert.javaToThrift(min);
    }

    @Override
    @ThrowsThriftExceptions
    public TObject minKeyCriteriaTime(String key, TCriteria criteria,
            long timestamp, AccessToken creds, TransactionToken transaction,
            String environment) throws TException {
        checkAccess(creds, transaction);
        Queue<PostfixNotationSymbol> queue = Operations
                .convertCriteriaToQueue(criteria);
        AtomicSupport store = getStore(transaction, environment);
        AtomicOperation atomic = null;
        Number min = 0;
        while (atomic == null || !atomic.commit()) {
            atomic = store.startAtomicOperation();
            try {
                Deque<Set<Long>> stack = new ArrayDeque<Set<Long>>();
                Operations.findAtomic(queue, stack, atomic);
                Set<Long> records = stack.pop();
                min = Operations.minKeyRecordsAtomic(key, records, timestamp,
                        atomic);
            }
            catch (AtomicStateException e) {
                min = 0;
                atomic = null;
            }
        }
        return Convert.javaToThrift(min);
    }

    @Override
    @ThrowsThriftExceptions
    public TObject minKeyCriteriaTimestr(String key, TCriteria criteria,
            String timestamp, AccessToken creds, TransactionToken transaction,
            String environment) throws TException {
        return minKeyCriteriaTime(key, criteria,
                NaturalLanguage.parseMicros(timestamp), creds, transaction,
                environment);
    }

    @Override
    @ThrowsThriftExceptions
    public TObject minKeyRecord(String key, long record, AccessToken creds,
            TransactionToken transaction, String environment)
            throws TException {
        checkAccess(creds, transaction);
        AtomicSupport store = getStore(transaction, environment);
        AtomicOperation atomic = null;
        Number min = 0;
        while (atomic == null || !atomic.commit()) {
            atomic = store.startAtomicOperation();
            try {
                min = Operations.minKeyRecordAtomic(key, record, Time.NONE,
                        atomic);
            }
            catch (AtomicStateException e) {
                atomic = null;
                min = 0;
            }
        }
        return Convert.javaToThrift(min);
    }

    @Override
    @ThrowsThriftExceptions
    public TObject minKeyRecords(String key, List<Long> records,
            AccessToken creds, TransactionToken transaction, String environment)
            throws TException {
        checkAccess(creds, transaction);
        AtomicSupport store = getStore(transaction, environment);
        AtomicOperation atomic = null;
        Number min = 0;
        while (atomic == null || !atomic.commit()) {
            atomic = store.startAtomicOperation();
            try {
                min = Operations.minKeyRecordsAtomic(key, records, Time.NONE,
                        atomic);
            }
            catch (AtomicStateException e) {
                atomic = null;
                min = 0;
            }
        }
        return Convert.javaToThrift(min);
    }

    @Override
    @ThrowsThriftExceptions
    public TObject minKeyRecordsTime(String key, List<Long> records,
            long timestamp, AccessToken creds, TransactionToken transaction,
            String environment) throws TException {
        checkAccess(creds, transaction);
        AtomicSupport store = getStore(transaction, environment);
        AtomicOperation atomic = null;
        Number min = 0;
        while (atomic == null || !atomic.commit()) {
            atomic = store.startAtomicOperation();
            try {
                min = Operations.minKeyRecordsAtomic(key, records, timestamp,
                        atomic);
            }
            catch (AtomicStateException e) {
                atomic = null;
                min = 0;
            }
        }
        return Convert.javaToThrift(min);
    }

    @Override
    @ThrowsThriftExceptions
    public TObject minKeyRecordsTimestr(String key, List<Long> records,
            String timestamp, AccessToken creds, TransactionToken transaction,
            String environment) throws TException {
        return minKeyRecordsTime(key, records,
                NaturalLanguage.parseMicros(timestamp), creds, transaction,
                environment);
    }

    @Override
    @ThrowsThriftExceptions
    public TObject minKeyRecordTime(String key, long record, long timestamp,
            AccessToken creds, TransactionToken transaction, String environment)
            throws TException {
        checkAccess(creds, transaction);
        AtomicSupport store = getStore(transaction, environment);
        AtomicOperation atomic = null;
        Number min = 0;
        while (atomic == null || !atomic.commit()) {
            atomic = store.startAtomicOperation();
            try {
                min = Operations.minKeyRecordAtomic(key, record, timestamp,
                        atomic);
            }
            catch (AtomicStateException e) {
                atomic = null;
                min = 0;
            }
        }
        return Convert.javaToThrift(min);
    }

    @Override
    @ThrowsThriftExceptions
    public TObject minKeyRecordTimestr(String key, long record,
            String timestamp, AccessToken creds, TransactionToken transaction,
            String environment) throws TException {
        return minKeyRecordTime(key, record,
                NaturalLanguage.parseMicros(timestamp), creds, transaction,
                environment);

    }

    @Override
    @ThrowsThriftExceptions
    public TObject minKeyTime(String key, long timestamp, AccessToken creds,
            TransactionToken transaction, String environment)
            throws TException {
        checkAccess(creds, transaction);
        AtomicSupport store = getStore(transaction, environment);
        AtomicOperation atomic = null;
        TObject min = null;
        while (atomic == null || !atomic.commit()) {
            atomic = store.startAtomicOperation();
            try {
                Map<TObject, Set<Long>> data = atomic.browse(key, timestamp);
                min = Iterables.getFirst(data.keySet(), min);
            }
            catch (AtomicStateException e) {
                atomic = null;
                min = null;
            }
        }
        return min;
    }

    @Override
    @ThrowsThriftExceptions
    public TObject minKeyTimestr(String key, String timestamp,
            AccessToken creds, TransactionToken transaction, String environment)
            throws TException {
        return minKeyTime(key, NaturalLanguage.parseMicros(timestamp), creds,
                transaction, environment);
    }

    @Override
    public Map<Long, Set<TObject>> navigateKeyCcl(String key, String ccl,
            AccessToken creds, TransactionToken transaction, String environment)
            throws TException {
        return navigateKeyCclTime(key, ccl, Time.NONE, creds, transaction,
                environment);
    }

    @Override
    public Map<Long, Set<TObject>> navigateKeyCclTime(String key, String ccl,
            long timestamp, AccessToken creds, TransactionToken transaction,
            String environment) throws TException {
        checkAccess(creds, transaction);
        try {
            Parser parser = Parsers.create(ccl);
            Queue<PostfixNotationSymbol> queue = parser.order();
            AtomicSupport store = getStore(transaction, environment);
            AtomicOperation atomic = null;
            Map<Long, Set<TObject>> result = Maps.newLinkedHashMap();
            while (atomic == null || !atomic.commit()) {
                atomic = store.startAtomicOperation();
                result = Operations.navigateKeyQueueAtomic(key, queue,
                        timestamp, atomic);
            }
            return result;
        }
        catch (Exception e) {
            throw new ParseException(e.getMessage());
        }
    }

    @Override
    public Map<Long, Set<TObject>> navigateKeyCclTimestr(String key, String ccl,
            String timestamp, AccessToken creds, TransactionToken transaction,
            String environment) throws TException {
        return navigateKeyCclTime(key, ccl,
                NaturalLanguage.parseMicros(timestamp), creds, transaction,
                environment);
    }

    @Override
    public Map<Long, Set<TObject>> navigateKeyCriteria(String key,
            TCriteria criteria, AccessToken creds, TransactionToken transaction,
            String environment) throws TException {
        return navigateKeyCriteriaTime(key, criteria, Time.NONE, creds,
                transaction, environment);
    }

    @Override
    public Map<Long, Set<TObject>> navigateKeyCriteriaTime(String key,
            TCriteria criteria, long timestamp, AccessToken creds,
            TransactionToken transaction, String environment)
            throws TException {
        checkAccess(creds, transaction);
        Queue<PostfixNotationSymbol> queue = Operations
                .convertCriteriaToQueue(criteria);
        AtomicSupport store = getStore(transaction, environment);
        AtomicOperation atomic = null;
        Map<Long, Set<TObject>> result = null;
        while (atomic == null || !atomic.commit()) {
            atomic = store.startAtomicOperation();
            result = Operations.navigateKeyQueueAtomic(key, queue, timestamp,
                    atomic);
        }
        return result;
    }

    @Override
    public Map<Long, Set<TObject>> navigateKeyCriteriaTimestr(String key,
            TCriteria criteria, String timestamp, AccessToken creds,
            TransactionToken transaction, String environment)
            throws TException {
        return navigateKeyCriteriaTime(key, criteria,
                NaturalLanguage.parseMicros(timestamp), creds, transaction,
                environment);
    }

    @Override
    public Map<Long, Set<TObject>> navigateKeyRecord(String key, long record,
            AccessToken creds, TransactionToken transaction, String environment)
            throws TException {
        return navigateKeyRecordTime(key, record, Time.NONE, creds, transaction,
                environment);
    }

    @Override
    public Map<Long, Set<TObject>> navigateKeyRecords(String key,
            List<Long> records, AccessToken creds, TransactionToken transaction,
            String environment) throws TException {
        return navigateKeyRecordsTime(key, records, Time.NONE, creds,
                transaction, environment);
    }

    @Override
    public Map<Long, Set<TObject>> navigateKeyRecordsTime(String key,
            List<Long> records, long timestamp, AccessToken creds,
            TransactionToken transaction, String environment)
            throws TException {
        checkAccess(creds, transaction);
        AtomicSupport store = getStore(transaction, environment);
        Map<Long, Set<TObject>> result = Maps.newLinkedHashMap();
        AtomicOperation atomic = null;
        while (atomic == null || !atomic.commit()) {
            atomic = store.startAtomicOperation();
            result = Operations.navigateKeyRecordsAtomic(key,
                    Sets.newLinkedHashSet(records), timestamp, atomic);
        }
        return result;
    }

    @Override
    public Map<Long, Set<TObject>> navigateKeyRecordsTimestr(String key,
            List<Long> records, String timestamp, AccessToken creds,
            TransactionToken transaction, String environment)
            throws TException {
        return navigateKeyRecordsTime(key, records,
                NaturalLanguage.parseMicros(timestamp), creds, transaction,
                environment);
    }

    @Override
    public Map<Long, Set<TObject>> navigateKeyRecordTime(String key,
            long record, long timestamp, AccessToken creds,
            TransactionToken transaction, String environment)
            throws TException {
        checkAccess(creds, transaction);
        AtomicSupport store = getStore(transaction, environment);
        AtomicOperation atomic = null;
        Map<Long, Set<TObject>> result = null;
        while (atomic == null || !atomic.commit()) {
            atomic = store.startAtomicOperation();
            try {
                result = Operations.navigateKeyRecordAtomic(key, record,
                        timestamp, atomic);
            }
            catch (AtomicStateException e) {
                atomic = null;
            }
        }
        return result;
    }

    @Override
    public Map<Long, Set<TObject>> navigateKeyRecordTimestr(String key,
            long record, String timestamp, AccessToken creds,
            TransactionToken transaction, String environment)
            throws TException {
        return navigateKeyRecordTime(key, record,
                NaturalLanguage.parseMicros(timestamp), creds, transaction,
                environment);
    }

    @Override
    public Map<Long, Map<String, Set<TObject>>> navigateKeysCcl(
            List<String> keys, String ccl, AccessToken creds,
            TransactionToken transaction, String environment)
            throws TException {
        return navigateKeysCclTime(keys, ccl, Time.NONE, creds, transaction,
                environment);
    }

    @Override
    public Map<Long, Map<String, Set<TObject>>> navigateKeysCclTime(
            List<String> keys, String ccl, long timestamp, AccessToken creds,
            TransactionToken transaction, String environment)
            throws TException {
        checkAccess(creds, transaction);
        try {
            Parser parser = Parsers.create(ccl);
            Queue<PostfixNotationSymbol> queue = parser.order();
            AtomicSupport store = getStore(transaction, environment);
            AtomicOperation atomic = null;
            Map<Long, Map<String, Set<TObject>>> result = null;
            while (atomic == null || !atomic.commit()) {
                atomic = store.startAtomicOperation();
                try {
                    result = Operations.navigateKeysQueueAtomic(keys, queue,
                            timestamp, atomic);
                }
                catch (AtomicStateException e) {
                    atomic = null;
                }
            }
            return result;
        }
        catch (Exception e) {
            throw new ParseException(e.getMessage());
        }
    }

    @Override
    public Map<Long, Map<String, Set<TObject>>> navigateKeysCclTimestr(
            List<String> keys, String ccl, String timestamp, AccessToken creds,
            TransactionToken transaction, String environment)
            throws TException {
        return navigateKeysCclTime(keys, ccl,
                NaturalLanguage.parseMicros(timestamp), creds, transaction,
                environment);
    }

    @Override
    public Map<Long, Map<String, Set<TObject>>> navigateKeysCriteria(
            List<String> keys, TCriteria criteria, AccessToken creds,
            TransactionToken transaction, String environment)
            throws TException {
        return navigateKeysCriteriaTime(keys, criteria, Time.NONE, creds,
                transaction, environment);
    }

    @Override
    public Map<Long, Map<String, Set<TObject>>> navigateKeysCriteriaTime(
            List<String> keys, TCriteria criteria, long timestamp,
            AccessToken creds, TransactionToken transaction, String environment)
            throws TException {
        checkAccess(creds, transaction);
        try {
            Queue<PostfixNotationSymbol> queue = Operations
                    .convertCriteriaToQueue(criteria);
            AtomicSupport store = getStore(transaction, environment);
            AtomicOperation atomic = null;
            Map<Long, Map<String, Set<TObject>>> result = null;
            while (atomic == null || !atomic.commit()) {
                atomic = store.startAtomicOperation();
                try {
                    result = Operations.navigateKeysQueueAtomic(keys, queue,
                            timestamp, atomic);
                }
                catch (AtomicStateException e) {
                    atomic = null;
                }
            }
            return result;
        }
        catch (Exception e) {
            throw new ParseException(e.getMessage());
        }
    }

    @Override
    public Map<Long, Map<String, Set<TObject>>> navigateKeysCriteriaTimestr(
            List<String> keys, TCriteria criteria, String timestamp,
            AccessToken creds, TransactionToken transaction, String environment)
            throws TException {
        return navigateKeysCriteriaTime(keys, criteria,
                NaturalLanguage.parseMicros(timestamp), creds, transaction,
                environment);
    }

    @Override
    public Map<Long, Map<String, Set<TObject>>> navigateKeysRecord(
            List<String> keys, long record, AccessToken creds,
            TransactionToken transaction, String environment)
            throws TException {
        return navigateKeysRecordTime(keys, record, Time.NONE, creds,
                transaction, environment);
    }

    @Override
    public Map<Long, Map<String, Set<TObject>>> navigateKeysRecords(
            List<String> keys, List<Long> records, AccessToken creds,
            TransactionToken transaction, String environment)
            throws TException {
        return navigateKeysRecordsTime(keys, records, Time.NONE, creds,
                transaction, environment);
    }

    @Override
    public Map<Long, Map<String, Set<TObject>>> navigateKeysRecordsTime(
            List<String> keys, List<Long> records, long timestamp,
            AccessToken creds, TransactionToken transaction, String environment)
            throws TException {
        checkAccess(creds, transaction);
        AtomicSupport store = getStore(transaction, environment);
        Map<Long, Map<String, Set<TObject>>> result = Maps.newLinkedHashMap();
        AtomicOperation atomic = null;
        while (atomic == null || !atomic.commit()) {
            atomic = store.startAtomicOperation();
            try {
                result = Operations.navigateKeysRecordsAtomic(keys,
                        Sets.newLinkedHashSet(records), timestamp, atomic);
            }
            catch (AtomicStateException e) {
                result.clear();
                atomic = null;
            }
        }
        return result;
    }

    @Override
    public Map<Long, Map<String, Set<TObject>>> navigateKeysRecordsTimestr(
            List<String> keys, List<Long> records, String timestamp,
            AccessToken creds, TransactionToken transaction, String environment)
            throws SecurityException, TransactionException, TException {
        return navigateKeysRecordsTime(keys, records,
                NaturalLanguage.parseMicros(timestamp), creds, transaction,
                environment);
    }

    @Override
    public Map<Long, Map<String, Set<TObject>>> navigateKeysRecordTime(
            List<String> keys, long record, long timestamp, AccessToken creds,
            TransactionToken transaction, String environment)
            throws TException {
        checkAccess(creds, transaction);
        AtomicSupport store = getStore(transaction, environment);
        Map<Long, Map<String, Set<TObject>>> result = Maps.newLinkedHashMap();
        AtomicOperation atomic = null;
        while (atomic == null || !atomic.commit()) {
            atomic = store.startAtomicOperation();
            try {
                result = Operations.navigateKeysRecordAtomic(keys, record,
                        timestamp, atomic);
            }
            catch (AtomicStateException e) {
                atomic = null;
            }
        }
        return result;

    }

    @Override
    public Map<Long, Map<String, Set<TObject>>> navigateKeysRecordTimestr(
            List<String> keys, long record, String timestamp, AccessToken creds,
            TransactionToken transaction, String environment)
            throws TException {
        return navigateKeysRecordTime(keys, record,
                NaturalLanguage.parseMicros(timestamp), creds, transaction,
                environment);
    }

    /**
     * Return a service {@link AccessToken token} that can be used to
     * authenticate and authorize non-user requests.
     * 
     * @return the {@link AccessToken service token}
     */
    @PluginRestricted
    public AccessToken newServiceToken() {
        return accessManager.getNewServiceToken();
    }

    @Override
    @ThrowsThriftExceptions
    public boolean pingRecord(long record, AccessToken creds,
            TransactionToken transaction, String environment)
            throws TException {
        checkAccess(creds, transaction);
        return Operations.ping(record, getStore(transaction, environment));
    }

    @Override
    @Atomic
    @Batch
    @ThrowsThriftExceptions
    public Map<Long, Boolean> pingRecords(List<Long> records, AccessToken creds,
            TransactionToken transaction, String environment)
            throws TException {
        checkAccess(creds, transaction);
        AtomicSupport store = getStore(transaction, environment);
        Map<Long, Boolean> result = Maps.newLinkedHashMap();
        AtomicOperation atomic = null;
        while (atomic == null || !atomic.commit()) {
            atomic = store.startAtomicOperation();
            try {
                for (long record : records) {
                    result.put(record, Operations.ping(record, atomic));
                }
            }
            catch (AtomicStateException e) {
                atomic = null;
            }
        }
        return result;
    }

    @Override
    @Atomic
    @ThrowsThriftExceptions
    public void reconcileKeyRecordValues(String key, long record,
            Set<TObject> values, AccessToken creds,
            TransactionToken transaction, String environment)
            throws TException {
        checkAccess(creds, transaction);
        AtomicSupport store = getStore(transaction, environment);
        AtomicOperation atomic = null;
        while (atomic == null || !atomic.commit()) {
            atomic = store.startAtomicOperation();
            try {
                Set<TObject> existingValues = store.select(key, record);
                for (TObject existingValue : existingValues) {
                    if(!values.remove(existingValue)) {
                        atomic.remove(key, existingValue, record);
                    }
                }
                for (TObject value : values) {
                    atomic.add(key, value, record);
                }
            }
            catch (AtomicStateException e) {
                atomic = null;
            }
        }
    }

    @Override
    @ThrowsThriftExceptions
    public boolean removeKeyValueRecord(String key, TObject value, long record,
            AccessToken creds, TransactionToken transaction, String environment)
            throws TException {
        checkAccess(creds, transaction);
        if(value.getType() != Type.LINK
                || isValidLink((Link) Convert.thriftToJava(value), record)) {
            return ((BufferedStore) getStore(transaction, environment))
                    .remove(key, value, record);
        }
        else {
            return false;
        }
    }

    @Override
    @Atomic
    @Batch
    @ThrowsThriftExceptions
    public Map<Long, Boolean> removeKeyValueRecords(String key, TObject value,
            List<Long> records, AccessToken creds, TransactionToken transaction,
            String environment) throws TException {
        checkAccess(creds, transaction);
        AtomicSupport store = getStore(transaction, environment);
        Map<Long, Boolean> result = Maps.newLinkedHashMap();
        AtomicOperation atomic = null;
        while (atomic == null || !atomic.commit()) {
            atomic = store.startAtomicOperation();
            try {
                for (long record : records) {
                    result.put(record, atomic.remove(key, value, record));
                }
            }
            catch (AtomicStateException e) {
                atomic = null;
            }
        }
        return result;
    }

    @Override
    @Atomic
    @Batch
    @VersionControl
    @AutoRetry
    @ThrowsThriftExceptions
    public void revertKeyRecordsTime(String key, List<Long> records,
            long timestamp, AccessToken creds, TransactionToken transaction,
            String environment) throws TException {
        checkAccess(creds, transaction);
        AtomicSupport store = getStore(transaction, environment);
        AtomicOperation atomic = null;
        while (atomic == null || !atomic.commit()) {
            atomic = store.startAtomicOperation();
            try {
                for (long record : records) {
                    Operations.revertAtomic(key, record, timestamp, atomic);
                }
            }
            catch (AtomicStateException e) {
                atomic = null;
            }
        }
    }

    @Override
    @Alias
    @ThrowsThriftExceptions
    public void revertKeyRecordsTimestr(String key, List<Long> records,
            String timestamp, AccessToken creds, TransactionToken transaction,
            String environment) throws TException {
        revertKeyRecordsTime(key, records,
                NaturalLanguage.parseMicros(timestamp), creds, transaction,
                environment);
    }

    @Override
    @Atomic
    @VersionControl
    @AutoRetry
    @ThrowsThriftExceptions
    public void revertKeyRecordTime(String key, long record, long timestamp,
            AccessToken creds, TransactionToken transaction, String environment)
            throws TException {
        checkAccess(creds, transaction);
        AtomicSupport store = getStore(transaction, environment);
        AtomicOperation atomic = null;
        while (atomic == null || !atomic.commit()) {
            atomic = store.startAtomicOperation();
            try {
                Operations.revertAtomic(key, record, timestamp, atomic);
            }
            catch (AtomicStateException e) {
                atomic = null;
            }
        }
    }

    @Override
    @Alias
    @ThrowsThriftExceptions
    public void revertKeyRecordTimestr(String key, long record,
            String timestamp, AccessToken creds, TransactionToken transaction,
            String environment) throws TException {
        revertKeyRecordTime(key, record, NaturalLanguage.parseMicros(timestamp),
                creds, transaction, environment);
    }

    @Override
    @Atomic
    @Batch
    @VersionControl
    @AutoRetry
    @ThrowsThriftExceptions
    public void revertKeysRecordsTime(List<String> keys, List<Long> records,
            long timestamp, AccessToken creds, TransactionToken transaction,
            String environment) throws TException {
        checkAccess(creds, transaction);
        AtomicSupport store = getStore(transaction, environment);
        AtomicOperation atomic = null;
        while (atomic == null || !atomic.commit()) {
            atomic = store.startAtomicOperation();
            try {
                for (long record : records) {
                    for (String key : keys) {
                        Operations.revertAtomic(key, record, timestamp, atomic);
                    }
                }
            }
            catch (AtomicStateException e) {
                atomic = null;
            }
        }
    }

    @Override
    @Alias
    @ThrowsThriftExceptions
    public void revertKeysRecordsTimestr(List<String> keys, List<Long> records,
            String timestamp, AccessToken creds, TransactionToken transaction,
            String environment) throws TException {
        revertKeysRecordsTime(keys, records,
                NaturalLanguage.parseMicros(timestamp), creds, transaction,
                environment);
    }

    @Override
    @Atomic
    @Batch
    @VersionControl
    @AutoRetry
    @ThrowsThriftExceptions
    public void revertKeysRecordTime(List<String> keys, long record,
            long timestamp, AccessToken creds, TransactionToken transaction,
            String environment) throws TException {
        checkAccess(creds, transaction);
        AtomicSupport store = getStore(transaction, environment);
        AtomicOperation atomic = null;
        while (atomic == null || !atomic.commit()) {
            atomic = store.startAtomicOperation();
            try {
                for (String key : keys) {
                    Operations.revertAtomic(key, record, timestamp, atomic);
                }
            }
            catch (AtomicStateException e) {
                atomic = null;
            }
        }
    }

    @Override
    @Alias
    @ThrowsThriftExceptions
    public void revertKeysRecordTimestr(List<String> keys, long record,
            String timestamp, AccessToken creds, TransactionToken transaction,
            String environment) throws TException {
        revertKeysRecordTime(keys, record,
                NaturalLanguage.parseMicros(timestamp), creds, transaction,
                environment);
    }

    @Override
    @ThrowsThriftExceptions
    public Set<Long> search(String key, String query, AccessToken creds,
            TransactionToken transaction, String env) throws TException {
        checkAccess(creds, transaction);
        return getStore(transaction, env).search(key, query);
    }

    @Override
    @ThrowsThriftExceptions
    public Map<Long, Map<String, Set<TObject>>> selectCcl(String ccl,
            AccessToken creds, TransactionToken transaction, String environment)
            throws TException {
        checkAccess(creds, transaction);
        try {
            Parser parser = Parsers.create(ccl);
            Queue<PostfixNotationSymbol> queue = parser.order();
            AtomicSupport store = getStore(transaction, environment);
            Map<Long, Map<String, Set<TObject>>> result = emptyResultDataset();
            AtomicOperation atomic = null;
            while (atomic == null || !atomic.commit()) {
                atomic = store.startAtomicOperation();
                try {
                    Deque<Set<Long>> stack = new ArrayDeque<Set<Long>>();
                    Operations.findAtomic(queue, stack, atomic);
                    Set<Long> records = stack.pop();
                    for (long record : records) {
                        Map<String, Set<TObject>> entry = TMaps
                                .newLinkedHashMapWithCapacity(
                                        atomic.describe(record).size());
                        for (String key : atomic.describe(record)) {
                            entry.put(key, atomic.select(key, record));
                        }
                        TMaps.putResultDatasetOptimized(result, record, entry);
                    }
                }
                catch (AtomicStateException e) {
                    result.clear();
                    atomic = null;
                }
            }
            return result;
        }
        catch (Exception e) {
            throw new ParseException(e.getMessage());
        }
    }

    @Override
    @ThrowsThriftExceptions
    public Map<Long, Map<String, Set<TObject>>> selectCclTime(String ccl,
            long timestamp, AccessToken creds, TransactionToken transaction,
            String environment) throws TException {
        checkAccess(creds, transaction);
        try {
            Parser parser = Parsers.create(ccl);
            Queue<PostfixNotationSymbol> queue = parser.order();
            AtomicSupport store = getStore(transaction, environment);
            Map<Long, Map<String, Set<TObject>>> result = emptyResultDataset();
            AtomicOperation atomic = null;
            while (atomic == null || !atomic.commit()) {
                atomic = store.startAtomicOperation();
                try {
                    Deque<Set<Long>> stack = new ArrayDeque<Set<Long>>();
                    Operations.findAtomic(queue, stack, atomic);
                    Set<Long> records = stack.pop();
                    for (long record : records) {
                        Map<String, Set<TObject>> entry = TMaps
                                .newLinkedHashMapWithCapacity(atomic
                                        .describe(record, timestamp).size());
                        for (String key : atomic.describe(record, timestamp)) {
                            entry.put(key,
                                    atomic.select(key, record, timestamp));
                        }
                        TMaps.putResultDatasetOptimized(result, record, entry);
                    }
                }
                catch (AtomicStateException e) {
                    result.clear();
                    atomic = null;
                }
            }
            return result;
        }
        catch (Exception e) {
            throw new ParseException(e.getMessage());
        }
    }

    @Override
    @Alias
    @ThrowsThriftExceptions
    public Map<Long, Map<String, Set<TObject>>> selectCclTimestr(String ccl,
            String timestamp, AccessToken creds, TransactionToken transaction,
            String environment) throws TException {
        return selectCclTime(ccl, NaturalLanguage.parseMicros(timestamp), creds,
                transaction, environment);
    }

    @Override
    @ThrowsThriftExceptions
    public Map<Long, Map<String, Set<TObject>>> selectCriteria(
            TCriteria criteria, AccessToken creds, TransactionToken transaction,
            String environment) throws TException {
        checkAccess(creds, transaction);
        Queue<PostfixNotationSymbol> queue = Operations
                .convertCriteriaToQueue(criteria);
        AtomicSupport store = getStore(transaction, environment);
        Map<Long, Map<String, Set<TObject>>> result = emptyResultDataset();
        AtomicOperation atomic = null;
        while (atomic == null || !atomic.commit()) {
            atomic = store.startAtomicOperation();
            try {
                Deque<Set<Long>> stack = new ArrayDeque<Set<Long>>();
                Operations.findAtomic(queue, stack, atomic);
                Set<Long> records = stack.pop();
                for (long record : records) {
                    Map<String, Set<TObject>> entry = TMaps
                            .newLinkedHashMapWithCapacity(
                                    atomic.describe(record).size());
                    for (String key : atomic.describe(record)) {
                        entry.put(key, atomic.select(key, record));
                    }
                    TMaps.putResultDatasetOptimized(result, record, entry);
                }
            }
            catch (AtomicStateException e) {
                result.clear();
                atomic = null;
            }
        }
        return result;
    }

    @Override
    @ThrowsThriftExceptions
    public Map<Long, Map<String, Set<TObject>>> selectCriteriaTime(
            TCriteria criteria, long timestamp, AccessToken creds,
            TransactionToken transaction, String environment)
            throws TException {
        checkAccess(creds, transaction);
        Queue<PostfixNotationSymbol> queue = Operations
                .convertCriteriaToQueue(criteria);
        AtomicSupport store = getStore(transaction, environment);
        Map<Long, Map<String, Set<TObject>>> result = emptyResultDataset();
        AtomicOperation atomic = null;
        while (atomic == null || !atomic.commit()) {
            atomic = store.startAtomicOperation();
            try {
                Deque<Set<Long>> stack = new ArrayDeque<Set<Long>>();
                Operations.findAtomic(queue, stack, atomic);
                Set<Long> records = stack.pop();
                for (long record : records) {
                    Map<String, Set<TObject>> entry = TMaps
                            .newLinkedHashMapWithCapacity(
                                    atomic.describe(record, timestamp).size());
                    for (String key : atomic.describe(record, timestamp)) {
                        entry.put(key, atomic.select(key, record, timestamp));
                    }
                    TMaps.putResultDatasetOptimized(result, record, entry);
                }
            }
            catch (AtomicStateException e) {
                result.clear();
                atomic = null;
            }
        }
        return result;
    }

    @Override
    @Alias
    @ThrowsThriftExceptions
    public Map<Long, Map<String, Set<TObject>>> selectCriteriaTimestr(
            TCriteria criteria, String timestamp, AccessToken creds,
            TransactionToken transaction, String environment)
            throws TException {
        return selectCriteriaTime(criteria,
                NaturalLanguage.parseMicros(timestamp), creds, transaction,
                environment);
    }

    @Override
    @ThrowsThriftExceptions
    public Map<Long, Set<TObject>> selectKeyCcl(String key, String ccl,
            AccessToken creds, TransactionToken transaction, String environment)
            throws TException {
        checkAccess(creds, transaction);
        try {
            Parser parser = Parsers.create(ccl);
            Queue<PostfixNotationSymbol> queue = parser.order();
            AtomicSupport store = getStore(transaction, environment);
            Map<Long, Set<TObject>> result = Maps.newLinkedHashMap();
            AtomicOperation atomic = null;
            while (atomic == null || !atomic.commit()) {
                atomic = store.startAtomicOperation();
                try {
                    Deque<Set<Long>> stack = new ArrayDeque<Set<Long>>();
                    Operations.findAtomic(queue, stack, atomic);
                    Set<Long> records = stack.pop();
                    for (long record : records) {
                        result.put(record, atomic.select(key, record));
                    }
                }
                catch (AtomicStateException e) {
                    result.clear();
                    atomic = null;
                }
            }
            return result;
        }
        catch (Exception e) {
            throw new ParseException(e.getMessage());
        }
    }

    @Override
    @ThrowsThriftExceptions
    public Map<Long, Set<TObject>> selectKeyCclTime(String key, String ccl,
            long timestamp, AccessToken creds, TransactionToken transaction,
            String environment) throws TException {
        checkAccess(creds, transaction);
        try {
            Parser parser = Parsers.create(ccl);
            Queue<PostfixNotationSymbol> queue = parser.order();
            AtomicSupport store = getStore(transaction, environment);
            Map<Long, Set<TObject>> result = Maps.newLinkedHashMap();
            AtomicOperation atomic = null;
            while (atomic == null || !atomic.commit()) {
                atomic = store.startAtomicOperation();
                try {
                    Deque<Set<Long>> stack = new ArrayDeque<Set<Long>>();
                    Operations.findAtomic(queue, stack, atomic);
                    Set<Long> records = stack.pop();
                    for (long record : records) {
                        result.put(record,
                                atomic.select(key, record, timestamp));
                    }
                }
                catch (AtomicStateException e) {
                    result.clear();
                    atomic = null;
                }
            }
            return result;
        }
        catch (Exception e) {
            throw new ParseException(e.getMessage());
        }
    }

    @Override
    @Alias
    @ThrowsThriftExceptions
    public Map<Long, Set<TObject>> selectKeyCclTimestr(String key, String ccl,
            String timestamp, AccessToken creds, TransactionToken transaction,
            String environment) throws TException {
        return selectKeyCclTime(key, ccl,
                NaturalLanguage.parseMicros(timestamp), creds, transaction,
                environment);
    }

    @Override
    @ThrowsThriftExceptions
    public Map<Long, Set<TObject>> selectKeyCriteria(String key,
            TCriteria criteria, AccessToken creds, TransactionToken transaction,
            String environment) throws TException {
        checkAccess(creds, transaction);
        Queue<PostfixNotationSymbol> queue = Operations
                .convertCriteriaToQueue(criteria);
        AtomicSupport store = getStore(transaction, environment);
        Map<Long, Set<TObject>> result = Maps.newLinkedHashMap();
        AtomicOperation atomic = null;
        while (atomic == null || !atomic.commit()) {
            atomic = store.startAtomicOperation();
            try {
                Deque<Set<Long>> stack = new ArrayDeque<Set<Long>>();
                Operations.findAtomic(queue, stack, atomic);
                Set<Long> records = stack.pop();
                for (long record : records) {
                    result.put(record, atomic.select(key, record));
                }
            }
            catch (AtomicStateException e) {
                result.clear();
                atomic = null;
            }
        }
        return result;
    }

    @Override
    @ThrowsThriftExceptions
    public Map<Long, Set<TObject>> selectKeyCriteriaTime(String key,
            TCriteria criteria, long timestamp, AccessToken creds,
            TransactionToken transaction, String environment)
            throws TException {
        checkAccess(creds, transaction);
        Queue<PostfixNotationSymbol> queue = Operations
                .convertCriteriaToQueue(criteria);
        AtomicSupport store = getStore(transaction, environment);
        Map<Long, Set<TObject>> result = Maps.newLinkedHashMap();
        AtomicOperation atomic = null;
        while (atomic == null || !atomic.commit()) {
            atomic = store.startAtomicOperation();
            try {
                Deque<Set<Long>> stack = new ArrayDeque<Set<Long>>();
                Operations.findAtomic(queue, stack, atomic);
                Set<Long> records = stack.pop();
                for (long record : records) {
                    result.put(record, atomic.select(key, record, timestamp));
                }
            }
            catch (AtomicStateException e) {
                result.clear();
                atomic = null;
            }
        }
        return result;
    }

    @Override
    @Alias
    @ThrowsThriftExceptions
    public Map<Long, Set<TObject>> selectKeyCriteriaTimestr(String key,
            TCriteria criteria, String timestamp, AccessToken creds,
            TransactionToken transaction, String environment)
            throws TException {
        return selectKeyCriteriaTime(key, criteria,
                NaturalLanguage.parseMicros(timestamp), creds, transaction,
                environment);
    }

    @Override
    @ThrowsThriftExceptions
    public Set<TObject> selectKeyRecord(String key, long record,
            AccessToken creds, TransactionToken transaction, String environment)
            throws TException {
        checkAccess(creds, transaction);
        return getStore(transaction, environment).select(key, record);
    }

    @Override
    @Atomic
    @Batch
    @ThrowsThriftExceptions
    public Map<Long, Set<TObject>> selectKeyRecords(String key,
            List<Long> records, AccessToken creds, TransactionToken transaction,
            String environment) throws TException {
        checkAccess(creds, transaction);
        AtomicSupport store = getStore(transaction, environment);
        Map<Long, Set<TObject>> result = Maps.newLinkedHashMap();
        AtomicOperation atomic = null;
        while (atomic == null || !atomic.commit()) {
            atomic = store.startAtomicOperation();
            try {
                for (long record : records) {
                    result.put(record, atomic.select(key, record));
                }
            }
            catch (AtomicStateException e) {
                atomic = null;
            }
        }
        return result;
    }

    @Override
    @Atomic
    @Batch
    @HistoricalRead
    @ThrowsThriftExceptions
    public Map<Long, Set<TObject>> selectKeyRecordsTime(String key,
            List<Long> records, long timestamp, AccessToken creds,
            TransactionToken transaction, String environment)
            throws TException {
        checkAccess(creds, transaction);
        AtomicSupport store = getStore(transaction, environment);
        Map<Long, Set<TObject>> result = TMaps
                .newLinkedHashMapWithCapacity(records.size());
        for (long record : records) {
            result.put(record, store.select(key, record, timestamp));
        }
        return result;
    }

    @Override
    @Alias
    @ThrowsThriftExceptions
    public Map<Long, Set<TObject>> selectKeyRecordsTimestr(String key,
            List<Long> records, String timestamp, AccessToken creds,
            TransactionToken transaction, String environment)
            throws TException {
        return selectKeyRecordsTime(key, records,
                NaturalLanguage.parseMicros(timestamp), creds, transaction,
                environment);
    }

    @Override
    @HistoricalRead
    @ThrowsThriftExceptions
    public Set<TObject> selectKeyRecordTime(String key, long record,
            long timestamp, AccessToken creds, TransactionToken transaction,
            String environment) throws TException {
        checkAccess(creds, transaction);
        return getStore(transaction, environment).select(key, record,
                timestamp);
    }

    @Override
    @Alias
    @ThrowsThriftExceptions
    public Set<TObject> selectKeyRecordTimestr(String key, long record,
            String timestamp, AccessToken creds, TransactionToken transaction,
            String environment) throws TException {
        return selectKeyRecordTime(key, record,
                NaturalLanguage.parseMicros(timestamp), creds, transaction,
                environment);
    }

    @Override
    @ThrowsThriftExceptions
    public Map<Long, Map<String, Set<TObject>>> selectKeysCcl(List<String> keys,
            String ccl, AccessToken creds, TransactionToken transaction,
            String environment) throws TException {
        checkAccess(creds, transaction);
        try {
            Parser parser = Parsers.create(ccl);
            Queue<PostfixNotationSymbol> queue = parser.order();
            AtomicSupport store = getStore(transaction, environment);
            Map<Long, Map<String, Set<TObject>>> result = emptyResultDataset();
            AtomicOperation atomic = null;
            while (atomic == null || !atomic.commit()) {
                atomic = store.startAtomicOperation();
                try {
                    Deque<Set<Long>> stack = new ArrayDeque<Set<Long>>();
                    Operations.findAtomic(queue, stack, atomic);
                    Set<Long> records = stack.pop();
                    for (long record : records) {
                        Map<String, Set<TObject>> entry = TMaps
                                .newLinkedHashMapWithCapacity(keys.size());
                        for (String key : keys) {
                            entry.put(key, atomic.select(key, record));
                        }
                        TMaps.putResultDatasetOptimized(result, record, entry);
                    }
                }
                catch (AtomicStateException e) {
                    result.clear();
                    atomic = null;
                }
            }
            return result;
        }
        catch (Exception e) {
            throw new ParseException(e.getMessage());
        }
    }

    @Override
    @ThrowsThriftExceptions
    public Map<Long, Map<String, Set<TObject>>> selectKeysCclTime(
            List<String> keys, String ccl, long timestamp, AccessToken creds,
            TransactionToken transaction, String environment)
            throws TException {
        checkAccess(creds, transaction);
        try {
            Parser parser = Parsers.create(ccl);
            Queue<PostfixNotationSymbol> queue = parser.order();
            AtomicSupport store = getStore(transaction, environment);
            Map<Long, Map<String, Set<TObject>>> result = emptyResultDataset();
            AtomicOperation atomic = null;
            while (atomic == null || !atomic.commit()) {
                atomic = store.startAtomicOperation();
                try {
                    Deque<Set<Long>> stack = new ArrayDeque<Set<Long>>();
                    Operations.findAtomic(queue, stack, atomic);
                    Set<Long> records = stack.pop();
                    for (long record : records) {
                        Map<String, Set<TObject>> entry = TMaps
                                .newLinkedHashMapWithCapacity(keys.size());
                        for (String key : keys) {
                            entry.put(key,
                                    atomic.select(key, record, timestamp));
                        }
                        TMaps.putResultDatasetOptimized(result, record, entry);
                    }
                }
                catch (AtomicStateException e) {
                    result.clear();
                    atomic = null;
                }
            }
            return result;
        }
        catch (Exception e) {
            throw new ParseException(e.getMessage());
        }
    }

    @Override
    @Alias
    @ThrowsThriftExceptions
    public Map<Long, Map<String, Set<TObject>>> selectKeysCclTimestr(
            List<String> keys, String ccl, String timestamp, AccessToken creds,
            TransactionToken transaction, String environment)
            throws TException {
        return selectKeysCclTime(keys, ccl,
                NaturalLanguage.parseMicros(timestamp), creds, transaction,
                environment);
    }

    @Override
    @ThrowsThriftExceptions
    public Map<Long, Map<String, Set<TObject>>> selectKeysCriteria(
            List<String> keys, TCriteria criteria, AccessToken creds,
            TransactionToken transaction, String environment)
            throws TException {
        checkAccess(creds, transaction);
        Queue<PostfixNotationSymbol> queue = Operations
                .convertCriteriaToQueue(criteria);
        AtomicSupport store = getStore(transaction, environment);
        Map<Long, Map<String, Set<TObject>>> result = emptyResultDataset();
        AtomicOperation atomic = null;
        while (atomic == null || !atomic.commit()) {
            atomic = store.startAtomicOperation();
            try {
                Deque<Set<Long>> stack = new ArrayDeque<Set<Long>>();
                Operations.findAtomic(queue, stack, atomic);
                Set<Long> records = stack.pop();
                for (long record : records) {
                    Map<String, Set<TObject>> entry = TMaps
                            .newLinkedHashMapWithCapacity(keys.size());
                    for (String key : keys) {
                        entry.put(key, atomic.select(key, record));
                    }
                    TMaps.putResultDatasetOptimized(result, record, entry);
                }
            }
            catch (AtomicStateException e) {
                result.clear();
                atomic = null;
            }
        }
        return result;
    }

    @Override
    @ThrowsThriftExceptions
    public Map<Long, Map<String, Set<TObject>>> selectKeysCriteriaTime(
            List<String> keys, TCriteria criteria, long timestamp,
            AccessToken creds, TransactionToken transaction, String environment)
            throws TException {
        checkAccess(creds, transaction);
        Queue<PostfixNotationSymbol> queue = Operations
                .convertCriteriaToQueue(criteria);
        AtomicSupport store = getStore(transaction, environment);
        Map<Long, Map<String, Set<TObject>>> result = emptyResultDataset();
        AtomicOperation atomic = null;
        while (atomic == null || !atomic.commit()) {
            atomic = store.startAtomicOperation();
            try {
                Deque<Set<Long>> stack = new ArrayDeque<Set<Long>>();
                Operations.findAtomic(queue, stack, atomic);
                Set<Long> records = stack.pop();
                for (long record : records) {
                    Map<String, Set<TObject>> entry = TMaps
                            .newLinkedHashMapWithCapacity(keys.size());
                    for (String key : keys) {
                        entry.put(key, atomic.select(key, record, timestamp));
                    }
                    TMaps.putResultDatasetOptimized(result, record, entry);
                }
            }
            catch (AtomicStateException e) {
                result.clear();
                atomic = null;
            }
        }
        return result;
    }

    @Override
    @Alias
    @ThrowsThriftExceptions
    public Map<Long, Map<String, Set<TObject>>> selectKeysCriteriaTimestr(
            List<String> keys, TCriteria criteria, String timestamp,
            AccessToken creds, TransactionToken transaction, String environment)
            throws TException {
        return selectKeysCriteriaTime(keys, criteria,
                NaturalLanguage.parseMicros(timestamp), creds, transaction,
                environment);
    }

    @Override
    @Atomic
    @Batch
    @ThrowsThriftExceptions
    public Map<String, Set<TObject>> selectKeysRecord(List<String> keys,
            long record, AccessToken creds, TransactionToken transaction,
            String environment) throws TException {
        checkAccess(creds, transaction);
        AtomicSupport store = getStore(transaction, environment);
        Map<String, Set<TObject>> result = Maps.newLinkedHashMap();
        AtomicOperation atomic = null;
        while (atomic == null || !atomic.commit()) {
            atomic = store.startAtomicOperation();
            try {
                for (String key : keys) {
                    result.put(key, atomic.select(key, record));
                }
            }
            catch (AtomicStateException e) {
                atomic = null;
            }
        }
        return result;
    }

    @Override
    @Atomic
    @Batch
    @ThrowsThriftExceptions
    public Map<Long, Map<String, Set<TObject>>> selectKeysRecords(
            List<String> keys, List<Long> records, AccessToken creds,
            TransactionToken transaction, String environment)
            throws TException {
        checkAccess(creds, transaction);
        AtomicSupport store = getStore(transaction, environment);
        Map<Long, Map<String, Set<TObject>>> result = emptyResultDataset();
        AtomicOperation atomic = null;
        while (atomic == null || !atomic.commit()) {
            atomic = store.startAtomicOperation();
            try {
                for (long record : records) {
                    Map<String, Set<TObject>> entry = TMaps
                            .newLinkedHashMapWithCapacity(keys.size());
                    for (String key : keys) {
                        entry.put(key, atomic.select(key, record));
                    }
                    if(!entry.isEmpty()) {
                        TMaps.putResultDatasetOptimized(result, record, entry);
                    }
                }
            }
            catch (AtomicStateException e) {
                atomic = null;
            }
        }
        return result;
    }

    @Override
    @Batch
    @HistoricalRead
    @ThrowsThriftExceptions
    public Map<Long, Map<String, Set<TObject>>> selectKeysRecordsTime(
            List<String> keys, List<Long> records, long timestamp,
            AccessToken creds, TransactionToken transaction, String environment)
            throws TException {
        checkAccess(creds, transaction);
        AtomicSupport store = getStore(transaction, environment);
        Map<Long, Map<String, Set<TObject>>> result = emptyResultDatasetWithCapacity(
                records.size());
        for (long record : records) {
            Map<String, Set<TObject>> entry = TMaps
                    .newLinkedHashMapWithCapacity(keys.size());
            for (String key : keys) {
                entry.put(key, store.select(key, record, timestamp));
            }
            if(!entry.isEmpty()) {
                TMaps.putResultDatasetOptimized(result, record, entry);
            }
        }
        return result;
    }

    @Override
    @Alias
    @ThrowsThriftExceptions
    public Map<Long, Map<String, Set<TObject>>> selectKeysRecordsTimestr(
            List<String> keys, List<Long> records, String timestamp,
            AccessToken creds, TransactionToken transaction, String environment)
            throws TException {
        return selectKeysRecordsTime(keys, records,
                NaturalLanguage.parseMicros(timestamp), creds, transaction,
                environment);
    }

    @Override
    @Batch
    @HistoricalRead
    @ThrowsThriftExceptions
    public Map<String, Set<TObject>> selectKeysRecordTime(List<String> keys,
            long record, long timestamp, AccessToken creds,
            TransactionToken transaction, String environment)
            throws TException {
        checkAccess(creds, transaction);
        AtomicSupport store = getStore(transaction, environment);
        Map<String, Set<TObject>> result = TMaps
                .newLinkedHashMapWithCapacity(keys.size());
        for (String key : keys) {
            result.put(key, store.select(key, record, timestamp));
        }
        return result;
    }

    @Override
    @Alias
    @ThrowsThriftExceptions
    public Map<String, Set<TObject>> selectKeysRecordTimestr(List<String> keys,
            long record, String timestamp, AccessToken creds,
            TransactionToken transaction, String environment)
            throws TException {
        return selectKeysRecordTime(keys, record,
                NaturalLanguage.parseMicros(timestamp), creds, transaction,
                environment);
    }

    @Override
    @ThrowsThriftExceptions
    public Map<String, Set<TObject>> selectRecord(long record,
            AccessToken creds, TransactionToken transaction, String environment)
            throws TException {
        checkAccess(creds, transaction);
        return getStore(transaction, environment).select(record);
    }

    @Override
    @Atomic
    @Batch
    @ThrowsThriftExceptions
    public Map<Long, Map<String, Set<TObject>>> selectRecords(
            List<Long> records, AccessToken creds, TransactionToken transaction,
            String environment) throws TException {
        checkAccess(creds, transaction);
        AtomicSupport store = getStore(transaction, environment);
        Map<Long, Map<String, Set<TObject>>> result = emptyResultDataset();
        AtomicOperation atomic = null;
        while (atomic == null || !atomic.commit()) {
            atomic = store.startAtomicOperation();
            try {
                for (long record : records) {
                    TMaps.putResultDatasetOptimized(result, record,
                            atomic.select(record));
                }
            }
            catch (AtomicStateException e) {
                atomic = null;
            }
        }
        return result;
    }

    @Override
    @Batch
    @HistoricalRead
    @ThrowsThriftExceptions
    public Map<Long, Map<String, Set<TObject>>> selectRecordsTime(
            List<Long> records, long timestamp, AccessToken creds,
            TransactionToken transaction, String environment)
            throws TException {
        checkAccess(creds, transaction);
        AtomicSupport store = getStore(transaction, environment);
        Map<Long, Map<String, Set<TObject>>> result = emptyResultDatasetWithCapacity(
                records.size());
        for (long record : records) {
            TMaps.putResultDatasetOptimized(result, record,
                    store.select(record, timestamp));
        }
        return result;
    }

    @Override
    @Alias
    @ThrowsThriftExceptions
    public Map<Long, Map<String, Set<TObject>>> selectRecordsTimestr(
            List<Long> records, String timestamp, AccessToken creds,
            TransactionToken transaction, String environment)
            throws TException {
        return selectRecordsTime(records,
                NaturalLanguage.parseMicros(timestamp), creds, transaction,
                environment);
    }

    @Override
    @HistoricalRead
    @ThrowsThriftExceptions
    public Map<String, Set<TObject>> selectRecordTime(long record,
            long timestamp, AccessToken creds, TransactionToken transaction,
            String environment) throws TException {
        checkAccess(creds, transaction);
        return getStore(transaction, environment).select(record, timestamp);
    }

    @Override
    @Alias
    @ThrowsThriftExceptions
    public Map<String, Set<TObject>> selectRecordTimestr(long record,
            String timestamp, AccessToken creds, TransactionToken transaction,
            String environment) throws TException {
        return selectRecordTime(record, NaturalLanguage.parseMicros(timestamp),
                creds, transaction, environment);
    }

    @Override
    @Alias
    @ThrowsThriftExceptions
    public long setKeyValue(String key, TObject value, AccessToken creds,
            TransactionToken transaction, String environment)
            throws TException {
        return addKeyValue(key, value, creds, transaction, environment);
    }

    @Override
    @ThrowsThriftExceptions
    public void setKeyValueRecord(String key, TObject value, long record,
            AccessToken creds, TransactionToken transaction, String environment)
            throws TException {
        checkAccess(creds, transaction);
        ((BufferedStore) getStore(transaction, environment)).set(key, value,
                record);
    }

    @Override
    @Atomic
    @Batch
    @ThrowsThriftExceptions
    public void setKeyValueRecords(String key, TObject value,
            List<Long> records, AccessToken creds, TransactionToken transaction,
            String environment) throws TException {
        checkAccess(creds, transaction);
        AtomicSupport store = getStore(transaction, environment);
        AtomicOperation atomic = null;
        while (atomic == null || !atomic.commit()) {
            atomic = store.startAtomicOperation();
            try {
                for (long record : records) {
                    atomic.set(key, value, record);
                }
            }
            catch (AtomicStateException e) {
                atomic = null;
            }
        }
    }

    @Override
    @ThrowsThriftExceptions
    @PluginRestricted
    public TransactionToken stage(AccessToken creds, String env)
            throws TException {
        checkAccess(creds, null);
        TransactionToken token = new TransactionToken(creds, Time.now());
        Transaction transaction = getEngine(env).startTransaction();
        transactions.put(token, transaction);
        Logger.info("Started Transaction {}", transaction);
        return token;
    }

    /**
     * Start the server.
     *
     * @throws TTransportException
     */
    @PluginRestricted
    public void start() throws TTransportException {
        for (Engine engine : engines.values()) {
            engine.start();
        }
        httpServer.start();
        pluginManager.start();
        Thread mgmtThread = new Thread(() -> {
            mgmtServer.serve();
        }, "management-server");
        mgmtThread.setDaemon(true);
        mgmtThread.start();
        System.out.println("The Concourse server has started");
        server.serve();
    }

    /**
     * Stop the server.
     */
    @PluginRestricted
    public void stop() {
        if(server.isServing()) {
            mgmtServer.stop();
            server.stop();
            pluginManager.stop();
            httpServer.stop();
            for (Engine engine : engines.values()) {
                engine.stop();
            }
            System.out.println("The Concourse server has stopped");
        }
    }

    @Override
    @ThrowsThriftExceptions
    public TObject sumKey(String key, AccessToken creds,
            TransactionToken transaction, String environment)
            throws TException {
        checkAccess(creds, transaction);
        AtomicSupport store = getStore(transaction, environment);
        AtomicOperation atomic = null;
        Number sum = 0;
        while (atomic == null || !atomic.commit()) {
            atomic = store.startAtomicOperation();
            try {
                sum = Operations.sumKeyAtomic(key, Time.NONE, atomic);
            }
            catch (AtomicStateException e) {
                atomic = null;
                sum = 0;
            }
        }
        return Convert.javaToThrift(sum);
    }

    @Override
    @ThrowsThriftExceptions
    public TObject sumKeyCcl(String key, String ccl, AccessToken creds,
            TransactionToken transaction, String environment)
            throws TException {
        checkAccess(creds, transaction);
        try {
            Parser parser = Parsers.create(ccl);
            Queue<PostfixNotationSymbol> queue = parser.order();
            AtomicSupport store = getStore(transaction, environment);
            AtomicOperation atomic = null;
            Number sum = 0;
            while (atomic == null || !atomic.commit()) {
                atomic = store.startAtomicOperation();
                try {
                    Deque<Set<Long>> stack = new ArrayDeque<Set<Long>>();
                    Operations.findAtomic(queue, stack, atomic);
                    Set<Long> records = stack.pop();
                    sum = Operations.sumKeyRecordsAtomic(key, records,
                            Time.NONE, atomic);
                }
                catch (AtomicStateException e) {
                    sum = 0;
                    atomic = null;
                }
            }
            return Convert.javaToThrift(sum);
        }
        catch (Exception e) {
            throw new ParseException(e.getMessage());
        }
    }

    @Override
    @ThrowsThriftExceptions
    public TObject sumKeyCclTime(String key, String ccl, long timestamp,
            AccessToken creds, TransactionToken transaction, String environment)
            throws TException {
        checkAccess(creds, transaction);
        try {
            Parser parser = Parsers.create(ccl);
            Queue<PostfixNotationSymbol> queue = parser.order();
            AtomicSupport store = getStore(transaction, environment);
            AtomicOperation atomic = null;
            Number sum = 0;
            while (atomic == null || !atomic.commit()) {
                atomic = store.startAtomicOperation();
                try {
                    Deque<Set<Long>> stack = new ArrayDeque<Set<Long>>();
                    Operations.findAtomic(queue, stack, atomic);
                    Set<Long> records = stack.pop();
                    sum = Operations.sumKeyRecordsAtomic(key, records,
                            timestamp, atomic);
                }
                catch (AtomicStateException e) {
                    sum = 0;
                    atomic = null;
                }
            }
            return Convert.javaToThrift(sum);
        }
        catch (Exception e) {
            throw new ParseException(e.getMessage());
        }
    }

    @Override
    @ThrowsThriftExceptions
    public TObject sumKeyCclTimestr(String key, String ccl, String timestamp,
            AccessToken creds, TransactionToken transaction, String environment)
            throws TException {
        return sumKeyCclTime(key, ccl, NaturalLanguage.parseMicros(timestamp),
                creds, transaction, environment);
    }

    @Override
    @ThrowsThriftExceptions
    public TObject sumKeyCriteria(String key, TCriteria criteria,
            AccessToken creds, TransactionToken transaction, String environment)
            throws TException {
        checkAccess(creds, transaction);
        Queue<PostfixNotationSymbol> queue = Operations
                .convertCriteriaToQueue(criteria);
        AtomicSupport store = getStore(transaction, environment);
        AtomicOperation atomic = null;
        Number sum = 0;
        while (atomic == null || !atomic.commit()) {
            atomic = store.startAtomicOperation();
            try {
                Deque<Set<Long>> stack = new ArrayDeque<Set<Long>>();
                Operations.findAtomic(queue, stack, atomic);
                Set<Long> records = stack.pop();
                sum = Operations.sumKeyRecordsAtomic(key, records, Time.NONE,
                        atomic);
            }
            catch (AtomicStateException e) {
                sum = 0;
                atomic = null;
            }
        }
        return Convert.javaToThrift(sum);
    }

    @Override
    @ThrowsThriftExceptions
    public TObject sumKeyCriteriaTime(String key, TCriteria criteria,
            long timestamp, AccessToken creds, TransactionToken transaction,
            String environment) throws TException {
        checkAccess(creds, transaction);
        Queue<PostfixNotationSymbol> queue = Operations
                .convertCriteriaToQueue(criteria);
        AtomicSupport store = getStore(transaction, environment);
        AtomicOperation atomic = null;
        Number sum = 0;
        while (atomic == null || !atomic.commit()) {
            atomic = store.startAtomicOperation();
            try {
                Deque<Set<Long>> stack = new ArrayDeque<Set<Long>>();
                Operations.findAtomic(queue, stack, atomic);
                Set<Long> records = stack.pop();
                sum = Operations.sumKeyRecordsAtomic(key, records, timestamp,
                        atomic);
            }
            catch (AtomicStateException e) {
                sum = 0;
                atomic = null;
            }
        }
        return Convert.javaToThrift(sum);
    }

    @Override
    @ThrowsThriftExceptions
    public TObject sumKeyCriteriaTimestr(String key, TCriteria criteria,
            String timestamp, AccessToken creds, TransactionToken transaction,
            String environment) throws TException {
        return sumKeyCriteriaTime(key, criteria,
                NaturalLanguage.parseMicros(timestamp), creds, transaction,
                environment);
    }

    @Override
    @ThrowsThriftExceptions
    public TObject sumKeyRecord(String key, long record, AccessToken creds,
            TransactionToken transaction, String environment)
            throws TException {
        checkAccess(creds, transaction);
        AtomicSupport store = getStore(transaction, environment);
        AtomicOperation atomic = null;
        Number sum = 0;
        while (atomic == null || !atomic.commit()) {
            atomic = store.startAtomicOperation();
            try {
                sum = Operations.sumKeyRecordAtomic(key, record, Time.NONE,
                        atomic);
            }
            catch (AtomicStateException e) {
                atomic = null;
                sum = 0;
            }
        }
        return Convert.javaToThrift(sum);
    }

    @Override
    @ThrowsThriftExceptions
    public TObject sumKeyRecords(String key, List<Long> records,
            AccessToken creds, TransactionToken transaction, String environment)
            throws TException {
        checkAccess(creds, transaction);
        AtomicSupport store = getStore(transaction, environment);
        AtomicOperation atomic = null;
        Number sum = 0;
        while (atomic == null || !atomic.commit()) {
            atomic = store.startAtomicOperation();
            try {
                sum = Operations.sumKeyRecordsAtomic(key, records, Time.NONE,
                        atomic);
            }
            catch (AtomicStateException e) {
                atomic = null;
                sum = 0;
            }
        }
        return Convert.javaToThrift(sum);
    }

    @Override
    @ThrowsThriftExceptions
    public TObject sumKeyRecordsTime(String key, List<Long> records,
            long timestamp, AccessToken creds, TransactionToken transaction,
            String environment) throws TException {
        checkAccess(creds, transaction);
        AtomicSupport store = getStore(transaction, environment);
        AtomicOperation atomic = null;
        Number sum = 0;
        while (atomic == null || !atomic.commit()) {
            atomic = store.startAtomicOperation();
            try {
                sum = Operations.sumKeyRecordsAtomic(key, records, timestamp,
                        atomic);
            }
            catch (AtomicStateException e) {
                atomic = null;
                sum = 0;
            }
        }
        return Convert.javaToThrift(sum);
    }

    @Override
    @ThrowsThriftExceptions
    public TObject sumKeyRecordsTimestr(String key, List<Long> records,
            String timestamp, AccessToken creds, TransactionToken transaction,
            String environment) throws TException {
        return sumKeyRecordsTime(key, records,
                NaturalLanguage.parseMicros(timestamp), creds, transaction,
                environment);
    }

    @Override
    @ThrowsThriftExceptions
    public TObject sumKeyRecordTime(String key, long record, long timestamp,
            AccessToken creds, TransactionToken transaction, String environment)
            throws TException {
        checkAccess(creds, transaction);
        AtomicSupport store = getStore(transaction, environment);
        AtomicOperation atomic = null;
        Number sum = 0;
        while (atomic == null || !atomic.commit()) {
            atomic = store.startAtomicOperation();
            try {
                sum = Operations.sumKeyRecordAtomic(key, record, timestamp,
                        atomic);
            }
            catch (AtomicStateException e) {
                atomic = null;
                sum = 0;
            }
        }
        return Convert.javaToThrift(sum);
    }

    @Override
    @ThrowsThriftExceptions
    public TObject sumKeyRecordTimestr(String key, long record,
            String timestamp, AccessToken creds, TransactionToken transaction,
            String environment) throws TException {
        return sumKeyRecordTime(key, record,
                NaturalLanguage.parseMicros(timestamp), creds, transaction,
                environment);
    }

    @Override
    @ThrowsThriftExceptions
    public TObject sumKeyTime(String key, long timestamp, AccessToken creds,
            TransactionToken transaction, String environment)
            throws SecurityException, TransactionException, TException {
        checkAccess(creds, transaction);
        AtomicSupport store = getStore(transaction, environment);
        AtomicOperation atomic = null;
        Number sum = 0;
        while (atomic == null || !atomic.commit()) {
            atomic = store.startAtomicOperation();
            try {
                sum = Operations.sumKeyAtomic(key, timestamp, atomic);
            }
            catch (AtomicStateException e) {
                atomic = null;
                sum = 0;
            }
        }
        return Convert.javaToThrift(sum);
    }

    @Override
    @ThrowsThriftExceptions
    public TObject sumKeyTimestr(String key, String timestamp,
            AccessToken creds, TransactionToken transaction, String environment)
            throws TException {
        return sumKeyTime(key, NaturalLanguage.parseMicros(timestamp), creds,
                transaction, environment);
    }

    @Override
    @ThrowsThriftExceptions
    public long time(AccessToken creds, TransactionToken token,
            String environment) throws TException {
        return Time.now();
    }

    @Override
    @ThrowsThriftExceptions
    public long timePhrase(String phrase, AccessToken creds,
            TransactionToken token, String environment) throws TException {
        try {
            return NaturalLanguage.parseMicros(phrase);
        }
        catch (Exception e) {
            throw new ParseException(e.getMessage());
        }
    }

    @Atomic
    @Override
    @ThrowsThriftExceptions
    public boolean verifyAndSwap(String key, TObject expected, long record,
            TObject replacement, AccessToken creds,
            TransactionToken transaction, String environment)
            throws TException {
        checkAccess(creds, transaction);
        try {
            AtomicOperation atomic = getStore(transaction, environment)
                    .startAtomicOperation();
            return atomic.remove(key, expected, record)
                    && atomic.add(key, replacement, record) ? atomic.commit()
                            : false;
        }
        catch (TransactionStateException e) {
            throw new TransactionException();
        }
        catch (AtomicStateException e) {
            return false;
        }
    }

    @Override
    @ThrowsThriftExceptions
    public boolean verifyKeyValueRecord(String key, TObject value, long record,
            AccessToken creds, TransactionToken transaction, String environment)
            throws TException {
        checkAccess(creds, transaction);
        return getStore(transaction, environment).verify(key, value, record);
    }

    @Override
    @HistoricalRead
    @ThrowsThriftExceptions
    public boolean verifyKeyValueRecordTime(String key, TObject value,
            long record, long timestamp, AccessToken creds,
            TransactionToken transaction, String environment)
            throws TException {
        checkAccess(creds, transaction);
        return getStore(transaction, environment).verify(key, value, record,
                timestamp);
    }

    @Override
    @Alias
    @ThrowsThriftExceptions
    public boolean verifyKeyValueRecordTimestr(String key, TObject value,
            long record, String timestamp, AccessToken creds,
            TransactionToken transaction, String environment)
            throws TException {
        return verifyKeyValueRecordTime(key, value, record,
                NaturalLanguage.parseMicros(timestamp), creds, transaction,
                environment);
    }

    @Atomic
    @Override
    @AutoRetry
    @ThrowsThriftExceptions
    public void verifyOrSet(String key, TObject value, long record,
            AccessToken creds, TransactionToken transaction, String env)
            throws TException {
        checkAccess(creds, transaction);
        AtomicSupport store = getStore(transaction, env);
        AtomicOperation atomic = null;
        while (atomic == null || !atomic.commit()) {
            atomic = store.startAtomicOperation();
            try {
                Set<TObject> values = atomic.select(key, record);
                for (TObject val : values) {
                    if(!val.equals(value)) {
                        atomic.remove(key, val, record);
                    }
                }
                if(!atomic.verify(key, value, record)) {
                    atomic.add(key, value, record);
                }
            }
            catch (AtomicStateException e) {
                atomic = null;
            }
        }
    }

    @Override
    protected void checkAccess(AccessToken creds) throws TException {
        checkAccess(creds, null);
    }

    @Override
    protected AccessManager getAccessManager() {
        return accessManager;
    }

    @Override
    protected String getBufferStore() {
        return bufferStore;
    }

    @Override
    protected String getDbStore() {
        return dbStore;
    }

    /**
     * Return the {@link Engine} that is associated with {@code env}. If such an
     * Engine does not exist, create a new one and add it to the collection.
     *
     * @param env
     * @return the Engine
     */
    protected Engine getEngine(String env) {
        Engine engine = engines.get(env);
        if(engine == null) {
            env = Environments.sanitize(env);
            return getEngineUnsafe(env);
        }
        return engine;
    }

    @Override
    protected PluginManager getPluginManager() {
        return pluginManager;
    }

    /**
     * Check to make sure that {@code creds} and {@code transaction} are valid
     * and are associated with one another.
     *
     * @param creds
     * @param transaction
     * @throws SecurityException
     * @throws IllegalArgumentException
     */
    private void checkAccess(AccessToken creds,
            @Nullable TransactionToken transaction)
            throws SecurityException, IllegalArgumentException {
        if(!accessManager.isValidAccessToken(creds)) {
            throw new SecurityException("Invalid access token");
        }
        Preconditions.checkArgument((transaction != null
                && transaction.getAccessToken().equals(creds)
                && transactions.containsKey(transaction))
                || transaction == null);
    }

    /**
     * Return the {@link Engine} that is associated with the
     * {@link Default#ENVIRONMENT}.
     *
     * @return the Engine
     */
    private Engine getEngine() {
        return getEngine(DEFAULT_ENVIRONMENT);
    }

    /**
     * Return the {@link Engine} that is associated with {@code env} without
     * performing any sanitization on the name. If such an Engine does not
     * exist, create a new one and add it to the collection.
     */
    private Engine getEngineUnsafe(String env) {
        Engine engine = engines.get(env);
        if(engine == null) {
            engine = new Engine(bufferStore + File.separator + env,
                    dbStore + File.separator + env, env);
            engine.start();
            engines.put(env, engine);
        }
        return engine;
    }

    /**
     * Return the correct store to use for a read/write operation depending upon
     * the {@code env} whether the client has submitted a {@code transaction}
     * token.
     *
     * @param transaction
     * @param env
     * @return the store to use
     */
    private AtomicSupport getStore(TransactionToken transaction, String env) {
        return transaction != null ? transactions.get(transaction)
                : getEngine(env);
    }

    /**
     * Initialize this instance. This method MUST always be called after
     * constructing the instance.
     *
     * @param port - the port on which to listen for client connections
     * @param bufferStore - the location to store {@link Buffer} files
     * @param dbStore - the location to store {@link Database} files
     * @throws TTransportException
     */
    private void init(int port, String bufferStore, String dbStore)
            throws TTransportException {
        Preconditions.checkState(!bufferStore.equalsIgnoreCase(dbStore),
                "Cannot store buffer and database files in the same directory. "
                        + "Please check concourse.prefs.");
        Preconditions.checkState(
                !Strings.isNullOrEmpty(
                        Environments.sanitize(DEFAULT_ENVIRONMENT)),
                "Cannot initialize "
                        + "Concourse Server with a default environment of "
                        + "'%s'. Please use a default environment name that "
                        + "contains only alphanumeric characters.",
                DEFAULT_ENVIRONMENT);
        FileSystem.mkdirs(bufferStore);
        FileSystem.mkdirs(dbStore);
        FileSystem.lock(bufferStore);
        FileSystem.lock(dbStore);
        TServerSocket socket = new TServerSocket(port);
        ConcourseService.Processor<Iface> processor = new ConcourseService.Processor<Iface>(
                this);
        Args args = new TThreadPoolServer.Args(socket);
        args.processor(processor);
        args.maxWorkerThreads(NUM_WORKER_THREADS);
        args.executorService(Executors
                .newCachedThreadPool(new ThreadFactoryBuilder().setDaemon(true)
                        .setNameFormat("Client Worker" + " %d").build()));
        // CON-530: Set a lower timeout on the ExecutorService's termination to
        // prevent the server from hanging because of active threads that have
        // not yet been given a task but won't allow shutdown to proceed (i.e.
        // clients from a ConnectionPool).
        args.stopTimeoutVal(2);
        this.server = new TThreadPoolServer(args);
        this.bufferStore = bufferStore;
        this.dbStore = dbStore;
        this.engines = Maps.newConcurrentMap();
        this.accessManager = AccessManager.create(ACCESS_FILE);
        this.httpServer = GlobalState.HTTP_PORT > 0
                ? HttpServer.create(this, GlobalState.HTTP_PORT)
                : HttpServer.disabled();
        getEngine(); // load the default engine
        this.pluginManager = new PluginManager(this,
                GlobalState.CONCOURSE_HOME + File.separator + "plugins");

        // Setup the management server
        TServerSocket mgmtSocket = new TServerSocket(
                GlobalState.MANAGEMENT_PORT);
        TSimpleServer.Args mgmtArgs = new TSimpleServer.Args(mgmtSocket);
        mgmtArgs.processor(new ConcourseManagementService.Processor<>(this));
        this.mgmtServer = new TSimpleServer(mgmtArgs);
    }

    /**
     * Validate that the {@code username} and {@code password} pair represent
     * correct credentials. If not, throw a SecurityException.
     *
     * @param username
     * @param password
     * @throws SecurityException
     */
    private void validate(ByteBuffer username, ByteBuffer password)
            throws SecurityException {
        if(!accessManager.isExistingUsernamePasswordCombo(username, password)) {
            throw new SecurityException(
                    "Invalid username/password combination.");
        }
    }

    /**
     * A {@link DeferredWrite} is a wrapper around a key, value, and record.
     * This is typically used by Concourse Server to gather certain writes
     * during a batch operation that shouldn't be tried until the end.
     *
     * @author Jeff Nelson
     */
    @Immutable
    public static final class DeferredWrite {

        // NOTE: This class does not define hashCode() or equals() because the
        // defaults are the desired behaviour.

        private final String key;
        private final long record;
        private final Object value;

        /**
         * Construct a new instance.
         *
         * @param key
         * @param value
         * @param record
         */
        public DeferredWrite(String key, Object value, long record) {
            this.key = key;
            this.value = value;
            this.record = record;
        }

        /**
         * Return the key.
         *
         * @return the key
         */
        public String getKey() {
            return key;
        }

        /**
         * Return the record.
         *
         * @return the record
         */
        public long getRecord() {
            return record;
        }

        /**
         * Return the value.
         *
         * @return the value
         */
        public Object getValue() {
            return value;
        }

    }

    /**
     * A {@link MethodInterceptor} that delegates to the underlying annotated
     * method, but catches specific exceptions and translates them to the
     * appropriate Thrift counterparts.
     */
    static class ThriftExceptionHandler implements MethodInterceptor {

        @Override
        public Object invoke(MethodInvocation invocation) throws Throwable {
            try {
                return invocation.proceed();
            }
            catch (IllegalArgumentException e) {
                throw new InvalidArgumentException(e.getMessage());
            }
            catch (AtomicStateException e) {
                // If an AtomicStateException makes it here, then it must really
                // be a TransactionStateException.
                assert e.getClass() == TransactionStateException.class;
                throw new TransactionException();
            }
            catch (java.lang.SecurityException e) {
                throw new SecurityException(e.getMessage());
            }
            catch (IllegalStateException | JsonParseException
                    | SyntaxException e) {
                // java.text.ParseException is checked, so internal server
                // classes don't use it to indicate parse errors. Since most
                // parsing using some sort of state machine, we've adopted the
                // convention to throw IllegalStateExceptions whenever a parse
                // error has occurred.
                // CON-609: External SyntaxException should be propagated as
                // ParseException
                throw new ParseException(e.getMessage());
            }
            catch (PluginException e) {
                throw new TException(e);
            }
            catch (TException e) {
                // This clause may seem unnecessary, but some of the server
                // methods manually throw TExceptions, so we need to catch them
                // here and re-throw so that they don't get propagated as
                // TTransportExceptions.
                throw e;
            }
            catch (Throwable t) {
                Logger.warn(
                        "The following exception occurred "
                                + "but was not propagated to the client: {}",
                        t.getMessage(), t);
                throw Throwables.propagate(t);
            }
        }

    }

    /**
     * A {@link com.google.inject.Module Module} that configures AOP
     * interceptors and injectors that handle Thrift specific needs.
     */
    static class ThriftModule extends AbstractModule {

        @Override
        protected void configure() {
            bindInterceptor(Matchers.subclassesOf(ConcourseServer.class),
                    Matchers.annotatedWith(ThrowsThriftExceptions.class),
                    new ThriftExceptionHandler());

        }

    }

    /**
     * Indicates that a {@link ConcourseServer server} method propagates certain
     * Java exceptions to the client using analogous ones in the
     * {@code com.cinchapi.concourse.thrift} package.
     */
    @Retention(RetentionPolicy.RUNTIME)
    @Target(ElementType.METHOD)
    @interface ThrowsThriftExceptions {}

}<|MERGE_RESOLUTION|>--- conflicted
+++ resolved
@@ -130,8 +130,8 @@
  *
  * @author Jeff Nelson
  */
-public class ConcourseServer extends BaseConcourseServer
-        implements ConcourseService.Iface {
+public class ConcourseServer extends BaseConcourseServer implements
+        ConcourseService.Iface {
 
     /**
      * Contains the credentials used by the {@link #accessManager}. This file is
@@ -2118,20 +2118,16 @@
         while (atomic == null || !atomic.commit()) {
             atomic = store.startAtomicOperation();
             try {
-<<<<<<< HEAD
-                Parser parser = Parsers.create(ccl);
-                Queue<PostfixNotationSymbol> queue = parser.order();
-=======
-                Queue<PostfixNotationSymbol> queue;
+                Parser parser;
                 if(objects.size() == 1) {
                     // CON-321: Support local resolution when the data blob is a
                     // single object
-                    queue = parser.order(parser.tokenize(ccl, objects.get(0)));
+                    parser = Parsers.create(ccl, objects.get(0));
                 }
                 else {
-                    queue = parser.order(parser.tokenize(ccl));
-                }
->>>>>>> 85aadbfd
+                    parser = Parsers.create(ccl);
+                }
+                Queue<PostfixNotationSymbol> queue = parser.order();
                 Deque<Set<Long>> stack = new ArrayDeque<Set<Long>>();
                 Operations.findOrInsertAtomic(records, objects, queue, stack,
                         atomic);
@@ -2184,8 +2180,8 @@
         else {
             throw new DuplicateEntryException(
                     com.cinchapi.concourse.util.Strings.joinWithSpace("Found",
-                            records.size(), "records that match", Language
-                                    .translateFromThriftCriteria(criteria)));
+                            records.size(), "records that match",
+                            Language.translateFromThriftCriteria(criteria)));
         }
     }
 
