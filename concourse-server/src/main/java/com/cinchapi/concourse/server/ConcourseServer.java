/*
 * Copyright (c) 2013-2016 Cinchapi Inc.
 * 
 * Licensed under the Apache License, Version 2.0 (the "License");
 * you may not use this file except in compliance with the License.
 * You may obtain a copy of the License at
 * 
 * http://www.apache.org/licenses/LICENSE-2.0
 * 
 * Unless required by applicable law or agreed to in writing, software
 * distributed under the License is distributed on an "AS IS" BASIS,
 * WITHOUT WARRANTIES OR CONDITIONS OF ANY KIND, either express or implied.
 * See the License for the specific language governing permissions and
 * limitations under the License.
 */
package com.cinchapi.concourse.server;

import java.io.File;
import java.lang.annotation.ElementType;
import java.lang.annotation.Retention;
import java.lang.annotation.RetentionPolicy;
import java.lang.annotation.Target;
import java.lang.management.ManagementFactory;
import java.lang.management.MemoryUsage;
import java.net.ServerSocket;
import java.nio.ByteBuffer;
import java.util.ArrayDeque;
import java.util.Comparator;
import java.util.Deque;
import java.util.List;
import java.util.Map;
import java.util.NoSuchElementException;
import java.util.Queue;
import java.util.Set;
import java.util.Map.Entry;
import java.util.concurrent.Executors;

import javax.annotation.Nullable;
import javax.annotation.concurrent.Immutable;
import javax.management.InstanceAlreadyExistsException;
import javax.management.MBeanRegistrationException;
import javax.management.MBeanServer;
import javax.management.MalformedObjectNameException;
import javax.management.NotCompliantMBeanException;
import javax.management.ObjectName;

import org.aopalliance.intercept.MethodInterceptor;
import org.aopalliance.intercept.MethodInvocation;
import org.apache.thrift.TException;
import org.apache.thrift.server.TServer;
import org.apache.thrift.server.TThreadPoolServer;
import org.apache.thrift.server.TThreadPoolServer.Args;
import org.apache.thrift.transport.TServerSocket;
import org.apache.thrift.transport.TTransportException;
import org.cliffc.high_scale_lib.NonBlockingHashMap;

import com.cinchapi.concourse.Constants;
import com.cinchapi.concourse.Link;
import com.cinchapi.concourse.Timestamp;
import com.cinchapi.concourse.annotate.Alias;
import com.cinchapi.concourse.annotate.Atomic;
import com.cinchapi.concourse.annotate.AutoRetry;
import com.cinchapi.concourse.annotate.Batch;
import com.cinchapi.concourse.annotate.HistoricalRead;
import com.cinchapi.concourse.annotate.VersionControl;
import com.cinchapi.concourse.lang.ConjunctionSymbol;
import com.cinchapi.concourse.lang.Expression;
import com.cinchapi.concourse.lang.Language;
import com.cinchapi.concourse.lang.NaturalLanguage;
import com.cinchapi.concourse.lang.Parser;
import com.cinchapi.concourse.lang.PostfixNotationSymbol;
import com.cinchapi.concourse.lang.Symbol;
import com.cinchapi.concourse.plugin.ConcourseRuntime;
import com.cinchapi.concourse.plugin.Storage;
import com.cinchapi.concourse.security.AccessManager;
import com.cinchapi.concourse.server.http.HttpServer;
import com.cinchapi.concourse.server.io.FileSystem;
import com.cinchapi.concourse.server.jmx.ConcourseServerMXBean;
import com.cinchapi.concourse.server.jmx.ManagedOperation;
import com.cinchapi.concourse.server.model.TObjectSorter;
import com.cinchapi.concourse.server.plugin.PluginManager;
import com.cinchapi.concourse.server.storage.AtomicOperation;
import com.cinchapi.concourse.server.storage.AtomicStateException;
import com.cinchapi.concourse.server.storage.BufferedStore;
import com.cinchapi.concourse.server.storage.AtomicSupport;
import com.cinchapi.concourse.server.storage.Engine;
import com.cinchapi.concourse.server.storage.Store;
import com.cinchapi.concourse.server.storage.Transaction;
import com.cinchapi.concourse.server.storage.TransactionStateException;
import com.cinchapi.concourse.server.upgrade.UpgradeTasks;
import com.cinchapi.concourse.shell.CommandLine;
import com.cinchapi.concourse.thrift.AccessToken;
import com.cinchapi.concourse.thrift.ComplexTObject;
import com.cinchapi.concourse.thrift.ConcourseService;
import com.cinchapi.concourse.thrift.Diff;
import com.cinchapi.concourse.thrift.DuplicateEntryException;
import com.cinchapi.concourse.thrift.InvalidArgumentException;
import com.cinchapi.concourse.thrift.Operator;
import com.cinchapi.concourse.thrift.ParseException;
import com.cinchapi.concourse.thrift.SecurityException;
import com.cinchapi.concourse.thrift.TCriteria;
import com.cinchapi.concourse.thrift.TObject;
import com.cinchapi.concourse.thrift.TSymbol;
import com.cinchapi.concourse.thrift.TransactionException;
import com.cinchapi.concourse.thrift.TransactionToken;
import com.cinchapi.concourse.thrift.Type;
import com.cinchapi.concourse.thrift.ConcourseService.Iface;
import com.cinchapi.concourse.time.Time;
import com.cinchapi.concourse.util.Convert;
import com.cinchapi.concourse.util.DataServices;
import com.cinchapi.concourse.util.Environments;
import com.cinchapi.concourse.util.Logger;
import com.cinchapi.concourse.util.TCollections;
import com.cinchapi.concourse.util.TSets;
import com.cinchapi.concourse.util.TMaps;
import com.cinchapi.concourse.util.Timestamps;
import com.cinchapi.concourse.util.Version;
import com.cinchapi.concourse.util.Convert.ResolvableLink;
import com.cinchapi.concourse.util.ZipFiles;
import com.google.common.base.Preconditions;
import com.google.common.base.Strings;
import com.google.common.base.Throwables;
import com.google.common.collect.Iterables;
import com.google.common.collect.Lists;
import com.google.common.collect.Maps;
import com.google.common.collect.Multimap;
import com.google.common.collect.Sets;
import com.google.common.util.concurrent.ThreadFactoryBuilder;
import com.google.gson.JsonArray;
import com.google.gson.JsonElement;
import com.google.gson.JsonParseException;
import com.google.inject.AbstractModule;
import com.google.inject.Guice;
import com.google.inject.Injector;
import com.google.inject.matcher.Matchers;

import static com.cinchapi.concourse.server.GlobalState.*;

/**
 * Accepts requests from clients to read and write data in Concourse. The server
 * is configured with a {@code concourse.prefs} file.
 * 
 * @author Jeff Nelson
 */
public class ConcourseServer implements ConcourseRuntime, ConcourseServerMXBean {

    /**
     * Create a new {@link ConcourseServer} instance that uses the default port
     * and storage locations or those defined in the accessible
     * {@code concourse.prefs} file.
     * 
     * @return {@link ConcourseServer}
     * @throws TTransportException
     */
    public static ConcourseServer create() throws TTransportException {
        return create(CLIENT_PORT, BUFFER_DIRECTORY, DATABASE_DIRECTORY);
    }

    /**
     * Create a new {@link ConcourseServer} instance that uses the specified
     * port and storage locations.
     * <p>
     * In general, this factory should on be used by unit tests. Runtime
     * construction of the server should be done using the
     * {@link ConcourseServer#create()} method so that the preferences file is
     * used.
     * </p>
     * 
     * @param port - the port on which to listen for client connections
     * @param bufferStore - the location to store {@link Buffer} files
     * @param dbStore - the location to store {@link Database} files
     * @return {@link ConcourseServer}
     * @throws TTransportException
     */
    public static ConcourseServer create(int port, String bufferStore,
            String dbStore) throws TTransportException {
        Injector injector = Guice.createInjector(new ThriftModule());
        ConcourseServer server = injector.getInstance(ConcourseServer.class);
        server.init(port, bufferStore, dbStore);
        return server;
    }

    /**
     * Run the server...
     * 
     * @param args
     * @throws TTransportException
     * @throws MalformedObjectNameException
     * @throws NotCompliantMBeanException
     * @throws MBeanRegistrationException
     * @throws InstanceAlreadyExistsException
     */
    public static void main(String... args) throws TTransportException,
            MalformedObjectNameException, InstanceAlreadyExistsException,
            MBeanRegistrationException, NotCompliantMBeanException {

        // Run all the pending upgrade tasks
        UpgradeTasks.runLatest();

        // Ensure the application is properly configured
        MemoryUsage heap = ManagementFactory.getMemoryMXBean()
                .getHeapMemoryUsage();
        if(heap.getInit() < MIN_HEAP_SIZE) {
            System.err.println("Cannot initialize Concourse Server with "
                    + "a heap smaller than " + MIN_HEAP_SIZE + " bytes");
            System.exit(127);
        }

        // Create an instance of the server and all of its dependencies
        final ConcourseServer server = ConcourseServer.create();

        // Register MXBean
        MBeanServer mbs = ManagementFactory.getPlatformMBeanServer();
        ObjectName name = new ObjectName(
                "com.cinchapi.concourse.server.jmx:type=ConcourseServerMXBean");
        mbs.registerMBean(server, name);

        // Start the server...
        Thread serverThread = new Thread(new Runnable() {

            @Override
            public void run() {
                try {
                    CommandLine.displayWelcomeBanner();
                    server.start();
                }
                catch (TTransportException e) {
                    e.printStackTrace();
                    System.exit(-1);
                }
            }

        }, "main");
        serverThread.start();

        // Prepare for graceful shutdown...
        // NOTE: It may be necessary to run the Java VM with
        // -Djava.net.preferIPv4Stack=true
        final Thread shutdownThread = new Thread(new Runnable() {

            @Override
            public void run() {
                try {
                    ServerSocket socket = new ServerSocket(SHUTDOWN_PORT);
                    socket.accept(); // block until a shutdown request is made
                    Logger.info("Shutdown request received");
                    server.stop();
                    socket.close();
                }
                catch (Exception e) {
                    e.printStackTrace();
                }

            }

        }, "Shutdown");
        shutdownThread.setDaemon(true);
        shutdownThread.start();

        // "Warm up" the ANTLR parsing engine in the background
        new Thread(new Runnable() {

            @Override
            public void run() {
                NaturalLanguage.parseMicros("now");
            }

        }).start();

        // Add a shutdown hook that launches the official {@link ShutdownRunner}
        // in cases where the server process is directly killed (i.e. from the
        // control script)
        Runtime.getRuntime().addShutdownHook(new Thread() {

            @Override
            public void run() {
                ShutdownRunner.main();
                try {
                    shutdownThread.join();
                }
                catch (InterruptedException e) {
                    e.printStackTrace();
                }
            }

        });
    }

    /**
     * Add {@code key} as {@code value} in {@code record} using the atomic
     * {@code operation} if the record is empty. Otherwise, throw an
     * {@link AtomicStateException}.
     * <p>
     * If another operation adds data to the record after the initial check,
     * then an {@link AtomicStateException} will be thrown when an attempt is
     * made to commit {@code operation}.
     * </p>
     * 
     * @param key
     * @param value
     * @param record
     * @param operation
     * @throws AtomicStateException
     */
    private static void addIfEmptyAtomic(String key, TObject value,
            long record, AtomicOperation operation) throws AtomicStateException {
        if(!operation.contains(record)) {
            operation.add(key, value, record);
        }
        else {
            throw AtomicStateException.RETRY;
        }
    }

    /**
     * Remove all the values mapped from the {@code key} in {@code record} using
     * the specified {@code atomic} operation.
     * 
     * @param key
     * @param record
     * @param atomic
     */
    private static void clearKeyRecordAtomic(String key, long record,
            AtomicOperation atomic) {
        Set<TObject> values = atomic.select(key, record);
        for (TObject value : values) {
            atomic.remove(key, value, record);
        }
    }

    /**
     * Do the work to remove all the data from {@code record} using the
     * specified {@code atomic} operation.
     * 
     * @param record
     * @param atomic
     */
    private static void clearRecordAtomic(long record, AtomicOperation atomic) {
        Map<String, Set<TObject>> values = atomic.select(record);
        for (Map.Entry<String, Set<TObject>> entry : values.entrySet()) {
            String key = entry.getKey();
            Set<TObject> valueSet = entry.getValue();
            for (TObject value : valueSet) {
                atomic.remove(key, value, record);
            }
        }
    }

    /**
     * Parse the thrift represented {@code criteria} into an {@link Queue} of
     * {@link PostfixNotationSymbol postfix notation symbols} that can be used
     * within the {@link #findAtomic(Queue, Deque, AtomicOperation)} method.
     * 
     * @param criteria
     * @return
     */
    private static Queue<PostfixNotationSymbol> convertCriteriaToQueue(
            TCriteria criteria) {
        List<Symbol> symbols = Lists.newArrayList();
        for (TSymbol tsymbol : criteria.getSymbols()) {
            symbols.add(Language.translateFromThriftSymbol(tsymbol));
        }
        Queue<PostfixNotationSymbol> queue = Parser.toPostfixNotation(symbols);
        return queue;
    }

    /**
     * Do the work necessary to complete a complex find operation based on the
     * {@code queue} of symbols.
     * <p>
     * This method does not return a value. If you need to perform a complex
     * find using an {@link AtomicOperation} and immediately get the results,
     * then you should pass an empty stack into this method and then pop the
     * results after the method executes.
     * 
     * <pre>
     * Queue&lt;PostfixNotationSymbol&gt; queue = Parser.toPostfixNotation(ccl);
     * Deque&lt;Set&lt;Long&gt;&gt; stack = new ArrayDeque&lt;Set&lt;Long&gt;&gt;();
     * findAtomic(queue, stack, atomic)
     * Set&lt;Long&gt; matches = stack.pop();
     * </pre>
     * 
     * </p>
     * 
     * @param queue - The criteria/ccl represented as a queue in postfix
     *            notation. Use {@link Parser#toPostfixNotation(List)} or
     *            {@link Parser#toPostfixNotation(String)} or
     *            {@link #convertCriteriaToQueue(TCriteria)} to get this value.
     *            This is modified in place.
     * @param stack - A stack that contains Sets of records that match the
     *            corresponding criteria branches in the {@code queue}. This is
     *            modified in-place.
     * @param atomic - The atomic operation
     */
    private static void findAtomic(Queue<PostfixNotationSymbol> queue,
            Deque<Set<Long>> stack, AtomicOperation atomic) {
        // NOTE: there is room to do some query planning/optimization by going
        // through the pfn and plotting an Abstract Syntax Tree and looking for
        // the optimal routes to start with
        Preconditions.checkArgument(stack.isEmpty());
        for (PostfixNotationSymbol symbol : queue) {
            if(symbol == ConjunctionSymbol.AND) {
                stack.push(TSets.intersection(stack.pop(), stack.pop()));
            }
            else if(symbol == ConjunctionSymbol.OR) {
                stack.push(TSets.union(stack.pop(), stack.pop()));
            }
            else if(symbol instanceof Expression) {
                Expression exp = (Expression) symbol;
                if(exp.getKeyRaw().equals(
                        Constants.JSON_RESERVED_IDENTIFIER_NAME)) {
                    Set<Long> ids;
                    if(exp.getOperatorRaw() == Operator.EQUALS) {
                        ids = Sets.newTreeSet();
                        for (TObject tObj : exp.getValuesRaw()) {
                            ids.add(((Number) Convert.thriftToJava(tObj))
                                    .longValue());
                        }
                        stack.push(ids);
                    }
                    else if(exp.getOperatorRaw() == Operator.NOT_EQUALS) {
                        ids = atomic.getAllRecords();
                        for (TObject tObj : exp.getValuesRaw()) {
                            ids.remove(((Number) Convert.thriftToJava(tObj))
                                    .longValue());
                        }
                        stack.push(ids);
                    }
                    else {
                        throw new IllegalArgumentException(
                                "Cannot query on record id using "
                                        + exp.getOperatorRaw());
                    }
                }
                else {
                    stack.push(exp.getTimestampRaw() == 0 ? atomic.find(
                            exp.getKeyRaw(), exp.getOperatorRaw(),
                            exp.getValuesRaw()) : atomic.find(
                            exp.getTimestampRaw(), exp.getKeyRaw(),
                            exp.getOperatorRaw(), exp.getValuesRaw()));
                }
            }
            else {
                // If we reach here, then the conversion to postfix notation
                // failed :-/
                throw new IllegalStateException();
            }
        }
    }

    /**
     * Find data matching the criteria described by the {@code queue} or insert
     * each of the {@code objects} into a new record. Either way, place the
     * records that match the criteria or that contain the inserted data into
     * {@code records}.
     * 
     * @param records - the collection that holds the records that either match
     *            the criteria or hold the inserted objects.
     * @param objects - a list of Multimaps, each of which containing data to
     *            insert into a distinct record. Get this using the
     *            {@link Convert#anyJsonToJava(String)} method.
     * @param queue - the parsed criteria attained from
     *            {@link #convertCriteriaToQueue(TCriteria)} or
     *            {@link Parser#toPostfixNotation(String)}.
     * @param stack - a stack (usually empty) that is used while processing the
     *            query
     * @param atomic - the atomic operation through which all operations are
     *            conducted
     */
    private static void findOrInsertAtomic(Set<Long> records,
            List<Multimap<String, Object>> objects,
            Queue<PostfixNotationSymbol> queue, Deque<Set<Long>> stack,
            AtomicOperation atomic) {
        findAtomic(queue, stack, atomic);
        records.addAll(stack.pop());
        if(records.isEmpty()) {
            List<DeferredWrite> deferred = Lists.newArrayList();
            for (Multimap<String, Object> object : objects) {
                long record = Time.now();
                atomic.touch(record);
                if(insertAtomic(object, record, atomic, deferred)) {
                    records.add(record);
                }
                else {
                    throw AtomicStateException.RETRY;
                }
            }
            insertDeferredAtomic(deferred, atomic);
        }
    }

    /**
     * Do the work to atomically insert all of the {@code data} into
     * {@code record} and return {@code true} if the operation is successful.
     * 
     * @param data
     * @param record
     * @param atomic
     * @param deferred
     * @return {@code true} if all the data is atomically inserted
     */
    private static boolean insertAtomic(Multimap<String, Object> data,
            long record, AtomicOperation atomic, List<DeferredWrite> deferred) {
        for (String key : data.keySet()) {
            if(key.equals(Constants.JSON_RESERVED_IDENTIFIER_NAME)) {
                continue;
            }
            for (Object value : data.get(key)) {
                if(value instanceof ResolvableLink) {
                    deferred.add(new DeferredWrite(key, value, record));
                }
                else if(!atomic.add(key, Convert.javaToThrift(value), record)) {
                    return false;
                }
            }
        }
        return true;
    }

    /**
     * Atomically insert a list of {@link DeferredWrite deferred writes}. This
     * method should only be called after all necessary calls to
     * {@link #insertAtomic(Multimap, long, AtomicOperation, List)} have been
     * made.
     * 
     * @param deferred
     * @param atomic
     * @return {@code true} if all the writes are successful
     */
    private static boolean insertDeferredAtomic(List<DeferredWrite> deferred,
            AtomicOperation atomic) {
        // NOTE: The validity of the key in each deferred write is assumed to
        // have already been checked
        for (DeferredWrite write : deferred) {
            if(write.getValue() instanceof ResolvableLink) {
                ResolvableLink rlink = (ResolvableLink) write.getValue();
                Queue<PostfixNotationSymbol> queue = Parser
                        .toPostfixNotation(rlink.getCcl());
                Deque<Set<Long>> stack = new ArrayDeque<Set<Long>>();
                findAtomic(queue, stack, atomic);
                Set<Long> targets = stack.pop();
                for (long target : targets) {
                    if(target == write.getRecord()) {
                        // Here, if the target and source are the same, we skip
                        // instead of failing because we assume that the caller
                        // is using a complex resolvable link criteria that
                        // accidentally creates self links.
                        continue;
                    }
                    TObject link = Convert.javaToThrift(Link.to(target));
                    if(!atomic.add(write.getKey(), link, write.getRecord())) {
                        return false;
                    }
                }
            }
            else if(!atomic.add(write.getKey(),
                    Convert.javaToThrift(write.getValue()), write.getRecord())) {
                return false;
            }
        }
        return true;
    }

    /**
     * Return {@code true} if adding {@code link} to {@code record} is valid.
     * This method is used to enforce referential integrity (i.e. record cannot
     * link to itself) before the data makes it way to the Engine.
     * 
     * @param link
     * @param record
     * @return {@code true} if the link is valid
     */
    private static boolean isValidLink(Link link, long record) {
        return link.longValue() != record;
    }

    /**
     * Do the work to jsonify (dump to json string) each of the {@code records},
     * possibly at {@code timestamp} (if it is greater than 0) using the
     * {@code store}.
     * 
     * @param records
     * @param timestamp
     * @param identifier - will include the primary key for each record in the
     *            dump, if set to {@code true}
     * @param store
     * @return the json string dump
     */
    private static String jsonify0(List<Long> records, long timestamp,
            boolean identifier, Store store) {
        JsonArray array = new JsonArray();
        for (long record : records) {
            Map<String, Set<TObject>> data = timestamp == 0 ? store
                    .select(record) : store.select(record, timestamp);
            JsonElement object = DataServices.gson().toJsonTree(data);
            if(identifier) {
                object.getAsJsonObject().addProperty(
                        GlobalState.JSON_RESERVED_IDENTIFIER_NAME, record);
            }
            array.add(object);
        }
        return array.size() == 1 ? array.get(0).toString() : array.toString();
    }

    /**
     * Perform a ping of the {@code record} (e.g check to see if the record
     * currently has any data) from the perspective of the specified
     * {@code store}.
     * 
     * @param record
     * @param store
     * @return {@code true} if the record currently has any data
     */
    private static boolean ping0(long record, Store store) {
        return !store.describe(record).isEmpty();
    }

    /**
     * Revert {@code key} in {@code record} to its state {@code timestamp} using
     * the provided atomic {@code operation}.
     * 
     * @param key
     * @param record
     * @param timestamp
     * @param operation
     * @throws AtomicStateException
     */
    private static void revertAtomic(String key, long record, long timestamp,
            AtomicOperation operation) throws AtomicStateException {
        Set<TObject> past = operation.select(key, record, timestamp);
        Set<TObject> present = operation.select(key, record);
        Set<TObject> xor = Sets.symmetricDifference(past, present);
        for (TObject value : xor) {
            if(present.contains(value)) {
                operation.remove(key, value, record);
            }
            else {
                operation.add(key, value, record);
            }
        }
    }

    /**
     * Contains the credentials used by the {@link #accessManager}. This file is
     * typically located in the root of the server installation.
     */
    private static final String ACCESS_FILE = ".access";

    private static final int MIN_HEAP_SIZE = 268435456; // 256 MB

    private static final int NUM_WORKER_THREADS = 100; // This may become
                                                       // configurable in a
                                                       // prefs file in a
                                                       // future release.

    /**
     * The AccessManager controls access to the server.
     */
    private AccessManager accessManager;

    /**
     * The base location where the indexed buffer pages are stored.
     */
    private String bufferStore;

    /**
     * The base location where the indexed database records are stored.
     */
    private String dbStore;

    /**
     * A mapping from env to the corresponding Engine that controls all the
     * logic for data storage and retrieval.
     */
    private Map<String, Engine> engines;

    @Nullable
    private HttpServer httpServer;

    /**
     * The PluginManager seamlessly handles plugins that are running in separate
     * JVMs.
     */
    private PluginManager plugins;

    /**
     * The Thrift server controls the RPC protocol. Use
     * https://github.com/m1ch1/mapkeeper/wiki/Thrift-Java-Servers-Compared for
     * a reference.
     */
    private TServer server;

    /**
     * The server maintains a collection of {@link Transaction} objects to
     * ensure that client requests are properly routed. When the client makes a
     * call to {@link #stage(AccessToken)}, a Transaction is started on the
     * server and a {@link TransactionToken} is used for the client to reference
     * that Transaction in future calls.
     */
    private final Map<TransactionToken, Transaction> transactions = new NonBlockingHashMap<TransactionToken, Transaction>();

    @Override
    @ThrowsThriftExceptions
    public void abort(AccessToken creds, TransactionToken transaction,
            String env) throws TException {
        checkAccess(creds, transaction);
        transactions.remove(transaction).abort();
    }

    @Override
    @Atomic
    @AutoRetry
    @ThrowsThriftExceptions
    public long addKeyValue(String key, TObject value, AccessToken creds,
            TransactionToken transaction, String environment) throws TException {
        long record = 0;
        checkAccess(creds, transaction);
        AtomicSupport store = getStore(transaction, environment);
        AtomicOperation atomic = null;
        while (atomic == null || !atomic.commit()) {
            atomic = store.startAtomicOperation();
            try {
                record = Time.now();
                addIfEmptyAtomic(key, value, record, atomic);
            }
            catch (AtomicStateException e) {
                atomic = null;
            }
        }
        return record;
    }

    @Override
    @ThrowsThriftExceptions
    public boolean addKeyValueRecord(String key, TObject value, long record,
            AccessToken creds, TransactionToken transaction, String environment)
            throws TException {
        checkAccess(creds, transaction);
        if(value.getType() != Type.LINK
                || isValidLink((Link) Convert.thriftToJava(value), record)) {
            return ((BufferedStore) getStore(transaction, environment)).add(
                    key, value, record);
        }
        else {
            return false;
        }
    }

    @Override
    @Atomic
    @Batch
    @ThrowsThriftExceptions
    public Map<Long, Boolean> addKeyValueRecords(String key, TObject value,
            List<Long> records, AccessToken creds,
            TransactionToken transaction, String environment) throws TException {
        checkAccess(creds, transaction);
        AtomicSupport store = getStore(transaction, environment);
        Map<Long, Boolean> result = Maps.newLinkedHashMap();
        AtomicOperation atomic = null;
        while (atomic == null || !atomic.commit()) {
            atomic = store.startAtomicOperation();
            try {
                for (long record : records) {
                    result.put(record, atomic.add(key, value, record));
                }
            }
            catch (AtomicStateException e) {
                atomic = null;
            }
        }
        return result;
    }

    @Override
    @VersionControl
    @ThrowsThriftExceptions
    public Map<Long, String> auditKeyRecord(String key, long record,
            AccessToken creds, TransactionToken transaction, String environment)
            throws TException {
        checkAccess(creds, transaction);
        return getStore(transaction, environment).audit(key, record);
    }

    @Override
    @Alias
    @VersionControl
    @ThrowsThriftExceptions
    public Map<Long, String> auditKeyRecordStart(String key, long record,
            long start, AccessToken creds, TransactionToken transaction,
            String environment) throws TException {
        return auditKeyRecordStartEnd(key, record, start, Time.NONE, creds,
                transaction, environment);
    }

    @Override
    @VersionControl
    @ThrowsThriftExceptions
    public Map<Long, String> auditKeyRecordStartEnd(String key, long record,
            long start, long end, AccessToken creds,
            TransactionToken transaction, String environment) throws TException {
        checkAccess(creds, transaction);
        AtomicSupport store = getStore(transaction, environment);
        Map<Long, String> base = store.audit(key, record);
        Map<Long, String> result = TMaps.newLinkedHashMapWithCapacity(base
                .size());
        int index = Timestamps.findNearestSuccessorForTimestamp(base.keySet(),
                start);
        Entry<Long, String> entry = null;
        for (int i = index; i < base.size(); ++i) {
            entry = Iterables.get(base.entrySet(), i);
            if(entry.getKey() >= end) {
                break;
            }
            result.put(entry.getKey(), entry.getValue());
        }
        return result;
    }

    @Override
    @Alias
    @ThrowsThriftExceptions
    public Map<Long, String> auditKeyRecordStartstr(String key, long record,
            String start, AccessToken creds, TransactionToken transaction,
            String environment) throws TException {
        return auditKeyRecordStart(key, record,
                NaturalLanguage.parseMicros(start), creds, transaction,
                environment);
    }

    @Override
    @Alias
    @ThrowsThriftExceptions
    public Map<Long, String> auditKeyRecordStartstrEndstr(String key,
            long record, String start, String end, AccessToken creds,
            TransactionToken transaction, String environment) throws TException {
        return auditKeyRecordStartEnd(key, record,
                NaturalLanguage.parseMicros(start),
                NaturalLanguage.parseMicros(end), creds, transaction,
                environment);
    }

    @Override
    @VersionControl
    @ThrowsThriftExceptions
    public Map<Long, String> auditRecord(long record, AccessToken creds,
            TransactionToken transaction, String environment) throws TException {
        return getStore(transaction, environment).audit(record);
    }

    @Override
    @Alias
    @VersionControl
    @ThrowsThriftExceptions
    public Map<Long, String> auditRecordStart(long record, long start,
            AccessToken creds, TransactionToken transaction, String environment)
            throws TException {
        return auditRecordStartEnd(record, start, Time.NONE, creds,
                transaction, environment);
    }

    @Override
    @VersionControl
    @ThrowsThriftExceptions
    public Map<Long, String> auditRecordStartEnd(long record, long start,
            long end, AccessToken creds, TransactionToken transaction,
            String environment) throws TException {
        checkAccess(creds, transaction);
        AtomicSupport store = getStore(transaction, environment);
        Map<Long, String> base = store.audit(record);
        Map<Long, String> result = TMaps.newLinkedHashMapWithCapacity(base
                .size());
        int index = Timestamps.findNearestSuccessorForTimestamp(base.keySet(),
                start);
        Entry<Long, String> entry = null;
        for (int i = index; i < base.size(); ++i) {
            entry = Iterables.get(base.entrySet(), i);
            if(entry.getKey() >= end) {
                break;
            }
            result.put(entry.getKey(), entry.getValue());
        }
        return result;
    }

    @Override
    @Alias
    @ThrowsThriftExceptions
    public Map<Long, String> auditRecordStartstr(long record, String start,
            AccessToken creds, TransactionToken transaction, String environment)
            throws TException {
        return auditRecordStart(record, NaturalLanguage.parseMicros(start),
                creds, transaction, environment);
    }

    @Override
    @Alias
    @ThrowsThriftExceptions
    public Map<Long, String> auditRecordStartstrEndstr(long record,
            String start, String end, AccessToken creds,
            TransactionToken transaction, String environment) throws TException {
        return auditRecordStartEnd(record, NaturalLanguage.parseMicros(start),
                NaturalLanguage.parseMicros(end), creds, transaction,
                environment);
    }

    @Override
    @ThrowsThriftExceptions
    public Map<TObject, Set<Long>> browseKey(String key, AccessToken creds,
            TransactionToken transaction, String environment) throws TException {
        checkAccess(creds, transaction);
        return getStore(transaction, environment).browse(key);
    }

    @Override
    @Atomic
    @Batch
    @ThrowsThriftExceptions
    public Map<String, Map<TObject, Set<Long>>> browseKeys(List<String> keys,
            AccessToken creds, TransactionToken transaction, String environment)
            throws TException {
        checkAccess(creds, transaction);
        AtomicSupport store = getStore(transaction, environment);
        Map<String, Map<TObject, Set<Long>>> result = Maps.newLinkedHashMap();
        AtomicOperation atomic = null;
        while (atomic == null || !atomic.commit()) {
            atomic = store.startAtomicOperation();
            try {
                for (String key : keys) {
                    result.put(key, atomic.browse(key));
                }
            }
            catch (AtomicStateException e) {
                atomic = null;
            }
        }
        return result;
    }

    @Override
    @Batch
    @HistoricalRead
    @ThrowsThriftExceptions
    public Map<String, Map<TObject, Set<Long>>> browseKeysTime(
            List<String> keys, long timestamp, AccessToken creds,
            TransactionToken transaction, String environment) throws TException {
        checkAccess(creds, transaction);
        AtomicSupport store = getStore(transaction, environment);
        Map<String, Map<TObject, Set<Long>>> result = TMaps
                .newLinkedHashMapWithCapacity(keys.size());
        for (String key : keys) {
            result.put(key, store.browse(key));
        }
        return result;
    }

    @Override
    @Alias
    @ThrowsThriftExceptions
    public Map<String, Map<TObject, Set<Long>>> browseKeysTimestr(
            List<String> keys, String timestamp, AccessToken creds,
            TransactionToken transaction, String environment) throws TException {
        return browseKeysTime(keys, NaturalLanguage.parseMicros(timestamp),
                creds, transaction, environment);
    }

    @Override
    @HistoricalRead
    @ThrowsThriftExceptions
    public Map<TObject, Set<Long>> browseKeyTime(String key, long timestamp,
            AccessToken creds, TransactionToken transaction, String environment)
            throws TException {
        checkAccess(creds, transaction);
        return getStore(transaction, environment).browse(key, timestamp);
    }

    @Override
    @Alias
    @ThrowsThriftExceptions
    public Map<TObject, Set<Long>> browseKeyTimestr(String key,
            String timestamp, AccessToken creds, TransactionToken transaction,
            String environment) throws TException {
        return browseKeyTime(key, NaturalLanguage.parseMicros(timestamp),
                creds, transaction, environment);
    }

    @Override
    @Atomic
    @AutoRetry
    @ThrowsThriftExceptions
    public Map<Long, Set<TObject>> chronologizeKeyRecord(String key,
            long record, AccessToken creds, TransactionToken transaction,
            String environment) throws TException {
        checkAccess(creds, transaction);
        AtomicSupport store = getStore(transaction, environment);
        return store.chronologize(key, record, 0, Time.now());
    }

    @Override
    @Alias
    @AutoRetry
    @ThrowsThriftExceptions
    public Map<Long, Set<TObject>> chronologizeKeyRecordStart(String key,
            long record, long start, AccessToken creds,
            TransactionToken transaction, String environment) throws TException {
        checkAccess(creds, transaction);
        AtomicSupport store = getStore(transaction, environment);
        return store.chronologize(key, record, start, Time.NONE);
    }

    @Override
    @AutoRetry
    @ThrowsThriftExceptions
    public Map<Long, Set<TObject>> chronologizeKeyRecordStartEnd(String key,
            long record, long start, long end, AccessToken creds,
            TransactionToken transaction, String environment) throws TException {
        checkAccess(creds, transaction);
        AtomicSupport store = getStore(transaction, environment);
        return store.chronologize(key, record, start, end);
    }

    @Override
    @Alias
    @ThrowsThriftExceptions
    public Map<Long, Set<TObject>> chronologizeKeyRecordStartstr(String key,
            long record, String start, AccessToken creds,
            TransactionToken transaction, String environment) throws TException {
        checkAccess(creds, transaction);
        AtomicSupport store = getStore(transaction, environment);
        return store.chronologize(key, record,
                NaturalLanguage.parseMicros(start), Time.now());
    }

    @Override
    @Alias
    @ThrowsThriftExceptions
    public Map<Long, Set<TObject>> chronologizeKeyRecordStartstrEndstr(
            String key, long record, String start, String end,
            AccessToken creds, TransactionToken transaction, String environment)
            throws TException {
        checkAccess(creds, transaction);
        AtomicSupport store = getStore(transaction, environment);
        return store.chronologize(key, record,
                NaturalLanguage.parseMicros(start),
                NaturalLanguage.parseMicros(end));
    }

    @Override
    @Atomic
    @AutoRetry
    @ThrowsThriftExceptions
    public void clearKeyRecord(String key, long record, AccessToken creds,
            TransactionToken transaction, String environment) throws TException {
        checkAccess(creds, transaction);
        AtomicSupport store = getStore(transaction, environment);
        AtomicOperation atomic = null;
        while (atomic == null || !atomic.commit()) {
            atomic = store.startAtomicOperation();
            try {
                clearKeyRecordAtomic(key, record, atomic);
            }
            catch (AtomicStateException e) {
                atomic = null;
            }
        }
    }

    @Override
    @AutoRetry
    @Atomic
    @Batch
    @ThrowsThriftExceptions
    public void clearKeyRecords(String key, List<Long> records,
            AccessToken creds, TransactionToken transaction, String environment)
            throws TException {
        checkAccess(creds, transaction);
        AtomicSupport store = getStore(transaction, environment);
        AtomicOperation atomic = null;
        while (atomic == null || !atomic.commit()) {
            atomic = store.startAtomicOperation();
            try {
                for (long record : records) {
                    clearKeyRecordAtomic(key, record, atomic);
                }
            }
            catch (AtomicStateException e) {
                atomic = null;
            }
        }
    }

    @Override
    @AutoRetry
    @Atomic
    @Batch
    @ThrowsThriftExceptions
    public void clearKeysRecord(List<String> keys, long record,
            AccessToken creds, TransactionToken transaction, String environment)
            throws TException {
        checkAccess(creds, transaction);
        AtomicSupport store = getStore(transaction, environment);
        AtomicOperation atomic = null;
        while (atomic == null || !atomic.commit()) {
            atomic = store.startAtomicOperation();
            try {
                for (String key : keys) {
                    clearKeyRecordAtomic(key, record, atomic);
                }
            }
            catch (AtomicStateException e) {
                atomic = null;
            }
        }
    }

    @Override
    @AutoRetry
    @Atomic
    @Batch
    @ThrowsThriftExceptions
    public void clearKeysRecords(List<String> keys, List<Long> records,
            AccessToken creds, TransactionToken transaction, String environment)
            throws TException {
        checkAccess(creds, transaction);
        AtomicSupport store = getStore(transaction, environment);
        AtomicOperation atomic = null;
        while (atomic == null || !atomic.commit()) {
            atomic = store.startAtomicOperation();
            try {
                for (long record : records) {
                    for (String key : keys) {
                        clearKeyRecordAtomic(key, record, atomic);
                    }
                }
            }
            catch (AtomicStateException e) {
                atomic = null;
            }
        }
    }

    @Override
    @Atomic
    @AutoRetry
    @ThrowsThriftExceptions
    public void clearRecord(long record, AccessToken creds,
            TransactionToken transaction, String environment) throws TException {
        checkAccess(creds, transaction);
        AtomicSupport store = getStore(transaction, environment);
        AtomicOperation atomic = null;
        while (atomic == null || !atomic.commit()) {
            atomic = store.startAtomicOperation();
            try {
                clearRecordAtomic(record, atomic);
            }
            catch (AtomicStateException e) {
                atomic = null;
            }
        }
    }

    @Override
    @AutoRetry
    @Atomic
    @Batch
    @ThrowsThriftExceptions
    public void clearRecords(List<Long> records, AccessToken creds,
            TransactionToken transaction, String environment) throws TException {
        checkAccess(creds, transaction);
        AtomicSupport store = getStore(transaction, environment);
        AtomicOperation atomic = null;
        while (atomic == null || !atomic.commit()) {
            atomic = store.startAtomicOperation();
            try {
                for (long record : records) {
                    clearRecordAtomic(record, atomic);
                }
            }
            catch (AtomicStateException e) {
                atomic = null;
            }
        }
    }

    @Override
    @ThrowsThriftExceptions
    public boolean commit(AccessToken creds, TransactionToken transaction,
            String env) throws TException {
        checkAccess(creds, transaction);
        return transactions.remove(transaction).commit();
    }

    @Override
    @ThrowsThriftExceptions
    public Set<String> describeRecord(long record, AccessToken creds,
            TransactionToken transaction, String environment) throws TException {
        checkAccess(creds, transaction);
        return getStore(transaction, environment).describe(record);
    }

    @Override
    @Atomic
    @Batch
    @ThrowsThriftExceptions
    public Map<Long, Set<String>> describeRecords(List<Long> records,
            AccessToken creds, TransactionToken transaction, String environment)
            throws TException {
        checkAccess(creds, transaction);
        AtomicSupport store = getStore(transaction, environment);
        Map<Long, Set<String>> result = Maps.newLinkedHashMap();
        AtomicOperation atomic = null;
        while (atomic == null || !atomic.commit()) {
            atomic = store.startAtomicOperation();
            try {
                for (long record : records) {
                    result.put(record, atomic.describe(record));
                }
            }
            catch (AtomicStateException e) {
                atomic = null;
            }
        }
        return result;
    }

    @Override
    @Batch
    @HistoricalRead
    @ThrowsThriftExceptions
    public Map<Long, Set<String>> describeRecordsTime(List<Long> records,
            long timestamp, AccessToken creds, TransactionToken transaction,
            String environment) throws TException {
        checkAccess(creds, transaction);
        AtomicSupport store = getStore(transaction, environment);
        Map<Long, Set<String>> result = TMaps
                .newLinkedHashMapWithCapacity(records.size());
        for (long record : records) {
            result.put(record, store.describe(record, timestamp));
        }
        return result;
    }

    @Override
    @Alias
    @ThrowsThriftExceptions
    public Map<Long, Set<String>> describeRecordsTimestr(List<Long> records,
            String timestamp, AccessToken creds, TransactionToken transaction,
            String environment) throws TException {
        return describeRecordsTime(records,
                NaturalLanguage.parseMicros(timestamp), creds, transaction,
                environment);
    }

    @Override
    @HistoricalRead
    @ThrowsThriftExceptions
    public Set<String> describeRecordTime(long record, long timestamp,
            AccessToken creds, TransactionToken transaction, String environment)
            throws TException {
        return getStore(transaction, environment).describe(record, timestamp);
    }

    @Override
    @Alias
    @ThrowsThriftExceptions
    public Set<String> describeRecordTimestr(long record, String timestamp,
            AccessToken creds, TransactionToken transaction, String environment)
            throws TException {
        return describeRecordTime(record,
                NaturalLanguage.parseMicros(timestamp), creds, transaction,
                environment);
    }

    @Override
    @ThrowsThriftExceptions
    public Map<Diff, Set<TObject>> diffKeyRecordStart(String key, long record,
            long start, AccessToken creds, TransactionToken transaction,
            String environment) throws TException {
        return diffKeyRecordStartEnd(key, record, start, Timestamp.now()
                .getMicros(), creds, transaction, environment);
    }

    @Override
    @ThrowsThriftExceptions
    public Map<Diff, Set<TObject>> diffKeyRecordStartEnd(String key,
            long record, long start, long end, AccessToken creds,
            TransactionToken transaction, String environment) throws TException {
        checkAccess(creds, transaction);
        AtomicSupport store = getStore(transaction, environment);
        AtomicOperation atomic = null;
        Set<TObject> startValues = null;
        Set<TObject> endValues = null;
        while (atomic == null || !atomic.commit()) {
            atomic = store.startAtomicOperation();
            try {
                startValues = store.select(key, record, start);
                endValues = store.select(key, record, end);
            }
            catch (AtomicStateException e) {
                atomic = null;
            }
        }
        Map<Diff, Set<TObject>> result = Maps.newHashMapWithExpectedSize(2);
        Set<TObject> xor = Sets.symmetricDifference(startValues, endValues);
        int expectedSize = xor.size() / 2;
        Set<TObject> added = Sets.newHashSetWithExpectedSize(expectedSize);
        Set<TObject> removed = Sets.newHashSetWithExpectedSize(expectedSize);
        for (TObject current : xor) {
            if(!startValues.contains(current))
                added.add(current);
            else {
                removed.add(current);
            }
        }
        if(!added.isEmpty()) {
            result.put(Diff.ADDED, added);
        }
        if(!removed.isEmpty()) {
            result.put(Diff.REMOVED, removed);
        }
        return result;
    }

    @Override
    @Alias
    @ThrowsThriftExceptions
    public Map<Diff, Set<TObject>> diffKeyRecordStartstr(String key,
            long record, String start, AccessToken creds,
            TransactionToken transaction, String environment) throws TException {
        return diffKeyRecordStart(key, record,
                NaturalLanguage.parseMicros(start), creds, transaction,
                environment);
    }

    @Override
    @Alias
    @ThrowsThriftExceptions
    public Map<Diff, Set<TObject>> diffKeyRecordStartstrEndstr(String key,
            long record, String start, String end, AccessToken creds,
            TransactionToken transaction, String environment) throws TException {
        return diffKeyRecordStartEnd(key, record,
                NaturalLanguage.parseMicros(start),
                NaturalLanguage.parseMicros(end), creds, transaction,
                environment);
    }

    @Override
    @ThrowsThriftExceptions
    public Map<TObject, Map<Diff, Set<Long>>> diffKeyStart(String key,
            long start, AccessToken creds, TransactionToken transaction,
            String environment) throws TException {
        return diffKeyStartEnd(key, start, Timestamp.now().getMicros(), creds,
                transaction, environment);
    }

    @Override
    @ThrowsThriftExceptions
    public Map<TObject, Map<Diff, Set<Long>>> diffKeyStartEnd(String key,
            long start, long end, AccessToken creds,
            TransactionToken transaction, String environment) throws TException {
        checkAccess(creds, transaction);
        AtomicSupport store = getStore(transaction, environment);
        AtomicOperation atomic = null;
        Map<TObject, Set<Long>> startData = null;
        Map<TObject, Set<Long>> endData = null;
        while (atomic == null || !atomic.commit()) {
            atomic = store.startAtomicOperation();
            try {
                startData = store.browse(key, start);
                endData = store.browse(key, end);
            }
            catch (AtomicStateException e) {
                atomic = null;
            }
        }
        Set<TObject> startValues = startData.keySet();
        Set<TObject> endValues = endData.keySet();
        Set<TObject> xor = Sets.symmetricDifference(startValues, endValues);
        Set<TObject> intersection = startValues.size() < endValues.size() ? Sets
                .intersection(startValues, endValues) : Sets.intersection(
                endValues, startValues);
        Map<TObject, Map<Diff, Set<Long>>> result = TMaps
                .newLinkedHashMapWithCapacity(xor.size() + intersection.size());
        for (TObject value : xor) {
            Map<Diff, Set<Long>> entry = Maps.newHashMapWithExpectedSize(1);
            if(!startValues.contains(value)) {
                entry.put(Diff.ADDED, endData.get(value));
            }
            else {
                entry.put(Diff.REMOVED, endData.get(value));
            }
            result.put(value, entry);
        }
        for (TObject value : intersection) {
            Set<Long> startRecords = startData.get(value);
            Set<Long> endRecords = endData.get(value);
            Set<Long> xorRecords = Sets.symmetricDifference(startRecords,
                    endRecords);
            if(!xorRecords.isEmpty()) {
                Set<Long> added = Sets.newHashSetWithExpectedSize(xorRecords
                        .size());
                Set<Long> removed = Sets.newHashSetWithExpectedSize(xorRecords
                        .size());
                for (Long record : xorRecords) {
                    if(!startRecords.contains(record)) {
                        added.add(record);
                    }
                    else {
                        removed.add(record);
                    }
                }
                Map<Diff, Set<Long>> entry = Maps.newHashMapWithExpectedSize(2);
                if(!added.isEmpty()) {
                    entry.put(Diff.ADDED, added);
                }
                if(!removed.isEmpty()) {
                    entry.put(Diff.REMOVED, removed);
                }
                result.put(value, entry);
            }
        }
        return result;
    }

    @Override
    @Alias
    @ThrowsThriftExceptions
    public Map<TObject, Map<Diff, Set<Long>>> diffKeyStartstr(String key,
            String start, AccessToken creds, TransactionToken transaction,
            String environment) throws TException {
        return diffKeyStart(key, NaturalLanguage.parseMicros(start), creds,
                transaction, environment);
    }

    @Override
    @Alias
    @ThrowsThriftExceptions
    public Map<TObject, Map<Diff, Set<Long>>> diffKeyStartstrEndstr(String key,
            String start, String end, AccessToken creds,
            TransactionToken transaction, String environment) throws TException {
        return diffKeyStartEnd(key, NaturalLanguage.parseMicros(start),
                NaturalLanguage.parseMicros(end), creds, transaction,
                environment);
    }

    @Override
    @ThrowsThriftExceptions
    public Map<String, Map<Diff, Set<TObject>>> diffRecordStart(long record,
            long start, AccessToken creds, TransactionToken transaction,
            String environment) throws TException {
        return diffRecordStartEnd(record, start, Timestamp.now().getMicros(),
                creds, transaction, environment);
    }

    @Override
    @ThrowsThriftExceptions
    public Map<String, Map<Diff, Set<TObject>>> diffRecordStartEnd(long record,
            long start, long end, AccessToken creds,
            TransactionToken transaction, String environment) throws TException {
        checkAccess(creds, transaction);
        AtomicSupport store = getStore(transaction, environment);
        AtomicOperation atomic = null;
        Map<String, Set<TObject>> startData = null;
        Map<String, Set<TObject>> endData = null;
        while (atomic == null || !atomic.commit()) {
            atomic = store.startAtomicOperation();
            try {
                startData = store.select(record, start);
                endData = store.select(record, end);
            }
            catch (AtomicStateException e) {
                atomic = null;
            }
        }
        Set<String> startKeys = startData.keySet();
        Set<String> endKeys = endData.keySet();
        Set<String> xor = Sets.symmetricDifference(startKeys, endKeys);
        Set<String> intersection = Sets.intersection(startKeys, endKeys);
        Map<String, Map<Diff, Set<TObject>>> result = TMaps
                .newLinkedHashMapWithCapacity(xor.size() + intersection.size());
        for (String key : xor) {
            Map<Diff, Set<TObject>> entry = Maps.newHashMapWithExpectedSize(1);
            if(!startKeys.contains(key)) {
                entry.put(Diff.ADDED, endData.get(key));
            }
            else {
                entry.put(Diff.REMOVED, endData.get(key));
            }
            result.put(key, entry);
        }
        for (String key : intersection) {
            Set<TObject> startValues = startData.get(key);
            Set<TObject> endValues = endData.get(key);
            Set<TObject> xorValues = Sets.symmetricDifference(startValues,
                    endValues);
            if(!xorValues.isEmpty()) {
                Set<TObject> added = Sets.newHashSetWithExpectedSize(xorValues
                        .size());
                Set<TObject> removed = Sets
                        .newHashSetWithExpectedSize(xorValues.size());
                for (TObject value : xorValues) {
                    if(!startValues.contains(value)) {
                        added.add(value);
                    }
                    else {
                        removed.add(value);
                    }
                }
                Map<Diff, Set<TObject>> entry = Maps
                        .newHashMapWithExpectedSize(2);
                if(!added.isEmpty()) {
                    entry.put(Diff.ADDED, added);
                }
                if(!removed.isEmpty()) {
                    entry.put(Diff.REMOVED, removed);
                }
                result.put(key, entry);
            }
        }
        return result;
    }

    @Override
    @Alias
    @ThrowsThriftExceptions
    public Map<String, Map<Diff, Set<TObject>>> diffRecordStartstr(long record,
            String start, AccessToken creds, TransactionToken transaction,
            String environment) throws TException {
        return diffRecordStart(record, NaturalLanguage.parseMicros(start),
                creds, transaction, environment);
    }

    @Override
    @Alias
    @ThrowsThriftExceptions
    public Map<String, Map<Diff, Set<TObject>>> diffRecordStartstrEndstr(
            long record, String start, String end, AccessToken creds,
            TransactionToken transaction, String environment) throws TException {
        return diffRecordStartEnd(record, NaturalLanguage.parseMicros(start),
                NaturalLanguage.parseMicros(end), creds, transaction,
                environment);
    }

    @Override
    public void disableUser(byte[] username) {
        accessManager.disableUser(ByteBuffer.wrap(username));
    }

    @ManagedOperation
    @Override
    @Deprecated
    public String dump(String id) {
        return dump(DEFAULT_ENVIRONMENT);
    }

    @Override
    public String dump(String id, String env) {
        return getEngine(env).dump(id);
    }

    @Override
    public void enableUser(byte[] username) {
        accessManager.enableUser(ByteBuffer.wrap(username));
    }

    @Override
    @ThrowsThriftExceptions
    public Set<Long> findCcl(String ccl, AccessToken creds,
            TransactionToken transaction, String environment) throws TException {
        checkAccess(creds, transaction);
        try {
            Queue<PostfixNotationSymbol> queue = Parser.toPostfixNotation(ccl);
            Deque<Set<Long>> stack = new ArrayDeque<Set<Long>>();
            AtomicSupport store = getStore(transaction, environment);
            AtomicOperation atomic = null;
            while (atomic == null || !atomic.commit()) {
                atomic = store.startAtomicOperation();
                try {
                    findAtomic(queue, stack, atomic);
                }
                catch (AtomicStateException e) {
                    atomic = null;
                }
            }
            return Sets.newTreeSet(stack.pop());
        }
        catch (Exception e) {
            throw new ParseException(e.getMessage());
        }
    }

    @Override
    @Atomic
    @Batch
    @ThrowsThriftExceptions
    public Set<Long> findCriteria(TCriteria criteria, AccessToken creds,
            TransactionToken transaction, String environment) throws TException {
        checkAccess(creds, transaction);
        Queue<PostfixNotationSymbol> queue = convertCriteriaToQueue(criteria);
        Deque<Set<Long>> stack = new ArrayDeque<Set<Long>>();
        AtomicSupport store = getStore(transaction, environment);
        AtomicOperation atomic = null;
        while (atomic == null || !atomic.commit()) {
            atomic = store.startAtomicOperation();
            try {
                findAtomic(queue, stack, atomic);
            }
            catch (AtomicStateException e) {
                atomic = null;
            }
        }
        return Sets.newTreeSet(stack.pop());
    }

    @Override
    @Alias
    @ThrowsThriftExceptions
    public Set<Long> findKeyOperatorstrValues(String key, String operator,
            List<TObject> values, AccessToken creds,
            TransactionToken transaction, String environment) throws TException {
        return findKeyOperatorValues(key, Convert.stringToOperator(operator),
                values, creds, transaction, environment);
    }

    @Override
    @Alias
    @ThrowsThriftExceptions
    public Set<Long> findKeyOperatorstrValuesTime(String key, String operator,
            List<TObject> values, long timestamp, AccessToken creds,
            TransactionToken transaction, String environment) throws TException {
        return findKeyOperatorValuesTime(key,
                Convert.stringToOperator(operator), values, timestamp, creds,
                transaction, environment);
    }

    @Override
    @Alias
    @ThrowsThriftExceptions
    public Set<Long> findKeyOperatorstrValuesTimestr(String key,
            String operator, List<TObject> values, String timestamp,
            AccessToken creds, TransactionToken transaction, String environment)
            throws TException {
        return findKeyOperatorstrValuesTime(key, operator, values,
                NaturalLanguage.parseMicros(timestamp), creds, transaction,
                environment);
    }

    @Override
    @ThrowsThriftExceptions
    public Set<Long> findKeyOperatorValues(String key, Operator operator,
            List<TObject> values, AccessToken creds,
            TransactionToken transaction, String environment) throws TException {
        checkAccess(creds, transaction);
        TObject[] tValues = values.toArray(new TObject[values.size()]);
        return getStore(transaction, environment).find(key, operator, tValues);
    }

    @Override
    @HistoricalRead
    @ThrowsThriftExceptions
    public Set<Long> findKeyOperatorValuesTime(String key, Operator operator,
            List<TObject> values, long timestamp, AccessToken creds,
            TransactionToken transaction, String environment) throws TException {
        checkAccess(creds, transaction);
        TObject[] tValues = values.toArray(new TObject[values.size()]);
        return getStore(transaction, environment).find(timestamp, key,
                operator, tValues);
    }

    @Override
    @Alias
    @ThrowsThriftExceptions
    public Set<Long> findKeyOperatorValuesTimestr(String key,
            Operator operator, List<TObject> values, String timestamp,
            AccessToken creds, TransactionToken transaction, String environment)
            throws TException {
        return findKeyOperatorValuesTime(key, operator, values,
                NaturalLanguage.parseMicros(timestamp), creds, transaction,
                environment);
    }

    @Override
    @AutoRetry
    @Atomic
    @ThrowsThriftExceptions
    public long findOrAddKeyValue(String key, TObject value, AccessToken creds,
            TransactionToken transaction, String environment) throws TException {
        checkAccess(creds, transaction);
        AtomicSupport store = getStore(transaction, environment);
        AtomicOperation atomic = null;
        Set<Long> records = Sets.newLinkedHashSetWithExpectedSize(1);
        while (atomic == null || !atomic.commit()) {
            atomic = store.startAtomicOperation();
            try {
                records.addAll(atomic.find(key, Operator.EQUALS, value));
                if(records.isEmpty()) {
                    long record = Time.now();
                    addIfEmptyAtomic(key, value, record, atomic);
                    records.add(record);
                }
            }
            catch (AtomicStateException e) {
                records.clear();
                atomic = null;
            }
        }
        if(records.size() == 1) {
            return Iterables.getOnlyElement(records);
        }
        else {
            throw new DuplicateEntryException(
                    com.cinchapi.concourse.util.Strings.joinWithSpace("Found",
                            records.size(), "records that match", key, "=",
                            value));
        }
    }

    @SuppressWarnings("unchecked")
    @Override
    @Atomic
    @ThrowsThriftExceptions
    public long findOrInsertCclJson(String ccl, String json, AccessToken creds,
            TransactionToken transaction, String environment) throws TException {
        checkAccess(creds, transaction);
        List<Multimap<String, Object>> objects = Lists.newArrayList(Convert
                .jsonToJava(json));
        AtomicSupport store = getStore(transaction, environment);
        Set<Long> records = Sets.newLinkedHashSet();
        AtomicOperation atomic = null;
        while (atomic == null || !atomic.commit()) {
            atomic = store.startAtomicOperation();
            try {
                Queue<PostfixNotationSymbol> queue = Parser
                        .toPostfixNotation(ccl);
                Deque<Set<Long>> stack = new ArrayDeque<Set<Long>>();
                findOrInsertAtomic(records, objects, queue, stack, atomic);
            }
            catch (AtomicStateException e) {
                atomic = null;
                records.clear();
            }
        }
        if(records.size() == 1) {
            return Iterables.getOnlyElement(records);
        }
        else {
            throw new DuplicateEntryException(
                    com.cinchapi.concourse.util.Strings.joinWithSpace("Found",
                            records.size(), "records that match", ccl));
        }
    }

    @SuppressWarnings("unchecked")
    @Override
    @Atomic
    @ThrowsThriftExceptions
    public long findOrInsertCriteriaJson(TCriteria criteria, String json,
            AccessToken creds, TransactionToken transaction, String environment)
            throws TException {
        checkAccess(creds, transaction);
        List<Multimap<String, Object>> objects = Lists.newArrayList(Convert
                .jsonToJava(json));
        AtomicSupport store = getStore(transaction, environment);
        Set<Long> records = Sets.newLinkedHashSet();
        AtomicOperation atomic = null;
        while (atomic == null || !atomic.commit()) {
            atomic = store.startAtomicOperation();
            try {
                Queue<PostfixNotationSymbol> queue = convertCriteriaToQueue(criteria);
                Deque<Set<Long>> stack = new ArrayDeque<Set<Long>>();
                findOrInsertAtomic(records, objects, queue, stack, atomic);
            }
            catch (AtomicStateException e) {
                atomic = null;
                records.clear();
            }
        }
        if(records.size() == 1) {
            return Iterables.getOnlyElement(records);
        }
        else {
            throw new DuplicateEntryException(
                    com.cinchapi.concourse.util.Strings.joinWithSpace("Found",
                            records.size(), "records that match",
                            Language.translateFromThriftCriteria(criteria)));
        }
    }

    @Override
    @ThrowsThriftExceptions
    public Map<Long, Map<String, TObject>> getCcl(String ccl,
            AccessToken creds, TransactionToken transaction, String environment)
            throws TException {
        checkAccess(creds, transaction);
        try {
            Queue<PostfixNotationSymbol> queue = Parser.toPostfixNotation(ccl);
            AtomicSupport store = getStore(transaction, environment);
            Map<Long, Map<String, TObject>> result = Maps.newLinkedHashMap();
            AtomicOperation atomic = null;
            while (atomic == null || !atomic.commit()) {
                atomic = store.startAtomicOperation();
                try {
                    Deque<Set<Long>> stack = new ArrayDeque<Set<Long>>();
                    findAtomic(queue, stack, atomic);
                    Set<Long> records = stack.pop();
                    for (long record : records) {
                        Map<String, TObject> entry = TMaps
                                .newLinkedHashMapWithCapacity(atomic.describe(
                                        record).size());
                        for (String key : atomic.describe(record)) {
                            try {
                                entry.put(key, Iterables.getLast(atomic.select(
                                        key, record)));
                            }
                            catch (NoSuchElementException e) {
                                continue;
                            }
                        }
                        if(!entry.isEmpty()) {
                            result.put(record, entry);
                        }
                    }
                }
                catch (AtomicStateException e) {
                    result.clear();
                    atomic = null;
                }
            }
            return result;
        }
        catch (Exception e) {
            throw new ParseException(e.getMessage());
        }
    }

    @Override
    @ThrowsThriftExceptions
    public Map<Long, Map<String, TObject>> getCclTime(String ccl,
            long timestamp, AccessToken creds, TransactionToken transaction,
            String environment) throws TException {
        checkAccess(creds, transaction);
        try {
            Queue<PostfixNotationSymbol> queue = Parser.toPostfixNotation(ccl);
            AtomicSupport store = getStore(transaction, environment);
            Map<Long, Map<String, TObject>> result = Maps.newLinkedHashMap();
            AtomicOperation atomic = null;
            while (atomic == null || !atomic.commit()) {
                atomic = store.startAtomicOperation();
                try {
                    Deque<Set<Long>> stack = new ArrayDeque<Set<Long>>();
                    findAtomic(queue, stack, atomic);
                    Set<Long> records = stack.pop();
                    for (long record : records) {
                        Map<String, TObject> entry = TMaps
                                .newLinkedHashMapWithCapacity(atomic.describe(
                                        record, timestamp).size());
                        for (String key : atomic.describe(record, timestamp)) {
                            try {
                                entry.put(key, Iterables.getLast(atomic.select(
                                        key, record, timestamp)));
                            }
                            catch (NoSuchElementException e) {
                                continue;
                            }
                        }
                        if(!entry.isEmpty()) {
                            result.put(record, entry);
                        }
                    }
                }
                catch (AtomicStateException e) {
                    result.clear();
                    atomic = null;
                }
            }
            return result;
        }
        catch (Exception e) {
            throw new ParseException(e.getMessage());
        }
    }

    @Override
    @Alias
    @ThrowsThriftExceptions
    public Map<Long, Map<String, TObject>> getCclTimestr(String ccl,
            String timestamp, AccessToken creds, TransactionToken transaction,
            String environment) throws TException {
        return getCclTime(ccl, NaturalLanguage.parseMicros(timestamp), creds,
                transaction, environment);
    }

    @Override
    @ThrowsThriftExceptions
    public Map<Long, Map<String, TObject>> getCriteria(TCriteria criteria,
            AccessToken creds, TransactionToken transaction, String environment)
            throws TException {
        checkAccess(creds, transaction);
        Queue<PostfixNotationSymbol> queue = convertCriteriaToQueue(criteria);
        AtomicSupport store = getStore(transaction, environment);
        Map<Long, Map<String, TObject>> result = Maps.newLinkedHashMap();
        AtomicOperation atomic = null;
        while (atomic == null || !atomic.commit()) {
            atomic = store.startAtomicOperation();
            try {
                Deque<Set<Long>> stack = new ArrayDeque<Set<Long>>();
                findAtomic(queue, stack, atomic);
                Set<Long> records = stack.pop();
                for (long record : records) {
                    Map<String, TObject> entry = TMaps
                            .newLinkedHashMapWithCapacity(atomic.describe(
                                    record).size());
                    for (String key : atomic.describe(record)) {
                        try {
                            entry.put(key, Iterables.getLast(atomic.select(key,
                                    record)));
                        }
                        catch (NoSuchElementException e) {
                            continue;
                        }
                    }
                    if(!entry.isEmpty()) {
                        result.put(record, entry);
                    }
                }
            }
            catch (AtomicStateException e) {
                result.clear();
                atomic = null;
            }
        }
        return result;
    }

    @Override
    @ThrowsThriftExceptions
    public Map<Long, Map<String, TObject>> getCriteriaTime(TCriteria criteria,
            long timestamp, AccessToken creds, TransactionToken transaction,
            String environment) throws TException {
        checkAccess(creds, transaction);
        Queue<PostfixNotationSymbol> queue = convertCriteriaToQueue(criteria);
        AtomicSupport store = getStore(transaction, environment);
        Map<Long, Map<String, TObject>> result = Maps.newLinkedHashMap();
        AtomicOperation atomic = null;
        while (atomic == null || !atomic.commit()) {
            atomic = store.startAtomicOperation();
            try {
                Deque<Set<Long>> stack = new ArrayDeque<Set<Long>>();
                findAtomic(queue, stack, atomic);
                Set<Long> records = stack.pop();
                for (long record : records) {
                    Map<String, TObject> entry = TMaps
                            .newLinkedHashMapWithCapacity(atomic.describe(
                                    record, timestamp).size());
                    for (String key : atomic.describe(record, timestamp)) {
                        try {
                            entry.put(key, Iterables.getLast(atomic.select(key,
                                    record)));
                        }
                        catch (NoSuchElementException e) {
                            continue;
                        }
                    }
                    if(!entry.isEmpty()) {
                        result.put(record, entry);
                    }
                }
            }
            catch (AtomicStateException e) {
                result.clear();
                atomic = null;
            }
        }
        return result;
    }

    @Override
    @Alias
    @ThrowsThriftExceptions
    public Map<Long, Map<String, TObject>> getCriteriaTimestr(
            TCriteria criteria, String timestamp, AccessToken creds,
            TransactionToken transaction, String environment) throws TException {
        return getCriteriaTime(criteria,
                NaturalLanguage.parseMicros(timestamp), creds, transaction,
                environment);
    }

    @Override
    @ManagedOperation
    @Deprecated
    public String getDumpList() {
        return getDumpList(DEFAULT_ENVIRONMENT);
    }

    @Override
    public String getDumpList(String env) {
        return getEngine(env).getDumpList();
    }

    @Override
    @ThrowsThriftExceptions
    public Map<Long, TObject> getKeyCcl(String key, String ccl,
            AccessToken creds, TransactionToken transaction, String environment)
            throws TException {
        checkAccess(creds, transaction);
        try {
            Queue<PostfixNotationSymbol> queue = Parser.toPostfixNotation(ccl);
            AtomicSupport store = getStore(transaction, environment);
            Map<Long, TObject> result = Maps.newLinkedHashMap();
            AtomicOperation atomic = null;
            while (atomic == null || !atomic.commit()) {
                atomic = store.startAtomicOperation();
                try {
                    Deque<Set<Long>> stack = new ArrayDeque<Set<Long>>();
                    findAtomic(queue, stack, atomic);
                    Set<Long> records = stack.pop();
                    for (long record : records) {
                        try {
                            result.put(record, Iterables.getLast(atomic.select(
                                    key, record)));
                        }
                        catch (NoSuchElementException e) {
                            continue;
                        }
                    }
                }
                catch (AtomicStateException e) {
                    result.clear();
                    atomic = null;
                }
            }
            return result;
        }
        catch (Exception e) {
            throw new ParseException(e.getMessage());
        }
    }

    @Override
    @ThrowsThriftExceptions
    public Map<Long, TObject> getKeyCclTime(String key, String ccl,
            long timestamp, AccessToken creds, TransactionToken transaction,
            String environment) throws TException {
        checkAccess(creds, transaction);
        try {
            Queue<PostfixNotationSymbol> queue = Parser.toPostfixNotation(ccl);
            AtomicSupport store = getStore(transaction, environment);
            Map<Long, TObject> result = Maps.newLinkedHashMap();
            AtomicOperation atomic = null;
            while (atomic == null || !atomic.commit()) {
                atomic = store.startAtomicOperation();
                try {
                    Deque<Set<Long>> stack = new ArrayDeque<Set<Long>>();
                    findAtomic(queue, stack, atomic);
                    Set<Long> records = stack.pop();
                    for (long record : records) {
                        try {
                            result.put(record, Iterables.getLast(atomic.select(
                                    key, record, timestamp)));
                        }
                        catch (NoSuchElementException e) {
                            continue;
                        }
                    }
                }
                catch (AtomicStateException e) {
                    result.clear();
                    atomic = null;
                }
            }
            return result;
        }
        catch (Exception e) {
            throw new ParseException(e.getMessage());
        }
    }

    @Override
    @Alias
    @ThrowsThriftExceptions
    public Map<Long, TObject> getKeyCclTimestr(String key, String ccl,
            String timestamp, AccessToken creds, TransactionToken transaction,
            String environment) throws TException {
        return getKeyCclTime(key, ccl, NaturalLanguage.parseMicros(timestamp),
                creds, transaction, environment);
    }

    @Override
    @ThrowsThriftExceptions
    public Map<Long, TObject> getKeyCriteria(String key, TCriteria criteria,
            AccessToken creds, TransactionToken transaction, String environment)
            throws TException {
        checkAccess(creds, transaction);
        Queue<PostfixNotationSymbol> queue = convertCriteriaToQueue(criteria);
        AtomicSupport store = getStore(transaction, environment);
        Map<Long, TObject> result = Maps.newLinkedHashMap();
        AtomicOperation atomic = null;
        while (atomic == null || !atomic.commit()) {
            atomic = store.startAtomicOperation();
            try {
                Deque<Set<Long>> stack = new ArrayDeque<Set<Long>>();
                findAtomic(queue, stack, atomic);
                Set<Long> records = stack.pop();
                for (long record : records) {
                    try {
                        result.put(record,
                                Iterables.getLast(atomic.select(key, record)));
                    }
                    catch (NoSuchElementException e) {
                        continue;
                    }
                }
            }
            catch (AtomicStateException e) {
                result.clear();
                atomic = null;
            }
        }
        return result;
    }

    @Override
    @ThrowsThriftExceptions
    public Map<Long, TObject> getKeyCriteriaTime(String key,
            TCriteria criteria, long timestamp, AccessToken creds,
            TransactionToken transaction, String environment) throws TException {
        checkAccess(creds, transaction);
        Queue<PostfixNotationSymbol> queue = convertCriteriaToQueue(criteria);
        AtomicSupport store = getStore(transaction, environment);
        Map<Long, TObject> result = Maps.newLinkedHashMap();
        AtomicOperation atomic = null;
        while (atomic == null || !atomic.commit()) {
            atomic = store.startAtomicOperation();
            try {
                Deque<Set<Long>> stack = new ArrayDeque<Set<Long>>();
                findAtomic(queue, stack, atomic);
                Set<Long> records = stack.pop();
                for (long record : records) {
                    try {
                        result.put(record, Iterables.getLast(atomic.select(key,
                                record, timestamp)));
                    }
                    catch (NoSuchElementException e) {
                        continue;
                    }
                }
            }
            catch (AtomicStateException e) {
                result.clear();
                atomic = null;
            }
        }
        return result;
    }

    @Override
    @Alias
    @ThrowsThriftExceptions
    public Map<Long, TObject> getKeyCriteriaTimestr(String key,
            TCriteria criteria, String timestamp, AccessToken creds,
            TransactionToken transaction, String environment) throws TException {
        return getKeyCriteriaTime(key, criteria,
                NaturalLanguage.parseMicros(timestamp), creds, transaction,
                environment);
    }

    @Override
    @ThrowsThriftExceptions
    public TObject getKeyRecord(String key, long record, AccessToken creds,
            TransactionToken transaction, String environment) throws TException {
        checkAccess(creds, transaction);
        return Iterables.getLast(
                getStore(transaction, environment).select(key, record),
                TObject.NULL);
    }

    @Override
    @Atomic
    @Batch
    @ThrowsThriftExceptions
    public Map<Long, TObject> getKeyRecords(String key, List<Long> records,
            AccessToken creds, TransactionToken transaction, String environment)
            throws TException {
        checkAccess(creds, transaction);
        AtomicSupport store = getStore(transaction, environment);
        Map<Long, TObject> result = Maps.newLinkedHashMap();
        AtomicOperation atomic = null;
        while (atomic == null || !atomic.commit()) {
            atomic = store.startAtomicOperation();
            try {
                for (long record : records) {
                    try {
                        result.put(record,
                                Iterables.getLast(atomic.select(key, record)));
                    }
                    catch (NoSuchElementException e) {
                        continue;
                    }
                }
            }
            catch (AtomicStateException e) {
                atomic = null;
            }
        }
        return result;
    }

    @Override
    @Batch
    @HistoricalRead
    @ThrowsThriftExceptions
    public Map<Long, TObject> getKeyRecordsTime(String key, List<Long> records,
            long timestamp, AccessToken creds, TransactionToken transaction,
            String environment) throws TException {
        checkAccess(creds, transaction);
        Map<Long, TObject> result = TMaps.newLinkedHashMapWithCapacity(records
                .size());
        AtomicSupport store = getStore(transaction, environment);
        for (long record : records) {
            try {
                result.put(record,
                        Iterables.getLast(store.select(key, record, timestamp)));
            }
            catch (NoSuchElementException e) {
                continue;
            }
        }
        return result;
    }

    @Override
    @Alias
    @ThrowsThriftExceptions
    public Map<Long, TObject> getKeyRecordsTimestr(String key,
            List<Long> records, String timestamp, AccessToken creds,
            TransactionToken transaction, String environment) throws TException {
        return getKeyRecordsTime(key, records,
                NaturalLanguage.parseMicros(timestamp), creds, transaction,
                environment);
    }

    @Override
    @HistoricalRead
    @ThrowsThriftExceptions
    public TObject getKeyRecordTime(String key, long record, long timestamp,
            AccessToken creds, TransactionToken transaction, String environment)
            throws TException {
        checkAccess(creds, transaction);
        return Iterables.getLast(
                getStore(transaction, environment).select(key, record,
                        timestamp), TObject.NULL);
    }

    @Override
    @Alias
    @ThrowsThriftExceptions
    public TObject getKeyRecordTimestr(String key, long record,
            String timestamp, AccessToken creds, TransactionToken transaction,
            String environment) throws TException {
        return getKeyRecordTime(key, record,
                NaturalLanguage.parseMicros(timestamp), creds, transaction,
                environment);
    }

    @Override
    @ThrowsThriftExceptions
    public Map<Long, Map<String, TObject>> getKeysCcl(List<String> keys,
            String ccl, AccessToken creds, TransactionToken transaction,
            String environment) throws TException {
        checkAccess(creds, transaction);
        try {
            Queue<PostfixNotationSymbol> queue = Parser.toPostfixNotation(ccl);
            AtomicSupport store = getStore(transaction, environment);
            Map<Long, Map<String, TObject>> result = Maps.newLinkedHashMap();
            AtomicOperation atomic = null;
            while (atomic == null || !atomic.commit()) {
                atomic = store.startAtomicOperation();
                try {
                    Deque<Set<Long>> stack = new ArrayDeque<Set<Long>>();
                    findAtomic(queue, stack, atomic);
                    Set<Long> records = stack.pop();
                    for (long record : records) {
                        Map<String, TObject> entry = TMaps
                                .newLinkedHashMapWithCapacity(keys.size());
                        for (String key : keys) {
                            try {
                                entry.put(key, Iterables.getLast(atomic.select(
                                        key, record)));
                            }
                            catch (NoSuchElementException e) {
                                continue;
                            }
                        }
                        if(!entry.isEmpty()) {
                            result.put(record, entry);
                        }
                    }
                }
                catch (AtomicStateException e) {
                    result.clear();
                    atomic = null;
                }
            }
            return result;
        }
        catch (Exception e) {
            throw new ParseException(e.getMessage());
        }
    }

    @Override
    @ThrowsThriftExceptions
    public Map<Long, Map<String, TObject>> getKeysCclTime(List<String> keys,
            String ccl, long timestamp, AccessToken creds,
            TransactionToken transaction, String environment) throws TException {
        checkAccess(creds, transaction);
        try {
            Queue<PostfixNotationSymbol> queue = Parser.toPostfixNotation(ccl);
            AtomicSupport store = getStore(transaction, environment);
            Map<Long, Map<String, TObject>> result = Maps.newLinkedHashMap();
            AtomicOperation atomic = null;
            while (atomic == null || !atomic.commit()) {
                atomic = store.startAtomicOperation();
                try {
                    Deque<Set<Long>> stack = new ArrayDeque<Set<Long>>();
                    findAtomic(queue, stack, atomic);
                    Set<Long> records = stack.pop();
                    for (long record : records) {
                        Map<String, TObject> entry = TMaps
                                .newLinkedHashMapWithCapacity(keys.size());
                        for (String key : keys) {
                            try {
                                entry.put(key, Iterables.getLast(atomic.select(
                                        key, record, timestamp)));
                            }
                            catch (NoSuchElementException e) {
                                continue;
                            }
                        }
                        if(!entry.isEmpty()) {
                            result.put(record, entry);
                        }
                    }
                }
                catch (AtomicStateException e) {
                    result.clear();
                    atomic = null;
                }
            }
            return result;
        }
        catch (Exception e) {
            throw new ParseException(e.getMessage());
        }
    }

    @Override
    @Alias
    @ThrowsThriftExceptions
    public Map<Long, Map<String, TObject>> getKeysCclTimestr(List<String> keys,
            String ccl, String timestamp, AccessToken creds,
            TransactionToken transaction, String environment) throws TException {
        return getKeysCclTime(keys, ccl,
                NaturalLanguage.parseMicros(timestamp), creds, transaction,
                environment);
    }

    @Override
    @ThrowsThriftExceptions
    public Map<Long, Map<String, TObject>> getKeysCriteria(List<String> keys,
            TCriteria criteria, AccessToken creds,
            TransactionToken transaction, String environment) throws TException {
        checkAccess(creds, transaction);
        Queue<PostfixNotationSymbol> queue = convertCriteriaToQueue(criteria);
        AtomicSupport store = getStore(transaction, environment);
        Map<Long, Map<String, TObject>> result = Maps.newLinkedHashMap();
        AtomicOperation atomic = null;
        while (atomic == null || !atomic.commit()) {
            atomic = store.startAtomicOperation();
            try {
                Deque<Set<Long>> stack = new ArrayDeque<Set<Long>>();
                findAtomic(queue, stack, atomic);
                Set<Long> records = stack.pop();
                for (long record : records) {
                    Map<String, TObject> entry = TMaps
                            .newLinkedHashMapWithCapacity(keys.size());
                    for (String key : keys) {
                        try {
                            entry.put(key, Iterables.getLast(atomic.select(key,
                                    record)));
                        }
                        catch (NoSuchElementException e) {
                            continue;
                        }
                    }
                    if(!entry.isEmpty()) {
                        result.put(record, entry);
                    }
                }
            }
            catch (AtomicStateException e) {
                result.clear();
                atomic = null;
            }
        }
        return result;
    }

    @Override
    @ThrowsThriftExceptions
    public Map<Long, Map<String, TObject>> getKeysCriteriaTime(
            List<String> keys, TCriteria criteria, long timestamp,
            AccessToken creds, TransactionToken transaction, String environment)
            throws TException {
        checkAccess(creds, transaction);
        Queue<PostfixNotationSymbol> queue = convertCriteriaToQueue(criteria);
        AtomicSupport store = getStore(transaction, environment);
        Map<Long, Map<String, TObject>> result = Maps.newLinkedHashMap();
        AtomicOperation atomic = null;
        while (atomic == null || !atomic.commit()) {
            atomic = store.startAtomicOperation();
            try {
                Deque<Set<Long>> stack = new ArrayDeque<Set<Long>>();
                findAtomic(queue, stack, atomic);
                Set<Long> records = stack.pop();
                for (long record : records) {
                    Map<String, TObject> entry = TMaps
                            .newLinkedHashMapWithCapacity(keys.size());
                    for (String key : keys) {
                        try {
                            entry.put(key, Iterables.getLast(atomic.select(key,
                                    record, timestamp)));
                        }
                        catch (NoSuchElementException e) {
                            continue;
                        }
                    }
                    if(!entry.isEmpty()) {
                        result.put(record, entry);
                    }
                }
            }
            catch (AtomicStateException e) {
                result.clear();
                atomic = null;
            }
        }
        return result;
    }

    @Override
    @Alias
    @ThrowsThriftExceptions
    public Map<Long, Map<String, TObject>> getKeysCriteriaTimestr(
            List<String> keys, TCriteria criteria, String timestamp,
            AccessToken creds, TransactionToken transaction, String environment)
            throws TException {
        return getKeysCriteriaTime(keys, criteria,
                NaturalLanguage.parseMicros(timestamp), creds, transaction,
                environment);
    }

    @Override
    @Atomic
    @Batch
    @ThrowsThriftExceptions
    public Map<String, TObject> getKeysRecord(List<String> keys, long record,
            AccessToken creds, TransactionToken transaction, String environment)
            throws TException {
        checkAccess(creds, transaction);
        AtomicSupport store = getStore(transaction, environment);
        Map<String, TObject> result = Maps.newLinkedHashMap();
        AtomicOperation atomic = null;
        while (atomic == null || !atomic.commit()) {
            atomic = store.startAtomicOperation();
            try {
                for (String key : keys) {
                    try {
                        result.put(key,
                                Iterables.getLast(atomic.select(key, record)));
                    }
                    catch (NoSuchElementException e) {
                        continue;
                    }
                }
            }
            catch (AtomicStateException e) {
                atomic = null;
            }
        }
        return result;
    }

    @Override
    @Atomic
    @Batch
    @ThrowsThriftExceptions
    public Map<Long, Map<String, TObject>> getKeysRecords(List<String> keys,
            List<Long> records, AccessToken creds,
            TransactionToken transaction, String environment) throws TException {
        checkAccess(creds, transaction);
        AtomicSupport store = getStore(transaction, environment);
        Map<Long, Map<String, TObject>> result = Maps.newLinkedHashMap();
        AtomicOperation atomic = null;
        while (atomic == null || !atomic.commit()) {
            atomic = store.startAtomicOperation();
            try {
                for (long record : records) {
                    Map<String, TObject> entry = TMaps
                            .newLinkedHashMapWithCapacity(keys.size());
                    for (String key : keys) {
                        try {
                            entry.put(key, Iterables.getLast(atomic.select(key,
                                    record)));
                        }
                        catch (NoSuchElementException e) {
                            continue;
                        }
                    }
                    if(!entry.isEmpty()) {
                        result.put(record, entry);
                    }
                }
            }
            catch (AtomicStateException e) {
                atomic = null;
            }
        }
        return result;
    }

    @Override
    @Batch
    @HistoricalRead
    @ThrowsThriftExceptions
    public Map<Long, Map<String, TObject>> getKeysRecordsTime(
            List<String> keys, List<Long> records, long timestamp,
            AccessToken creds, TransactionToken transaction, String environment)
            throws TException {
        checkAccess(creds, transaction);
        Map<Long, Map<String, TObject>> result = TMaps
                .newLinkedHashMapWithCapacity(records.size());
        AtomicSupport store = getStore(transaction, environment);
        for (long record : records) {
            Map<String, TObject> entry = TMaps
                    .newLinkedHashMapWithCapacity(keys.size());
            for (String key : keys) {
                try {
                    entry.put(key, Iterables.getLast(store.select(key, record,
                            timestamp)));
                }
                catch (NoSuchElementException e) {
                    continue;
                }
            }
            if(!entry.isEmpty()) {
                result.put(record, entry);
            }
        }
        return result;
    }

    @Override
    @Alias
    @ThrowsThriftExceptions
    public Map<Long, Map<String, TObject>> getKeysRecordsTimestr(
            List<String> keys, List<Long> records, String timestamp,
            AccessToken creds, TransactionToken transaction, String environment)
            throws TException {
        return getKeysRecordsTime(keys, records,
                NaturalLanguage.parseMicros(timestamp), creds, transaction,
                environment);
    }

    @Override
    @Batch
    @HistoricalRead
    @ThrowsThriftExceptions
    public Map<String, TObject> getKeysRecordTime(List<String> keys,
            long record, long timestamp, AccessToken creds,
            TransactionToken transaction, String environment) throws TException {
        checkAccess(creds, transaction);
        Map<String, TObject> result = TMaps.newLinkedHashMapWithCapacity(keys
                .size());
        AtomicSupport store = getStore(transaction, environment);
        for (String key : keys) {
            try {
                result.put(key,
                        Iterables.getLast(store.select(key, record, timestamp)));
            }
            catch (NoSuchElementException e) {
                continue;
            }
        }
        return result;
    }

    @Override
    @Alias
    @ThrowsThriftExceptions
    public Map<String, TObject> getKeysRecordTimestr(List<String> keys,
            long record, String timestamp, AccessToken creds,
            TransactionToken transaction, String environment) throws TException {
        return getKeysRecordTime(keys, record,
                NaturalLanguage.parseMicros(timestamp), creds, transaction,
                environment);
    }

    @Override
    @ThrowsThriftExceptions
    public String getServerEnvironment(AccessToken creds,
            TransactionToken transaction, String env) throws SecurityException,
            TException {
        checkAccess(creds, transaction);
        return Environments.sanitize(env);
    }

    @Override
    @ManagedOperation
    public String getServerVersion() {
        return Version.getVersion(ConcourseServer.class).toString();
    }

    @Override
    public Storage getStorage() {
        return getEngine();
    }

    @Override
    public Storage getStorage(String environment) {
        return getEngine(environment);
    }

    @Override
    public Comparator<TObject> getTObjectSorter() {
        return TObjectSorter.INSTANCE;
    }

    @Override
    @ManagedOperation
    public void grant(byte[] username, byte[] password) {
        accessManager.createUser(ByteBuffer.wrap(username),
                ByteBuffer.wrap(password));
        username = null;
        password = null;
    }

    @Override
    @ManagedOperation
    public boolean hasUser(byte[] username) {
        return accessManager.isExistingUsername(ByteBuffer.wrap(username));
    }

    @Override
    @Atomic
    @Batch
    @ThrowsThriftExceptions
    public Set<Long> insertJson(String json, AccessToken creds,
            TransactionToken transaction, String environment) throws TException {
        checkAccess(creds, transaction);
        List<Multimap<String, Object>> objects = Convert.anyJsonToJava(json);
        AtomicSupport store = getStore(transaction, environment);
        Set<Long> records = Sets.newLinkedHashSet();
        AtomicOperation atomic = null;
        while (atomic == null || !atomic.commit()) {
            atomic = store.startAtomicOperation();
            try {
                List<DeferredWrite> deferred = Lists.newArrayList();
                for (Multimap<String, Object> object : objects) {
                    long record = Time.now();
                    atomic.touch(record);
                    if(insertAtomic(object, record, atomic, deferred)) {
                        records.add(record);
                    }
                    else {
                        throw AtomicStateException.RETRY;
                    }
                }
                insertDeferredAtomic(deferred, atomic);
            }
            catch (AtomicStateException e) {
                atomic = null;
                records.clear();
            }
        }
        return records;
    }

    @Override
    @Atomic
    @ThrowsThriftExceptions
    public boolean insertJsonRecord(String json, long record,
            AccessToken creds, TransactionToken transaction, String environment)
            throws TException {
        checkAccess(creds, transaction);
        AtomicSupport store = getStore(transaction, environment);
        try {
            Multimap<String, Object> data = Convert.jsonToJava(json);
            AtomicOperation atomic = store.startAtomicOperation();
            List<DeferredWrite> deferred = Lists.newArrayList();
            return insertAtomic(data, record, atomic, deferred)
                    && insertDeferredAtomic(deferred, atomic)
                    && atomic.commit();
        }
        catch (TransactionStateException e) {
            throw new TransactionException();
        }
        catch (AtomicStateException e) {
            return false;
        }
    }

    @Override
    @Atomic
    @Batch
    @ThrowsThriftExceptions
    public Map<Long, Boolean> insertJsonRecords(String json,
            List<Long> records, AccessToken creds,
            TransactionToken transaction, String environment) throws TException {
        checkAccess(creds, transaction);
        AtomicSupport store = getStore(transaction, environment);
        Multimap<String, Object> data = Convert.jsonToJava(json);
        Map<Long, Boolean> result = Maps.newLinkedHashMap();
        AtomicOperation atomic = null;
        while (atomic == null || !atomic.commit()) {
            atomic = store.startAtomicOperation();
            try {
                List<DeferredWrite> deferred = Lists.newArrayList();
                for (long record : records) {
                    result.put(record,
                            insertAtomic(data, record, atomic, deferred));
                }
                insertDeferredAtomic(deferred, atomic);
            }
            catch (AtomicStateException e) {
                atomic = null;
            }
        }
        return result;
    }

    @Override
    @ManagedOperation
    public void installPluginBundle(String file) {
        plugins.installBundle(file);
    }

    @Override
    @ThrowsThriftExceptions
    public Set<Long> inventory(AccessToken creds, TransactionToken transaction,
            String environment) throws TException {
        checkAccess(creds, transaction);
        return getStore(transaction, environment).getAllRecords();
    }

<<<<<<< HEAD
=======
    @Override
    @ThrowsThriftExceptions
    public ComplexTObject invokePlugin(String id, String method,
            List<ComplexTObject> params, AccessToken creds,
            TransactionToken transaction, String environment) throws TException {
        return plugins.invoke(id, method, params, creds, transaction,
                environment);
    }

>>>>>>> 2eeb2d89
    @Override
    @Atomic
    @AutoRetry
    @ThrowsThriftExceptions
    public String jsonifyRecords(List<Long> records, boolean identifier,
            AccessToken creds, TransactionToken transaction, String environment)
            throws TException {
        checkAccess(creds, transaction);
        String json = "";
        AtomicSupport store = getStore(transaction, environment);
        AtomicOperation atomic = null;
        while (atomic == null || !atomic.commit()) {
            atomic = store.startAtomicOperation();
            try {
                json = jsonify0(records, 0L, identifier, atomic);
            }
            catch (AtomicStateException e) {
                atomic = null;
            }
        }
        return json;
    }

    @Override
    @HistoricalRead
    @ThrowsThriftExceptions
    public String jsonifyRecordsTime(List<Long> records, long timestamp,
            boolean identifier, AccessToken creds,
            TransactionToken transaction, String environment) throws TException {
        checkAccess(creds, transaction);
        return jsonify0(records, timestamp, identifier,
                getStore(transaction, environment));
    }

    @Override
    @Alias
    @ThrowsThriftExceptions
    public String jsonifyRecordsTimestr(List<Long> records, String timestamp,
            boolean identifier, AccessToken creds,
            TransactionToken transaction, String environment) throws TException {
        return jsonifyRecordsTime(records,
                NaturalLanguage.parseMicros(timestamp), identifier, creds,
                transaction, environment);
    }

    @Override
    public String listAllEnvironments() {
        return TCollections.toOrderedListString(TSets.intersection(
                FileSystem.getSubDirs(bufferStore),
                FileSystem.getSubDirs(dbStore)));
    }

    @Override
    public String listAllUserSessions() {
        return TCollections.toOrderedListString(accessManager
                .describeAllAccessTokens());
    }

    @Override
    @ManagedOperation
    public String listPluginBundles() {
        return TCollections.toOrderedListString(plugins.listBundles());
    }

    @Override
    @ManagedOperation
    public boolean login(byte[] username, byte[] password) {
        try {
            AccessToken token = login(ByteBuffer.wrap(username),
                    ByteBuffer.wrap(password));
            username = null;
            password = null;
            if(token != null) {
                logout(token, null); // NOTE: managed operations don't actually
                                     // need an access token, so we expire it
                                     // immediately
                return true;
            }
            else {
                return false;
            }
        }
        catch (SecurityException e) {
            return false;
        }
        catch (TException e) {
            throw Throwables.propagate(e);
        }
    }

    @Override
    public AccessToken login(ByteBuffer username, ByteBuffer password,
            String env) throws TException {
        validate(username, password);
        getEngine(env);
        return accessManager.getNewAccessToken(username);
    }

    @Override
    public void logout(AccessToken creds, String env) throws TException {
        checkAccess(creds, null);
        accessManager.expireAccessToken(creds);
    }

    @Override
    @ThrowsThriftExceptions
    public boolean pingRecord(long record, AccessToken creds,
            TransactionToken transaction, String environment) throws TException {
        checkAccess(creds, transaction);
        return ping0(record, getStore(transaction, environment));
    }

    @Override
    @Atomic
    @Batch
    @ThrowsThriftExceptions
    public Map<Long, Boolean> pingRecords(List<Long> records,
            AccessToken creds, TransactionToken transaction, String environment)
            throws TException {
        checkAccess(creds, transaction);
        AtomicSupport store = getStore(transaction, environment);
        Map<Long, Boolean> result = Maps.newLinkedHashMap();
        AtomicOperation atomic = null;
        while (atomic == null || !atomic.commit()) {
            atomic = store.startAtomicOperation();
            try {
                for (long record : records) {
                    result.put(record, ping0(record, atomic));
                }
            }
            catch (AtomicStateException e) {
                atomic = null;
            }
        }
        return result;
    }

    @Override
    @Atomic
    @ThrowsThriftExceptions
    public void reconcileKeyRecordValues(String key, long record,
            Set<TObject> values, AccessToken creds,
            TransactionToken transaction, String environment) throws TException {
        checkAccess(creds, transaction);
        AtomicSupport store = getStore(transaction, environment);
        AtomicOperation atomic = null;
        while (atomic == null || !atomic.commit()) {
            atomic = store.startAtomicOperation();
            try {
                Set<TObject> existingValues = store.select(key, record);
                for (TObject existingValue : existingValues) {
                    if(!values.remove(existingValue)) {
                        atomic.remove(key, existingValue, record);
                    }
                }
                for (TObject value : values) {
                    atomic.add(key, value, record);
                }
            }
            catch (AtomicStateException e) {
                atomic = null;
            }
        }
    }

    @Override
    @ThrowsThriftExceptions
    public boolean removeKeyValueRecord(String key, TObject value, long record,
            AccessToken creds, TransactionToken transaction, String environment)
            throws TException {
        checkAccess(creds, transaction);
        if(value.getType() != Type.LINK
                || isValidLink((Link) Convert.thriftToJava(value), record)) {
            return ((BufferedStore) getStore(transaction, environment)).remove(
                    key, value, record);
        }
        else {
            return false;
        }
    }

    @Override
    @Atomic
    @Batch
    @ThrowsThriftExceptions
    public Map<Long, Boolean> removeKeyValueRecords(String key, TObject value,
            List<Long> records, AccessToken creds,
            TransactionToken transaction, String environment) throws TException {
        checkAccess(creds, transaction);
        AtomicSupport store = getStore(transaction, environment);
        Map<Long, Boolean> result = Maps.newLinkedHashMap();
        AtomicOperation atomic = null;
        while (atomic == null || !atomic.commit()) {
            atomic = store.startAtomicOperation();
            try {
                for (long record : records) {
                    result.put(record, atomic.remove(key, value, record));
                }
            }
            catch (AtomicStateException e) {
                atomic = null;
            }
        }
        return result;
    }

    @Override
    @Atomic
    @Batch
    @VersionControl
    @AutoRetry
    @ThrowsThriftExceptions
    public void revertKeyRecordsTime(String key, List<Long> records,
            long timestamp, AccessToken creds, TransactionToken transaction,
            String environment) throws TException {
        checkAccess(creds, transaction);
        AtomicSupport store = getStore(transaction, environment);
        AtomicOperation atomic = null;
        while (atomic == null || !atomic.commit()) {
            atomic = store.startAtomicOperation();
            try {
                for (long record : records) {
                    revertAtomic(key, record, timestamp, atomic);
                }
            }
            catch (AtomicStateException e) {
                atomic = null;
            }
        }
    }

    @Override
    @Alias
    @ThrowsThriftExceptions
    public void revertKeyRecordsTimestr(String key, List<Long> records,
            String timestamp, AccessToken creds, TransactionToken transaction,
            String environment) throws TException {
        revertKeyRecordsTime(key, records,
                NaturalLanguage.parseMicros(timestamp), creds, transaction,
                environment);
    }

    @Override
    @Atomic
    @VersionControl
    @AutoRetry
    @ThrowsThriftExceptions
    public void revertKeyRecordTime(String key, long record, long timestamp,
            AccessToken creds, TransactionToken transaction, String environment)
            throws TException {
        checkAccess(creds, transaction);
        AtomicSupport store = getStore(transaction, environment);
        AtomicOperation atomic = null;
        while (atomic == null || !atomic.commit()) {
            atomic = store.startAtomicOperation();
            try {
                revertAtomic(key, record, timestamp, atomic);
            }
            catch (AtomicStateException e) {
                atomic = null;
            }
        }
    }

    @Override
    @Alias
    @ThrowsThriftExceptions
    public void revertKeyRecordTimestr(String key, long record,
            String timestamp, AccessToken creds, TransactionToken transaction,
            String environment) throws TException {
        revertKeyRecordTime(key, record,
                NaturalLanguage.parseMicros(timestamp), creds, transaction,
                environment);
    }

    @Override
    @Atomic
    @Batch
    @VersionControl
    @AutoRetry
    @ThrowsThriftExceptions
    public void revertKeysRecordsTime(List<String> keys, List<Long> records,
            long timestamp, AccessToken creds, TransactionToken transaction,
            String environment) throws TException {
        checkAccess(creds, transaction);
        AtomicSupport store = getStore(transaction, environment);
        AtomicOperation atomic = null;
        while (atomic == null || !atomic.commit()) {
            atomic = store.startAtomicOperation();
            try {
                for (long record : records) {
                    for (String key : keys) {
                        revertAtomic(key, record, timestamp, atomic);
                    }
                }
            }
            catch (AtomicStateException e) {
                atomic = null;
            }
        }
    }

    @Override
    @Alias
    @ThrowsThriftExceptions
    public void revertKeysRecordsTimestr(List<String> keys, List<Long> records,
            String timestamp, AccessToken creds, TransactionToken transaction,
            String environment) throws TException {
        revertKeysRecordsTime(keys, records,
                NaturalLanguage.parseMicros(timestamp), creds, transaction,
                environment);
    }

    @Override
    @Atomic
    @Batch
    @VersionControl
    @AutoRetry
    @ThrowsThriftExceptions
    public void revertKeysRecordTime(List<String> keys, long record,
            long timestamp, AccessToken creds, TransactionToken transaction,
            String environment) throws TException {
        checkAccess(creds, transaction);
        AtomicSupport store = getStore(transaction, environment);
        AtomicOperation atomic = null;
        while (atomic == null || !atomic.commit()) {
            atomic = store.startAtomicOperation();
            try {
                for (String key : keys) {
                    revertAtomic(key, record, timestamp, atomic);
                }
            }
            catch (AtomicStateException e) {
                atomic = null;
            }
        }
    }

    @Override
    @Alias
    @ThrowsThriftExceptions
    public void revertKeysRecordTimestr(List<String> keys, long record,
            String timestamp, AccessToken creds, TransactionToken transaction,
            String environment) throws TException {
        revertKeysRecordTime(keys, record,
                NaturalLanguage.parseMicros(timestamp), creds, transaction,
                environment);
    }

    @Override
    @ManagedOperation
    public void revoke(byte[] username) {
        accessManager.deleteUser(ByteBuffer.wrap(username));
        username = null;
    }

    @Override
    @ThrowsThriftExceptions
    public Set<Long> search(String key, String query, AccessToken creds,
            TransactionToken transaction, String env) throws TException {
        checkAccess(creds, transaction);
        return getStore(transaction, env).search(key, query);
    }

    @Override
    @ThrowsThriftExceptions
    public Map<Long, Map<String, Set<TObject>>> selectCcl(String ccl,
            AccessToken creds, TransactionToken transaction, String environment)
            throws TException {
        checkAccess(creds, transaction);
        try {
            Queue<PostfixNotationSymbol> queue = Parser.toPostfixNotation(ccl);
            AtomicSupport store = getStore(transaction, environment);
            Map<Long, Map<String, Set<TObject>>> result = Maps
                    .newLinkedHashMap();
            AtomicOperation atomic = null;
            while (atomic == null || !atomic.commit()) {
                atomic = store.startAtomicOperation();
                try {
                    Deque<Set<Long>> stack = new ArrayDeque<Set<Long>>();
                    findAtomic(queue, stack, atomic);
                    Set<Long> records = stack.pop();
                    for (long record : records) {
                        Map<String, Set<TObject>> entry = TMaps
                                .newLinkedHashMapWithCapacity(atomic.describe(
                                        record).size());
                        for (String key : atomic.describe(record)) {
                            entry.put(key, atomic.select(key, record));
                        }
                        result.put(record, entry);
                    }
                }
                catch (AtomicStateException e) {
                    result.clear();
                    atomic = null;
                }
            }
            return result;
        }
        catch (Exception e) {
            throw new ParseException(e.getMessage());
        }
    }

    @Override
    @ThrowsThriftExceptions
    public Map<Long, Map<String, Set<TObject>>> selectCclTime(String ccl,
            long timestamp, AccessToken creds, TransactionToken transaction,
            String environment) throws TException {
        checkAccess(creds, transaction);
        try {
            Queue<PostfixNotationSymbol> queue = Parser.toPostfixNotation(ccl);
            AtomicSupport store = getStore(transaction, environment);
            Map<Long, Map<String, Set<TObject>>> result = Maps
                    .newLinkedHashMap();
            AtomicOperation atomic = null;
            while (atomic == null || !atomic.commit()) {
                atomic = store.startAtomicOperation();
                try {
                    Deque<Set<Long>> stack = new ArrayDeque<Set<Long>>();
                    findAtomic(queue, stack, atomic);
                    Set<Long> records = stack.pop();
                    for (long record : records) {
                        Map<String, Set<TObject>> entry = TMaps
                                .newLinkedHashMapWithCapacity(atomic.describe(
                                        record, timestamp).size());
                        for (String key : atomic.describe(record, timestamp)) {
                            entry.put(key,
                                    atomic.select(key, record, timestamp));
                        }
                        result.put(record, entry);
                    }
                }
                catch (AtomicStateException e) {
                    result.clear();
                    atomic = null;
                }
            }
            return result;
        }
        catch (Exception e) {
            throw new ParseException(e.getMessage());
        }
    }

    @Override
    @Alias
    @ThrowsThriftExceptions
    public Map<Long, Map<String, Set<TObject>>> selectCclTimestr(String ccl,
            String timestamp, AccessToken creds, TransactionToken transaction,
            String environment) throws TException {
        return selectCclTime(ccl, NaturalLanguage.parseMicros(timestamp),
                creds, transaction, environment);
    }

    @Override
    @ThrowsThriftExceptions
    public Map<Long, Map<String, Set<TObject>>> selectCriteria(
            TCriteria criteria, AccessToken creds,
            TransactionToken transaction, String environment) throws TException {
        checkAccess(creds, transaction);
        Queue<PostfixNotationSymbol> queue = convertCriteriaToQueue(criteria);
        AtomicSupport store = getStore(transaction, environment);
        Map<Long, Map<String, Set<TObject>>> result = Maps.newLinkedHashMap();
        AtomicOperation atomic = null;
        while (atomic == null || !atomic.commit()) {
            atomic = store.startAtomicOperation();
            try {
                Deque<Set<Long>> stack = new ArrayDeque<Set<Long>>();
                findAtomic(queue, stack, atomic);
                Set<Long> records = stack.pop();
                for (long record : records) {
                    Map<String, Set<TObject>> entry = TMaps
                            .newLinkedHashMapWithCapacity(atomic.describe(
                                    record).size());
                    for (String key : atomic.describe(record)) {
                        entry.put(key, atomic.select(key, record));
                    }
                    result.put(record, entry);
                }
            }
            catch (AtomicStateException e) {
                result.clear();
                atomic = null;
            }
        }
        return result;
    }

    @Override
    @ThrowsThriftExceptions
    public Map<Long, Map<String, Set<TObject>>> selectCriteriaTime(
            TCriteria criteria, long timestamp, AccessToken creds,
            TransactionToken transaction, String environment) throws TException {
        checkAccess(creds, transaction);
        Queue<PostfixNotationSymbol> queue = convertCriteriaToQueue(criteria);
        AtomicSupport store = getStore(transaction, environment);
        Map<Long, Map<String, Set<TObject>>> result = Maps.newLinkedHashMap();
        AtomicOperation atomic = null;
        while (atomic == null || !atomic.commit()) {
            atomic = store.startAtomicOperation();
            try {
                Deque<Set<Long>> stack = new ArrayDeque<Set<Long>>();
                findAtomic(queue, stack, atomic);
                Set<Long> records = stack.pop();
                for (long record : records) {
                    Map<String, Set<TObject>> entry = TMaps
                            .newLinkedHashMapWithCapacity(atomic.describe(
                                    record, timestamp).size());
                    for (String key : atomic.describe(record, timestamp)) {
                        entry.put(key, atomic.select(key, record, timestamp));
                    }
                    result.put(record, entry);
                }
            }
            catch (AtomicStateException e) {
                result.clear();
                atomic = null;
            }
        }
        return result;
    }

    @Override
    @Alias
    @ThrowsThriftExceptions
    public Map<Long, Map<String, Set<TObject>>> selectCriteriaTimestr(
            TCriteria criteria, String timestamp, AccessToken creds,
            TransactionToken transaction, String environment) throws TException {
        return selectCriteriaTime(criteria,
                NaturalLanguage.parseMicros(timestamp), creds, transaction,
                environment);
    }

    @Override
    @ThrowsThriftExceptions
    public Map<Long, Set<TObject>> selectKeyCcl(String key, String ccl,
            AccessToken creds, TransactionToken transaction, String environment)
            throws TException {
        checkAccess(creds, transaction);
        try {
            Queue<PostfixNotationSymbol> queue = Parser.toPostfixNotation(ccl);
            AtomicSupport store = getStore(transaction, environment);
            Map<Long, Set<TObject>> result = Maps.newLinkedHashMap();
            AtomicOperation atomic = null;
            while (atomic == null || !atomic.commit()) {
                atomic = store.startAtomicOperation();
                try {
                    Deque<Set<Long>> stack = new ArrayDeque<Set<Long>>();
                    findAtomic(queue, stack, atomic);
                    Set<Long> records = stack.pop();
                    for (long record : records) {
                        result.put(record, atomic.select(key, record));
                    }
                }
                catch (AtomicStateException e) {
                    result.clear();
                    atomic = null;
                }
            }
            return result;
        }
        catch (Exception e) {
            throw new ParseException(e.getMessage());
        }
    }

    @Override
    @ThrowsThriftExceptions
    public Map<Long, Set<TObject>> selectKeyCclTime(String key, String ccl,
            long timestamp, AccessToken creds, TransactionToken transaction,
            String environment) throws TException {
        checkAccess(creds, transaction);
        try {
            Queue<PostfixNotationSymbol> queue = Parser.toPostfixNotation(ccl);
            AtomicSupport store = getStore(transaction, environment);
            Map<Long, Set<TObject>> result = Maps.newLinkedHashMap();
            AtomicOperation atomic = null;
            while (atomic == null || !atomic.commit()) {
                atomic = store.startAtomicOperation();
                try {
                    Deque<Set<Long>> stack = new ArrayDeque<Set<Long>>();
                    findAtomic(queue, stack, atomic);
                    Set<Long> records = stack.pop();
                    for (long record : records) {
                        result.put(record,
                                atomic.select(key, record, timestamp));
                    }
                }
                catch (AtomicStateException e) {
                    result.clear();
                    atomic = null;
                }
            }
            return result;
        }
        catch (Exception e) {
            throw new ParseException(e.getMessage());
        }
    }

    @Override
    @Alias
    @ThrowsThriftExceptions
    public Map<Long, Set<TObject>> selectKeyCclTimestr(String key, String ccl,
            String timestamp, AccessToken creds, TransactionToken transaction,
            String environment) throws TException {
        return selectKeyCclTime(key, ccl,
                NaturalLanguage.parseMicros(timestamp), creds, transaction,
                environment);
    }

    @Override
    @ThrowsThriftExceptions
    public Map<Long, Set<TObject>> selectKeyCriteria(String key,
            TCriteria criteria, AccessToken creds,
            TransactionToken transaction, String environment) throws TException {
        checkAccess(creds, transaction);
        Queue<PostfixNotationSymbol> queue = convertCriteriaToQueue(criteria);
        AtomicSupport store = getStore(transaction, environment);
        Map<Long, Set<TObject>> result = Maps.newLinkedHashMap();
        AtomicOperation atomic = null;
        while (atomic == null || !atomic.commit()) {
            atomic = store.startAtomicOperation();
            try {
                Deque<Set<Long>> stack = new ArrayDeque<Set<Long>>();
                findAtomic(queue, stack, atomic);
                Set<Long> records = stack.pop();
                for (long record : records) {
                    result.put(record, atomic.select(key, record));
                }
            }
            catch (AtomicStateException e) {
                result.clear();
                atomic = null;
            }
        }
        return result;
    }

    @Override
    @ThrowsThriftExceptions
    public Map<Long, Set<TObject>> selectKeyCriteriaTime(String key,
            TCriteria criteria, long timestamp, AccessToken creds,
            TransactionToken transaction, String environment) throws TException {
        checkAccess(creds, transaction);
        Queue<PostfixNotationSymbol> queue = convertCriteriaToQueue(criteria);
        AtomicSupport store = getStore(transaction, environment);
        Map<Long, Set<TObject>> result = Maps.newLinkedHashMap();
        AtomicOperation atomic = null;
        while (atomic == null || !atomic.commit()) {
            atomic = store.startAtomicOperation();
            try {
                Deque<Set<Long>> stack = new ArrayDeque<Set<Long>>();
                findAtomic(queue, stack, atomic);
                Set<Long> records = stack.pop();
                for (long record : records) {
                    result.put(record, atomic.select(key, record, timestamp));
                }
            }
            catch (AtomicStateException e) {
                result.clear();
                atomic = null;
            }
        }
        return result;
    }

    @Override
    @Alias
    @ThrowsThriftExceptions
    public Map<Long, Set<TObject>> selectKeyCriteriaTimestr(String key,
            TCriteria criteria, String timestamp, AccessToken creds,
            TransactionToken transaction, String environment) throws TException {
        return selectKeyCriteriaTime(key, criteria,
                NaturalLanguage.parseMicros(timestamp), creds, transaction,
                environment);
    }

    @Override
    @ThrowsThriftExceptions
    public Set<TObject> selectKeyRecord(String key, long record,
            AccessToken creds, TransactionToken transaction, String environment)
            throws TException {
        checkAccess(creds, transaction);
        return getStore(transaction, environment).select(key, record);
    }

    @Override
    @Atomic
    @Batch
    @ThrowsThriftExceptions
    public Map<Long, Set<TObject>> selectKeyRecords(String key,
            List<Long> records, AccessToken creds,
            TransactionToken transaction, String environment) throws TException {
        checkAccess(creds, transaction);
        AtomicSupport store = getStore(transaction, environment);
        Map<Long, Set<TObject>> result = Maps.newLinkedHashMap();
        AtomicOperation atomic = null;
        while (atomic == null || !atomic.commit()) {
            atomic = store.startAtomicOperation();
            try {
                for (long record : records) {
                    result.put(record, atomic.select(key, record));
                }
            }
            catch (AtomicStateException e) {
                atomic = null;
            }
        }
        return result;
    }

    @Override
    @Atomic
    @Batch
    @HistoricalRead
    @ThrowsThriftExceptions
    public Map<Long, Set<TObject>> selectKeyRecordsTime(String key,
            List<Long> records, long timestamp, AccessToken creds,
            TransactionToken transaction, String environment) throws TException {
        checkAccess(creds, transaction);
        AtomicSupport store = getStore(transaction, environment);
        Map<Long, Set<TObject>> result = TMaps
                .newLinkedHashMapWithCapacity(records.size());
        for (long record : records) {
            result.put(record, store.select(key, record, timestamp));
        }
        return result;
    }

    @Override
    @Alias
    @ThrowsThriftExceptions
    public Map<Long, Set<TObject>> selectKeyRecordsTimestr(String key,
            List<Long> records, String timestamp, AccessToken creds,
            TransactionToken transaction, String environment) throws TException {
        return selectKeyRecordsTime(key, records,
                NaturalLanguage.parseMicros(timestamp), creds, transaction,
                environment);
    }

    @Override
    @HistoricalRead
    @ThrowsThriftExceptions
    public Set<TObject> selectKeyRecordTime(String key, long record,
            long timestamp, AccessToken creds, TransactionToken transaction,
            String environment) throws TException {
        checkAccess(creds, transaction);
        return getStore(transaction, environment)
                .select(key, record, timestamp);
    }

    @Override
    @Alias
    @ThrowsThriftExceptions
    public Set<TObject> selectKeyRecordTimestr(String key, long record,
            String timestamp, AccessToken creds, TransactionToken transaction,
            String environment) throws TException {
        return selectKeyRecordTime(key, record,
                NaturalLanguage.parseMicros(timestamp), creds, transaction,
                environment);
    }

    @Override
    @ThrowsThriftExceptions
    public Map<Long, Map<String, Set<TObject>>> selectKeysCcl(
            List<String> keys, String ccl, AccessToken creds,
            TransactionToken transaction, String environment) throws TException {
        checkAccess(creds, transaction);
        try {
            Queue<PostfixNotationSymbol> queue = Parser.toPostfixNotation(ccl);
            AtomicSupport store = getStore(transaction, environment);
            Map<Long, Map<String, Set<TObject>>> result = Maps
                    .newLinkedHashMap();
            AtomicOperation atomic = null;
            while (atomic == null || !atomic.commit()) {
                atomic = store.startAtomicOperation();
                try {
                    Deque<Set<Long>> stack = new ArrayDeque<Set<Long>>();
                    findAtomic(queue, stack, atomic);
                    Set<Long> records = stack.pop();
                    for (long record : records) {
                        Map<String, Set<TObject>> entry = TMaps
                                .newLinkedHashMapWithCapacity(keys.size());
                        for (String key : keys) {
                            entry.put(key, atomic.select(key, record));
                        }
                        result.put(record, entry);
                    }
                }
                catch (AtomicStateException e) {
                    result.clear();
                    atomic = null;
                }
            }
            return result;
        }
        catch (Exception e) {
            throw new ParseException(e.getMessage());
        }
    }

    @Override
    @ThrowsThriftExceptions
    public Map<Long, Map<String, Set<TObject>>> selectKeysCclTime(
            List<String> keys, String ccl, long timestamp, AccessToken creds,
            TransactionToken transaction, String environment) throws TException {
        checkAccess(creds, transaction);
        try {
            Queue<PostfixNotationSymbol> queue = Parser.toPostfixNotation(ccl);
            AtomicSupport store = getStore(transaction, environment);
            Map<Long, Map<String, Set<TObject>>> result = Maps
                    .newLinkedHashMap();
            AtomicOperation atomic = null;
            while (atomic == null || !atomic.commit()) {
                atomic = store.startAtomicOperation();
                try {
                    Deque<Set<Long>> stack = new ArrayDeque<Set<Long>>();
                    findAtomic(queue, stack, atomic);
                    Set<Long> records = stack.pop();
                    for (long record : records) {
                        Map<String, Set<TObject>> entry = TMaps
                                .newLinkedHashMapWithCapacity(keys.size());
                        for (String key : keys) {
                            entry.put(key,
                                    atomic.select(key, record, timestamp));
                        }
                        result.put(record, entry);
                    }
                }
                catch (AtomicStateException e) {
                    result.clear();
                    atomic = null;
                }
            }
            return result;
        }
        catch (Exception e) {
            throw new ParseException(e.getMessage());
        }
    }

    @Override
    @Alias
    @ThrowsThriftExceptions
    public Map<Long, Map<String, Set<TObject>>> selectKeysCclTimestr(
            List<String> keys, String ccl, String timestamp, AccessToken creds,
            TransactionToken transaction, String environment) throws TException {
        return selectKeysCclTime(keys, ccl,
                NaturalLanguage.parseMicros(timestamp), creds, transaction,
                environment);
    }

    @Override
    @ThrowsThriftExceptions
    public Map<Long, Map<String, Set<TObject>>> selectKeysCriteria(
            List<String> keys, TCriteria criteria, AccessToken creds,
            TransactionToken transaction, String environment) throws TException {
        checkAccess(creds, transaction);
        Queue<PostfixNotationSymbol> queue = convertCriteriaToQueue(criteria);
        AtomicSupport store = getStore(transaction, environment);
        Map<Long, Map<String, Set<TObject>>> result = Maps.newLinkedHashMap();
        AtomicOperation atomic = null;
        while (atomic == null || !atomic.commit()) {
            atomic = store.startAtomicOperation();
            try {
                Deque<Set<Long>> stack = new ArrayDeque<Set<Long>>();
                findAtomic(queue, stack, atomic);
                Set<Long> records = stack.pop();
                for (long record : records) {
                    Map<String, Set<TObject>> entry = TMaps
                            .newLinkedHashMapWithCapacity(keys.size());
                    for (String key : keys) {
                        entry.put(key, atomic.select(key, record));
                    }
                    result.put(record, entry);
                }
            }
            catch (AtomicStateException e) {
                result.clear();
                atomic = null;
            }
        }
        return result;
    }

    @Override
    @ThrowsThriftExceptions
    public Map<Long, Map<String, Set<TObject>>> selectKeysCriteriaTime(
            List<String> keys, TCriteria criteria, long timestamp,
            AccessToken creds, TransactionToken transaction, String environment)
            throws TException {
        checkAccess(creds, transaction);
        Queue<PostfixNotationSymbol> queue = convertCriteriaToQueue(criteria);
        AtomicSupport store = getStore(transaction, environment);
        Map<Long, Map<String, Set<TObject>>> result = Maps.newLinkedHashMap();
        AtomicOperation atomic = null;
        while (atomic == null || !atomic.commit()) {
            atomic = store.startAtomicOperation();
            try {
                Deque<Set<Long>> stack = new ArrayDeque<Set<Long>>();
                findAtomic(queue, stack, atomic);
                Set<Long> records = stack.pop();
                for (long record : records) {
                    Map<String, Set<TObject>> entry = TMaps
                            .newLinkedHashMapWithCapacity(keys.size());
                    for (String key : keys) {
                        entry.put(key, atomic.select(key, record, timestamp));
                    }
                    result.put(record, entry);
                }
            }
            catch (AtomicStateException e) {
                result.clear();
                atomic = null;
            }
        }
        return result;
    }

    @Override
    @Alias
    @ThrowsThriftExceptions
    public Map<Long, Map<String, Set<TObject>>> selectKeysCriteriaTimestr(
            List<String> keys, TCriteria criteria, String timestamp,
            AccessToken creds, TransactionToken transaction, String environment)
            throws TException {
        return selectKeysCriteriaTime(keys, criteria,
                NaturalLanguage.parseMicros(timestamp), creds, transaction,
                environment);
    }

    @Override
    @Atomic
    @Batch
    @ThrowsThriftExceptions
    public Map<String, Set<TObject>> selectKeysRecord(List<String> keys,
            long record, AccessToken creds, TransactionToken transaction,
            String environment) throws TException {
        checkAccess(creds, transaction);
        AtomicSupport store = getStore(transaction, environment);
        Map<String, Set<TObject>> result = Maps.newLinkedHashMap();
        AtomicOperation atomic = null;
        while (atomic == null || !atomic.commit()) {
            atomic = store.startAtomicOperation();
            try {
                for (String key : keys) {
                    result.put(key, atomic.select(key, record));
                }
            }
            catch (AtomicStateException e) {
                atomic = null;
            }
        }
        return result;
    }

    @Override
    @Atomic
    @Batch
    @ThrowsThriftExceptions
    public Map<Long, Map<String, Set<TObject>>> selectKeysRecords(
            List<String> keys, List<Long> records, AccessToken creds,
            TransactionToken transaction, String environment) throws TException {
        checkAccess(creds, transaction);
        AtomicSupport store = getStore(transaction, environment);
        Map<Long, Map<String, Set<TObject>>> result = Maps.newLinkedHashMap();
        AtomicOperation atomic = null;
        while (atomic == null || !atomic.commit()) {
            atomic = store.startAtomicOperation();
            try {
                for (long record : records) {
                    Map<String, Set<TObject>> entry = TMaps
                            .newLinkedHashMapWithCapacity(keys.size());
                    for (String key : keys) {
                        entry.put(key, atomic.select(key, record));
                    }
                    if(!entry.isEmpty()) {
                        result.put(record, entry);
                    }
                }
            }
            catch (AtomicStateException e) {
                atomic = null;
            }
        }
        return result;
    }

    @Override
    @Batch
    @HistoricalRead
    @ThrowsThriftExceptions
    public Map<Long, Map<String, Set<TObject>>> selectKeysRecordsTime(
            List<String> keys, List<Long> records, long timestamp,
            AccessToken creds, TransactionToken transaction, String environment)
            throws TException {
        checkAccess(creds, transaction);
        AtomicSupport store = getStore(transaction, environment);
        Map<Long, Map<String, Set<TObject>>> result = TMaps
                .newLinkedHashMapWithCapacity(records.size());
        for (long record : records) {
            Map<String, Set<TObject>> entry = TMaps
                    .newLinkedHashMapWithCapacity(keys.size());
            for (String key : keys) {
                entry.put(key, store.select(key, record, timestamp));
            }
            if(!entry.isEmpty()) {
                result.put(record, entry);
            }
        }
        return result;
    }

    @Override
    @Alias
    @ThrowsThriftExceptions
    public Map<Long, Map<String, Set<TObject>>> selectKeysRecordsTimestr(
            List<String> keys, List<Long> records, String timestamp,
            AccessToken creds, TransactionToken transaction, String environment)
            throws TException {
        return selectKeysRecordsTime(keys, records,
                NaturalLanguage.parseMicros(timestamp), creds, transaction,
                environment);
    }

    @Override
    @Batch
    @HistoricalRead
    @ThrowsThriftExceptions
    public Map<String, Set<TObject>> selectKeysRecordTime(List<String> keys,
            long record, long timestamp, AccessToken creds,
            TransactionToken transaction, String environment) throws TException {
        checkAccess(creds, transaction);
        AtomicSupport store = getStore(transaction, environment);
        Map<String, Set<TObject>> result = TMaps
                .newLinkedHashMapWithCapacity(keys.size());
        for (String key : keys) {
            result.put(key, store.select(key, record, timestamp));
        }
        return result;
    }

    @Override
    @Alias
    @ThrowsThriftExceptions
    public Map<String, Set<TObject>> selectKeysRecordTimestr(List<String> keys,
            long record, String timestamp, AccessToken creds,
            TransactionToken transaction, String environment) throws TException {
        return selectKeysRecordTime(keys, record,
                NaturalLanguage.parseMicros(timestamp), creds, transaction,
                environment);
    }

    @Override
    @ThrowsThriftExceptions
    public Map<String, Set<TObject>> selectRecord(long record,
            AccessToken creds, TransactionToken transaction, String environment)
            throws TException {
        checkAccess(creds, transaction);
        return getStore(transaction, environment).select(record);
    }

    @Override
    @Atomic
    @Batch
    @ThrowsThriftExceptions
    public Map<Long, Map<String, Set<TObject>>> selectRecords(
            List<Long> records, AccessToken creds,
            TransactionToken transaction, String environment) throws TException {
        checkAccess(creds, transaction);
        AtomicSupport store = getStore(transaction, environment);
        Map<Long, Map<String, Set<TObject>>> result = Maps.newLinkedHashMap();
        AtomicOperation atomic = null;
        while (atomic == null || !atomic.commit()) {
            atomic = store.startAtomicOperation();
            try {
                for (long record : records) {
                    result.put(record, atomic.select(record));
                }
            }
            catch (AtomicStateException e) {
                atomic = null;
            }
        }
        return result;
    }

    @Override
    @Batch
    @HistoricalRead
    @ThrowsThriftExceptions
    public Map<Long, Map<String, Set<TObject>>> selectRecordsTime(
            List<Long> records, long timestamp, AccessToken creds,
            TransactionToken transaction, String environment) throws TException {
        checkAccess(creds, transaction);
        AtomicSupport store = getStore(transaction, environment);
        Map<Long, Map<String, Set<TObject>>> result = TMaps
                .newLinkedHashMapWithCapacity(records.size());
        for (long record : records) {
            result.put(record, store.select(record, timestamp));
        }
        return result;
    }

    @Override
    @Alias
    @ThrowsThriftExceptions
    public Map<Long, Map<String, Set<TObject>>> selectRecordsTimestr(
            List<Long> records, String timestamp, AccessToken creds,
            TransactionToken transaction, String environment) throws TException {
        return selectRecordsTime(records,
                NaturalLanguage.parseMicros(timestamp), creds, transaction,
                environment);
    }

    @Override
    @HistoricalRead
    @ThrowsThriftExceptions
    public Map<String, Set<TObject>> selectRecordTime(long record,
            long timestamp, AccessToken creds, TransactionToken transaction,
            String environment) throws TException {
        checkAccess(creds, transaction);
        return getStore(transaction, environment).select(record, timestamp);
    }

    @Override
    @Alias
    @ThrowsThriftExceptions
    public Map<String, Set<TObject>> selectRecordTimestr(long record,
            String timestamp, AccessToken creds, TransactionToken transaction,
            String environment) throws TException {
        return selectRecordTime(record, NaturalLanguage.parseMicros(timestamp),
                creds, transaction, environment);
    }

    @Override
    @Alias
    @ThrowsThriftExceptions
    public long setKeyValue(String key, TObject value, AccessToken creds,
            TransactionToken transaction, String environment) throws TException {
        return addKeyValue(key, value, creds, transaction, environment);
    }

    @Override
    @ThrowsThriftExceptions
    public void setKeyValueRecord(String key, TObject value, long record,
            AccessToken creds, TransactionToken transaction, String environment)
            throws TException {
        checkAccess(creds, transaction);
        ((BufferedStore) getStore(transaction, environment)).set(key, value,
                record);
    }

    @Override
    @Atomic
    @Batch
    @ThrowsThriftExceptions
    public void setKeyValueRecords(String key, TObject value,
            List<Long> records, AccessToken creds,
            TransactionToken transaction, String environment) throws TException {
        checkAccess(creds, transaction);
        AtomicSupport store = getStore(transaction, environment);
        AtomicOperation atomic = null;
        while (atomic == null || !atomic.commit()) {
            atomic = store.startAtomicOperation();
            try {
                for (long record : records) {
                    atomic.set(key, value, record);
                }
            }
            catch (AtomicStateException e) {
                atomic = null;
            }
        }
    }

    @Override
    @ThrowsThriftExceptions
    public TransactionToken stage(AccessToken creds, String env)
            throws TException {
        checkAccess(creds, null);
        TransactionToken token = new TransactionToken(creds, Time.now());
        Transaction transaction = getEngine(env).startTransaction();
        transactions.put(token, transaction);
        Logger.info("Started Transaction {}", transaction);
        return token;
    }

    /**
     * Start the server.
     * 
     * @throws TTransportException
     */
    public void start() throws TTransportException {
        for (Engine engine : engines.values()) {
            engine.start();
        }
        httpServer.start();
        plugins.start();
        System.out.println("The Concourse server has started");
        server.serve();
    }

    /**
     * Stop the server.
     */
    public void stop() {
        if(server.isServing()) {
            server.stop();
            plugins.stop();
            httpServer.stop();
            for (Engine engine : engines.values()) {
                engine.stop();
            }
            System.out.println("The Concourse server has stopped");
        }
    }

    @Override
    @ThrowsThriftExceptions
    public long time(AccessToken creds, TransactionToken token,
            String environment) throws TException {
        return Time.now();
    }

    @Override
    @ThrowsThriftExceptions
    public long timePhrase(String phrase, AccessToken creds,
            TransactionToken token, String environment) throws TException {
        try {
            return NaturalLanguage.parseMicros(phrase);
        }
        catch (Exception e) {
            throw new ParseException(e.getMessage());
        }
    }

    @Override
    @ManagedOperation
    public void uninstallPluginBundle(String name) {
        plugins.uninstallBundle(name);
    }

    @Atomic
    @Override
    @ThrowsThriftExceptions
    public boolean verifyAndSwap(String key, TObject expected, long record,
            TObject replacement, AccessToken creds,
            TransactionToken transaction, String environment) throws TException {
        checkAccess(creds, transaction);
        try {
            AtomicOperation atomic = getStore(transaction, environment)
                    .startAtomicOperation();
            return atomic.remove(key, expected, record)
                    && atomic.add(key, replacement, record) ? atomic.commit()
                    : false;
        }
        catch (TransactionStateException e) {
            throw new TransactionException();
        }
        catch (AtomicStateException e) {
            return false;
        }
    }

    @Override
    @ThrowsThriftExceptions
    public boolean verifyKeyValueRecord(String key, TObject value, long record,
            AccessToken creds, TransactionToken transaction, String environment)
            throws TException {
        checkAccess(creds, transaction);
        return getStore(transaction, environment).verify(key, value, record);
    }

    @Override
    @HistoricalRead
    @ThrowsThriftExceptions
    public boolean verifyKeyValueRecordTime(String key, TObject value,
            long record, long timestamp, AccessToken creds,
            TransactionToken transaction, String environment) throws TException {
        checkAccess(creds, transaction);
        return getStore(transaction, environment).verify(key, value, record,
                timestamp);
    }

    @Override
    @Alias
    @ThrowsThriftExceptions
    public boolean verifyKeyValueRecordTimestr(String key, TObject value,
            long record, String timestamp, AccessToken creds,
            TransactionToken transaction, String environment) throws TException {
        return verifyKeyValueRecordTime(key, value, record,
                NaturalLanguage.parseMicros(timestamp), creds, transaction,
                environment);
    }

    @Atomic
    @Override
    @AutoRetry
    @ThrowsThriftExceptions
    public void verifyOrSet(String key, TObject value, long record,
            AccessToken creds, TransactionToken transaction, String env)
            throws TException {
        checkAccess(creds, transaction);
        AtomicSupport store = getStore(transaction, env);
        AtomicOperation atomic = null;
        while (atomic == null || !atomic.commit()) {
            atomic = store.startAtomicOperation();
            try {
                Set<TObject> values = atomic.select(key, record);
                for (TObject val : values) {
                    if(!val.equals(value)) {
                        atomic.remove(key, val, record);
                    }
                }
                if(!atomic.verify(key, value, record)) {
                    atomic.add(key, value, record);
                }
            }
            catch (AtomicStateException e) {
                atomic = null;
            }
        }
    }

    /**
     * Check to make sure that {@code creds} and {@code transaction} are valid
     * and are associated with one another.
     * 
     * @param creds
     * @param transaction
     * @throws SecurityException
     * @throws IllegalArgumentException
     */
    private void checkAccess(AccessToken creds,
            @Nullable TransactionToken transaction) throws SecurityException,
            IllegalArgumentException {
        if(!accessManager.isValidAccessToken(creds)) {
            throw new SecurityException("Invalid access token");
        }
        Preconditions.checkArgument((transaction != null
                && transaction.getAccessToken().equals(creds) && transactions
                    .containsKey(transaction)) || transaction == null);
    }

    /**
     * Return the {@link Engine} that is associated with the
     * {@link Default#ENVIRONMENT}.
     * 
     * @return the Engine
     */
    private Engine getEngine() {
        return getEngine(DEFAULT_ENVIRONMENT);
    }

    /**
     * Return the {@link Engine} that is associated with {@code env}. If such an
     * Engine does not exist, create a new one and add it to the collection.
     * 
     * @param env
     * @return the Engine
     */
    private Engine getEngine(String env) {
        Engine engine = engines.get(env);
        if(engine == null) {
            env = Environments.sanitize(env);
            return getEngineUnsafe(env);
        }
        return engine;
    }

    /**
     * Return the {@link Engine} that is associated with {@code env} without
     * performing any sanitization on the name. If such an Engine does not
     * exist, create a new one and add it to the collection.
     */
    private Engine getEngineUnsafe(String env) {
        Engine engine = engines.get(env);
        if(engine == null) {
            engine = new Engine(bufferStore + File.separator + env, dbStore
                    + File.separator + env, env);
            engine.start();
            engines.put(env, engine);
        }
        return engine;
    }

    /**
     * Return the correct store to use for a read/write operation depending upon
     * the {@code env} whether the client has submitted a {@code transaction}
     * token.
     * 
     * @param transaction
     * @param env
     * @return the store to use
     */
    private AtomicSupport getStore(TransactionToken transaction, String env) {
        return transaction != null ? transactions.get(transaction)
                : getEngine(env);
    }

    /**
     * Initialize this instance. This method MUST always be called after
     * constructing the instance.
     * 
     * @param port - the port on which to listen for client connections
     * @param bufferStore - the location to store {@link Buffer} files
     * @param dbStore - the location to store {@link Database} files
     * @throws TTransportException
     */
    private void init(int port, String bufferStore, String dbStore)
            throws TTransportException {
        Preconditions.checkState(!bufferStore.equalsIgnoreCase(dbStore),
                "Cannot store buffer and database files in the same directory. "
                        + "Please check concourse.prefs.");
        Preconditions
                .checkState(!Strings.isNullOrEmpty(Environments
                        .sanitize(DEFAULT_ENVIRONMENT)), "Cannot initialize "
                        + "Concourse Server with a default environment of "
                        + "'%s'. Please use a default environment name that "
                        + "contains only alphanumeric characters.",
                        DEFAULT_ENVIRONMENT);
        FileSystem.mkdirs(bufferStore);
        FileSystem.mkdirs(dbStore);
        FileSystem.lock(bufferStore);
        FileSystem.lock(dbStore);
        TServerSocket socket = new TServerSocket(port);
        ConcourseService.Processor<Iface> processor = new ConcourseService.Processor<Iface>(
                this);
        Args args = new TThreadPoolServer.Args(socket);
        args.processor(processor);
        args.maxWorkerThreads(NUM_WORKER_THREADS);
        args.executorService(Executors
                .newCachedThreadPool(new ThreadFactoryBuilder().setNameFormat(
                        "Client Worker" + " %d").build()));
        this.server = new TThreadPoolServer(args);
        this.bufferStore = bufferStore;
        this.dbStore = dbStore;
        this.engines = Maps.newConcurrentMap();
        this.accessManager = AccessManager.create(ACCESS_FILE);
        this.httpServer = GlobalState.HTTP_PORT > 0 ? HttpServer.create(this,
                GlobalState.HTTP_PORT) : HttpServer.disabled();
        getEngine(); // load the default engine
        this.plugins = new PluginManager(GlobalState.CONCOURSE_HOME
                + File.separator + "plugins");
    }

    /**
     * A version of the login routine that handles the case when no environment
     * has been specified. The is most common when authenticating a user for
     * managed operations.
     * 
     * @param username
     * @param password
     * @return the access token
     * @throws TException
     */
    private AccessToken login(ByteBuffer username, ByteBuffer password)
            throws TException {
        return login(username, password, DEFAULT_ENVIRONMENT);
    }

    /**
     * Validate that the {@code username} and {@code password} pair represent
     * correct credentials. If not, throw a SecurityException.
     * 
     * @param username
     * @param password
     * @throws SecurityException
     */
    private void validate(ByteBuffer username, ByteBuffer password)
            throws SecurityException {
        if(!accessManager.isExistingUsernamePasswordCombo(username, password)) {
            throw new SecurityException(
                    "Invalid username/password combination.");
        }
    }

    /**
     * A {@link DeferredWrite} is a wrapper around a key, value, and record.
     * This is typically used by Concourse Server to gather certain writes
     * during a batch operation that shouldn't be tried until the end.
     * 
     * @author Jeff Nelson
     */
    @Immutable
    public static final class DeferredWrite {

        // NOTE: This class does not define hashCode() or equals() because the
        // defaults are the desired behaviour.

        private final String key;
        private final long record;
        private final Object value;

        /**
         * Construct a new instance.
         * 
         * @param key
         * @param value
         * @param record
         */
        public DeferredWrite(String key, Object value, long record) {
            this.key = key;
            this.value = value;
            this.record = record;
        }

        /**
         * Return the key.
         * 
         * @return the key
         */
        public String getKey() {
            return key;
        }

        /**
         * Return the record.
         * 
         * @return the record
         */
        public long getRecord() {
            return record;
        }

        /**
         * Return the value.
         * 
         * @return the value
         */
        public Object getValue() {
            return value;
        }

    }

    /**
     * A {@link MethodInterceptor} that delegates to the underlying annotated
     * method, but catches specific exceptions and translates them to the
     * appropriate Thrift counterparts.
     */
    static class ThriftExceptionHandler implements MethodInterceptor {

        @Override
        public Object invoke(MethodInvocation invocation) throws Throwable {
            try {
                return invocation.proceed();
            }
            catch (IllegalArgumentException e) {
                throw new InvalidArgumentException(e.getMessage());
            }
            catch (AtomicStateException e) {
                // If an AtomicStateException makes it here, then it must really
                // be a TransactionStateException.
                assert e.getClass() == TransactionStateException.class;
                throw new TransactionException();
            }
            catch (java.lang.SecurityException e) {
                throw new SecurityException(e.getMessage());
            }
            catch (IllegalStateException | JsonParseException e) {
                // java.text.ParseException is checked so internal server
                // classes don't use it to indicate parse errors. Since most
                // parsing using some sort of state machine, we've adopted the
                // convention to throw IllegalStateExceptions whenever a parse
                // error has occurred.
                throw new ParseException(e.getMessage());
            }
            catch (TException e) {
                // This clause may seem unnecessary, but some of the server
                // methods manually throw TExceptions, so we need to catch them
                // here and re-throw so that they don't get propagated as
                // TTransportExceptions.
                throw e;
            }
            catch (Throwable t) {
                Logger.warn("The following exception occurred "
                        + "but was not propagated to the client: {}", t);
                throw Throwables.propagate(t);
            }
        }

    }

    /**
     * A {@link com.google.inject.Module Module} that configures AOP
     * interceptors and injectors that handle Thrift specific needs.
     */
    static class ThriftModule extends AbstractModule {

        @Override
        protected void configure() {
            bindInterceptor(Matchers.subclassesOf(ConcourseServer.class),
                    Matchers.annotatedWith(ThrowsThriftExceptions.class),
                    new ThriftExceptionHandler());

        }

    }

    /**
     * Indicates that a {@link ConcourseServer server} method propagates certain
     * Java exceptions to the client using analogous ones in the
     * {@code com.cinchapi.concourse.thrift} package.
     */
    @Retention(RetentionPolicy.RUNTIME)
    @Target(ElementType.METHOD)
    @interface ThrowsThriftExceptions {}

}<|MERGE_RESOLUTION|>--- conflicted
+++ resolved
@@ -116,7 +116,6 @@
 import com.cinchapi.concourse.util.Timestamps;
 import com.cinchapi.concourse.util.Version;
 import com.cinchapi.concourse.util.Convert.ResolvableLink;
-import com.cinchapi.concourse.util.ZipFiles;
 import com.google.common.base.Preconditions;
 import com.google.common.base.Strings;
 import com.google.common.base.Throwables;
@@ -2752,8 +2751,6 @@
         return getStore(transaction, environment).getAllRecords();
     }
 
-<<<<<<< HEAD
-=======
     @Override
     @ThrowsThriftExceptions
     public ComplexTObject invokePlugin(String id, String method,
@@ -2763,7 +2760,6 @@
                 environment);
     }
 
->>>>>>> 2eeb2d89
     @Override
     @Atomic
     @AutoRetry
