/*
 * Copyright (c) 2013-2016 Cinchapi Inc.
 * 
 * Licensed under the Apache License, Version 2.0 (the "License");
 * you may not use this file except in compliance with the License.
 * You may obtain a copy of the License at
 * 
 * http://www.apache.org/licenses/LICENSE-2.0
 * 
 * Unless required by applicable law or agreed to in writing, software
 * distributed under the License is distributed on an "AS IS" BASIS,
 * WITHOUT WARRANTIES OR CONDITIONS OF ANY KIND, either express or implied.
 * See the License for the specific language governing permissions and
 * limitations under the License.
 */
package com.cinchapi.concourse.server.storage;

import java.util.Collection;
import java.util.Collections;
import java.util.Iterator;
import java.util.List;
import java.util.Map;
import java.util.Map.Entry;
import java.util.Set;

import javax.annotation.Nullable;

import org.junit.Assert;
import org.junit.Ignore;
import org.junit.Rule;
import org.junit.Test;
import org.junit.experimental.theories.DataPoints;
import org.junit.experimental.theories.Theories;
import org.junit.experimental.theories.Theory;
import org.junit.rules.TestRule;
import org.junit.rules.TestWatcher;
import org.junit.runner.Description;
import org.junit.runner.RunWith;
import org.slf4j.Logger;
import org.slf4j.LoggerFactory;

import com.cinchapi.concourse.Link;
import com.cinchapi.concourse.Tag;
import com.cinchapi.concourse.server.GlobalState;
import com.cinchapi.concourse.server.model.TObjectSorter;
import com.cinchapi.concourse.server.model.Value;
import com.cinchapi.concourse.server.storage.Store;
import com.cinchapi.concourse.test.ConcourseBaseTest;
import com.cinchapi.concourse.test.Variables;
import com.cinchapi.concourse.thrift.Operator;
import com.cinchapi.concourse.thrift.TObject;
import com.cinchapi.concourse.time.Time;
import com.cinchapi.concourse.util.Convert;
import com.cinchapi.concourse.util.Numbers;
import com.cinchapi.concourse.util.TStrings;
import com.cinchapi.concourse.util.TestData;
import com.google.common.base.Preconditions;
import com.google.common.base.Strings;
import com.google.common.collect.HashMultimap;
import com.google.common.collect.Lists;
import com.google.common.collect.Maps;
import com.google.common.collect.Multimap;
import com.google.common.collect.Sets;
import com.google.common.collect.TreeMultimap;

/**
 * Base unit tests for {@link Store} services.
 * 
 * @author Jeff Nelson
 */
@RunWith(Theories.class)
public abstract class StoreTest extends ConcourseBaseTest {

    public final Logger log = LoggerFactory.getLogger(getClass());

    @DataPoints
    public static Operator[] operators = { Operator.EQUALS,
            Operator.GREATER_THAN, Operator.GREATER_THAN_OR_EQUALS,
            Operator.LESS_THAN, Operator.LESS_THAN_OR_EQUALS,
            Operator.NOT_EQUALS };

    @DataPoints
    public static SearchType[] searchTypes = { SearchType.PREFIX,
            SearchType.INFIX, SearchType.SUFFIX, SearchType.FULL };

    protected Store store;

    @Rule
    public TestRule watcher = new TestWatcher() {

        @Override
        protected void finished(Description desc) {
            cleanup(store);
        }

        @Override
        protected void starting(Description desc) {
            store = getStore();
            store.start();
        }
    };

    // TODO test audit

    @Test
    public void testBrowseKey() {
        Multimap<TObject, Long> data = Variables.register("data",
                TreeMultimap.<TObject, Long> create());
        String key = TestData.getSimpleString();
        for (TObject value : getValues()) {
            for (int i = 0; i < TestData.getScaleCount() % 4; i++) {
                long record = TestData.getLong();
                if(!data.containsEntry(value, record)) {
                    data.put(value, record);
                    add(key, value, record);
                }
            }
        }
        Assert.assertEquals(data.asMap(), store.browse(key));
    }

    @Test
    public void testBrowseKeyAfterRemove() {
        Multimap<TObject, Long> data = Variables.register("data",
                TreeMultimap.<TObject, Long> create());
        String key = TestData.getSimpleString();
        for (TObject value : getValues()) {
            for (int i = 0; i < TestData.getScaleCount() % 4; i++) {
                long record = TestData.getLong();
                if(!data.containsEntry(value, record)) {
                    data.put(value, record);
                    add(key, value, record);
                }
            }
        }
        Iterator<Entry<TObject, Long>> it = data.entries().iterator();
        while (it.hasNext()) {
            Entry<TObject, Long> entry = it.next();
            if(TestData.getScaleCount() % 3 == 0) {
                it.remove();
                remove(key, entry.getKey(), entry.getValue());
            }
        }
        Assert.assertEquals(data.asMap(), store.browse(key));
    }

    @Test
    public void testBrowseKeyAfterRemoveWithTime() {
        Multimap<TObject, Long> data = Variables.register("data",
                TreeMultimap.<TObject, Long> create());
        String key = TestData.getSimpleString();
        for (TObject value : getValues()) {
            for (int i = 0; i < TestData.getScaleCount() % 4; i++) {
                long record = TestData.getLong();
                if(!data.containsEntry(value, record)) {
                    data.put(value, record);
                    add(key, value, record);
                }
            }
        }
        Iterator<Entry<TObject, Long>> it = data.entries().iterator();
        while (it.hasNext()) {
            Entry<TObject, Long> entry = it.next();
            if(TestData.getScaleCount() % 3 == 0) {
                it.remove();
                remove(key, entry.getKey(), entry.getValue());
            }
        }
        long timestamp = Time.now();
        for (TObject value : getValues()) {
            for (int i = 0; i < TestData.getScaleCount() % 4; i++) {
                long record = TestData.getLong();
                if(!store.verify(key, value, record)) {
                    add(key, value, record);
                }
            }
        }
        it = data.entries().iterator();
        while (it.hasNext()) {
            Entry<TObject, Long> entry = it.next();
            if(TestData.getScaleCount() % 3 == 0) {
                remove(key, entry.getKey(), entry.getValue());
            }
        }
        Assert.assertEquals(data.asMap(), store.browse(key, timestamp));
    }

    @Test
    public void testGetAllRecords() {
        Set<Long> set = Sets.newTreeSet();
        for (long i = 50; i <= 100; i++) {
            add("name", Convert.javaToThrift("foo" + i), i);
            set.add(i);
        }
        Assert.assertEquals(set, store.getAllRecords());
    }

    @Test
    public void testBrowseKeyAfterRemoveWithTimeReproCON_91() {
        Multimap<TObject, Long> data = Variables.register("data",
                TreeMultimap.<TObject, Long> create());
        data.put(Convert.javaToThrift(-2982699655776463047L),
                -3332967120782416036L);
        data.put(Convert.javaToThrift(-2982699655776463047L),
                -3193024454871429052L);
        data.put(Convert.javaToThrift(723284932), 2021923430868945807L);
        data.put(
                Convert.javaToThrift(
                        "6y1vg56zfge6n u xpfk88zsteez5klmdmde7mux45hope d2ixtgd"),
                -5698094812015896631L);
        data.put(
                Convert.javaToThrift(
                        "6y1vg56zfge6n u xpfk88zsteez5klmdmde7mux45hope d2ixtgd"),
                -1784224494277607728L);
        data.put(
                Convert.javaToThrift(
                        "6y1vg56zfge6n u xpfk88zsteez5klmdmde7mux45hope d2ixtgd"),
                -1661462551451553081L);
        data.put(Convert.javaToThrift("7478v4flnf2hy4uq856q5j1u4yu"),
                -4055175164196245068L);
        data.put(Convert.javaToThrift("7478v4flnf2hy4uq856q5j1u4yu"),
                7242075887519601694L);
        data.put(Convert.javaToThrift(0.18700446070413457),
                -1455745637934964252L);
        data.put(Convert.javaToThrift(0.55897903), -4790445645749745356L);
        data.put(Convert.javaToThrift(1233118838), -3117864874339953135L);
        data.put(Convert.javaToThrift(1233118838), -3117864874339953135L);
        data.put(Convert.javaToThrift(1375924251), -5136738009956048263L);
        data.put(
                Convert.javaToThrift(
                        "kqoc3badp43aryq4kqjy sxp1ywhemli cvtajepz 04oxro0dt3oykn y4pexibpkms0 8uu4ncac2xauc1exc 19ija"),
                -4997919281599660112L);
        Iterator<Entry<TObject, Long>> it = data.entries().iterator();
        String key = "foo";
        while (it.hasNext()) {
            Entry<TObject, Long> entry = it.next();
            add(key, entry.getKey(), entry.getValue());
        }
        it = data.entries().iterator();
        while (it.hasNext()) {
            Entry<TObject, Long> entry = it.next();
            if(TestData.getScaleCount() % 3 == 0) {
                it.remove();
                remove(key, entry.getKey(), entry.getValue());
            }
        }
        long timestamp = Time.now();
        for (TObject value : getValues()) {
            for (int i = 0; i < TestData.getScaleCount() % 4; i++) {
                long record = TestData.getLong();
                if(!store.verify(key, value, record)) {
                    add(key, value, record);
                }
            }
        }
        it = data.entries().iterator();
        while (it.hasNext()) {
            Entry<TObject, Long> entry = it.next();
            if(TestData.getScaleCount() % 3 == 0) {
                remove(key, entry.getKey(), entry.getValue());
            }
        }
        Assert.assertEquals(data.asMap(), store.browse(key, timestamp));

    }

    @Test
    public void testBrowseKeyIsSorted() {
        String key = TestData.getSimpleString();
        for (TObject value : getValues()) {
            for (int i = 0; i < TestData.getScaleCount() % 4; i++) {
                long record = TestData.getLong();
                if(!store.verify(key, value, record)) {
                    add(key, value, record);
                }
            }
        }
        Map<TObject, Set<Long>> data = Variables.register("data",
                store.browse(key));
        TObject previous = null;
        for (TObject current : data.keySet()) {
            if(previous != null) {
                Variables.register("previous", previous);
                Variables.register("current", current);
                Assert.assertTrue(
                        TObjectSorter.INSTANCE.compare(previous, current) < 0);
            }
            previous = current;
        }
    }

    @Test
    public void testBrowseKeyReproCON_90() {
        Multimap<TObject, Long> data = TreeMultimap.create();
        data.put(Convert.javaToThrift(1734274782), 6257334921322559283L);
        data.put(Convert.javaToThrift(-703772218), 3593682749530207485L);
        data.put(Convert.javaToThrift(false), -1767406137984980364L);
        data.put(Convert.javaToThrift(true), 6811881757006335381L);
        data.put(Convert.javaToThrift(true), -5977092512633522530L);
        data.put(Convert.javaToThrift(654569943), -8123653947218958724L);
        data.put(Convert.javaToThrift(654569943), 832046070249085659L);
        data.put(Convert.javaToThrift(717735738), 2456974634159417208L);
        data.put(Convert.javaToThrift(717735738), 3663570106751188709L);
        data.put(
                Convert.javaToThrift(
                        "2ldexok y9mqipnui o4w85kfa55t9nuzk212kvmf mqvm nr u3412xu6df2gx gsk5 lzv4ssghrbs 3ljiea8 8e2mwauu 12"),
                -4614329651952703136L);
        data.put(
                Convert.javaToThrift(
                        "8ol8s8vvekz4awfr6pi84c2jlqzt3uagwtuc4caf0seiqeaapmf0n6z7nw57j4h0ihb9eqxgdeakfr01ige60aca50il8xudogb"),
                -5807028703649467961L);
        data.put(
                Convert.javaToThrift(
                        "8ol8s8vvekz4awfr6pi84c2jlqzt3uagwtuc4caf0seiqeaapmf0n6z7nw57j4h0ihb9eqxgdeakfr01ige60aca50il8xudogb"),
                2471646868604570488L);
        data.put(
                Convert.javaToThrift(
                        "8ol8s8vvekz4awfr6pi84c2jlqzt3uagwtuc4caf0seiqeaapmf0n6z7nw57j4h0ihb9eqxgdeakfr01ige60aca50il8xudogb"),
                6897578410324076954L);
        data.put(
                Convert.javaToThrift(
                        "8vsgpp4i4sqo 7wcqxx6342lpai1lypm8icw6yrpkrbwknf51ho1 y5i9d4x"),
                -6242678134557131181L);
        data.put(
                Convert.javaToThrift(
                        "8y6s9mfwedl21tnk8 ad m  gknrl3 do67lqo1k2yb1soi z  bfhga  k2xu4u rnkui p03ou"),
                -2131365700818384077L);
        data.put(
                Convert.javaToThrift(
                        "9 6g9swglj86ko96vstgq0bcv ml66ekw1 z7rce zi4wfk"),
                3226024846745901977L);
        data.put(Convert.javaToThrift(4324130441596932925L),
                -1255236281809723953L);
        data.put(Convert.javaToThrift(0.41255849314087956),
                4541543718475851175L);
        data.put(Convert.javaToThrift(0.5102137787300446),
                -7644876211582281943L);
        data.put(Convert.javaToThrift(0.5102137787300446),
                2763166646777350749L);
        data.put(Convert.javaToThrift(0.6456127773032042),
                -3312861494325403139L);
        data.put(Convert.javaToThrift(0.7039659687563723),
                -1306475581312320073L);
        data.put(Convert.javaToThrift(0.7039659687563723),
                7844239138927869378L);
        data.put(Convert.javaToThrift(0.7039659687563723),
                7897178695680416538L);
        data.put(
                Convert.javaToThrift(
                        "eixhm9et65tb0re4vfnnrjr8d70840hjhr6koau6vfj2qv76vft"),
                4184600990944636146L);
        data.put(
                Convert.javaToThrift(
                        "k5 qk0abvcjpgj5qdk byot4n9pc8axs4gf4kacb7baolebri vluvkboq"),
                -7758530170278083935L);
        data.put(Convert.javaToThrift("kcsh84m6w135vagkzydj94j28rr"),
                -8655447648200374519L);
        data.put(Convert.javaToThrift("kcsh84m6w135vagkzydj94j28rr"),
                -618794245900638337L);
        data.put(Convert.javaToThrift("kcsh84m6w135vagkzydj94j28rr"),
                193250295130615638L);
        data.put(
                Convert.javaToThrift(
                        "nu xgp dz  aln3vk xrezcsv tikkpdrwod 0rp4byh8 ngv8ppvd4j dxkrnfsn0"),
                -3521699612493033909L);
        data.put(
                Convert.javaToThrift(
                        "nu xgp dz  aln3vk xrezcsv tikkpdrwod 0rp4byh8 ngv8ppvd4j dxkrnfsn0"),
                -3284699155987771538L);
        doTestBrowseKeyRepro(data);
    }

    @Test
    public void testBrowseKeyWithTime() {
        Multimap<TObject, Long> data = Variables.register("data",
                TreeMultimap.<TObject, Long> create());
        String key = TestData.getSimpleString();
        for (TObject value : getValues()) {
            for (int i = 0; i < TestData.getScaleCount() % 4; i++) {
                long record = TestData.getLong();
                if(!data.containsEntry(value, record)) {
                    data.put(value, record);
                    add(key, value, record);
                }
            }
        }
        long timestamp = Time.now();
        for (TObject value : getValues()) {
            for (int i = 0; i < TestData.getScaleCount() % 4; i++) {
                long record = TestData.getLong();
                if(!store.verify(key, value, record)) {
                    add(key, value, record);
                }
            }
        }
        Assert.assertEquals(data.asMap(), store.browse(key, timestamp));
    }

    @Test
    public void testBrowseRecord() {
        Multimap<String, TObject> data = Variables.register("data",
                HashMultimap.<String, TObject> create());
        long record = TestData.getLong();
        for (String key : getKeys()) {
            for (int i = 0; i < TestData.getScaleCount() % 4; i++) {
                TObject value = TestData.getTObject();
                if(!data.containsEntry(key, value)) {
                    data.put(key, value);
                    add(key, value, record);
                }
            }
        }
        Assert.assertEquals(data.asMap(), store.select(record));
    }

    @Test
    public void testBrowseRecordAfterRemove() {
        Multimap<String, TObject> data = Variables.register("data",
                HashMultimap.<String, TObject> create());
        long record = TestData.getLong();
        for (String key : getKeys()) {
            for (int i = 0; i < TestData.getScaleCount() % 4; i++) {
                TObject value = TestData.getTObject();
                if(!data.containsEntry(key, value)) {
                    data.put(key, value);
                    add(key, value, record);
                }
            }
        }
        Iterator<Entry<String, TObject>> it = data.entries().iterator();
        while (it.hasNext()) {
            Entry<String, TObject> entry = it.next();
            if(TestData.getScaleCount() % 3 == 0) {
                it.remove();
                remove(entry.getKey(), entry.getValue(), record);
            }
        }
        Assert.assertEquals(data.asMap(), store.select(record));
    }

    @Test
    public void testBrowseRecordAfterRemovesWithTime() {
        Multimap<String, TObject> data = Variables.register("data",
                HashMultimap.<String, TObject> create());
        long record = TestData.getLong();
        for (String key : getKeys()) {
            for (int i = 0; i < TestData.getScaleCount() % 4; i++) {
                TObject value = TestData.getTObject();
                if(!data.containsEntry(key, value)) {
                    data.put(key, value);
                    add(key, value, record);
                }
            }
        }
        Iterator<Entry<String, TObject>> it = data.entries().iterator();
        while (it.hasNext()) {
            Entry<String, TObject> entry = it.next();
            if(TestData.getScaleCount() % 3 == 0) {
                it.remove();
                remove(entry.getKey(), entry.getValue(), record);
            }
        }
        long timestamp = Time.now();
        for (String key : getKeys()) {
            for (int i = 0; i < TestData.getScaleCount() % 4; i++) {
                TObject value = TestData.getTObject();
                if(!store.verify(key, value, record)) {
                    add(key, value, record);
                }
            }
        }
        it = data.entries().iterator();
        while (it.hasNext()) {
            Entry<String, TObject> entry = it.next();
            if(TestData.getScaleCount() % 3 == 0) {
                remove(entry.getKey(), entry.getValue(), record);
            }
        }
        Assert.assertEquals(data.asMap(), store.select(record, timestamp));

    }

    @Test
    public void testChronologize() {
        Map<Long, Set<TObject>> expected = Maps.newLinkedHashMap();
        Set<TObject> set = Sets.newLinkedHashSet();
        Set<TObject> allValues = Sets.newLinkedHashSet();
        long recordId = TestData.getLong();
        for (long i = 30; i <= 35; i++) {
            TObject tObject = null;
            while (tObject == null || !allValues.add(tObject)) {
                tObject = TestData.getTObject();
                add("name", tObject, recordId);
                set.add(tObject);
            }
        }
        long start = Time.now();
        for (long i = 36; i <= 45; i++) {
            set = Sets.newLinkedHashSet(set);
            TObject tObject = null;
            while (tObject == null || !allValues.add(tObject)) {
                tObject = TestData.getTObject();
                add("name", tObject, recordId);
            }
            set.add(tObject);
            expected.put(i, set);
        }
        for (long i = 46; i <= 50; i++) {
            set = Sets.newLinkedHashSet(set);
            Iterator<TObject> it = allValues.iterator();
            if(it.hasNext()) {
                TObject tObject = it.next();
                if(i % 2 == 0) {
                    remove("name", tObject, recordId);
                    set.remove(tObject);
                }
            }
            expected.put(i, set);
        }
        long end = Time.now();
        for (long i = 51; i <= 55; i++) {
            TObject tObject = null;
            while (tObject == null || !allValues.add(tObject)) {
                tObject = TestData.getTObject();
                add("name", tObject, recordId);
            }
        }
        Map<Long, Set<TObject>> actual = store.chronologize("name", recordId,
                start, end);
        long key = 36;
        for (Entry<Long, Set<TObject>> e : actual.entrySet()) {
            Set<TObject> result = e.getValue();
            Assert.assertEquals(expected.get(key), result);
            key++;
        }
    }

    @Test
    public void testBrowseRecordIsSorted() {
        Multimap<String, TObject> data = Variables.register("data",
                HashMultimap.<String, TObject> create());
        long record = TestData.getLong();
        for (String key : getKeys()) {
            for (int i = 0; i < TestData.getScaleCount() % 4; i++) {
                TObject value = TestData.getTObject();
                if(!data.containsEntry(key, value)) {
                    data.put(key, value);
                    add(key, value, record);
                }
            }
        }
        Map<String, Set<TObject>> result = Variables.register("data",
                store.select(record));
        String previous = null;
        for (String current : result.keySet()) {
            if(previous != null) {
                Variables.register("previous", previous);
                Variables.register("current", current);
                Assert.assertTrue(previous.compareToIgnoreCase(current) < 0);
            }
            previous = current;
        }
    }

    @Test
    public void testBrowseRecordWithTime() {
        Multimap<String, TObject> data = Variables.register("data",
                HashMultimap.<String, TObject> create());
        long record = TestData.getLong();
        for (String key : getKeys()) {
            for (int i = 0; i < TestData.getScaleCount() % 4; i++) {
                TObject value = TestData.getTObject();
                if(!data.containsEntry(key, value)) {
                    data.put(key, value);
                    add(key, value, record);
                }
            }
        }
        long timestamp = Time.now();
        for (String key : getKeys()) {
            for (int i = 0; i < TestData.getScaleCount() % 4; i++) {
                TObject value = TestData.getTObject();
                if(!store.verify(key, value, record)) {
                    add(key, value, record);
                }
            }
        }
        Assert.assertEquals(data.asMap(), store.select(record, timestamp));
    }

    @Test
    public void testCaseInsensitiveSearchLower() { // CON-10
        String key = Variables.register("key", "foo");
        TObject value = null;
        while (value == null || GlobalState.STOPWORDS.contains(value.toString())
                || GlobalState.STOPWORDS
                        .contains(value.toString().toUpperCase())
                || GlobalState.STOPWORDS
                        .contains(value.toString().toLowerCase())
                || Strings.isNullOrEmpty(
                        TStrings.stripStopWords(value.toString()))) {
            value = Variables.register("value",
                    Convert.javaToThrift(TestData.getString().toUpperCase()));
        }
        long record = (long) Variables.register("record", 1);
        String query = Variables.register("query",
                value.toString().toLowerCase());
        add(key, value, record);
        Assert.assertTrue(store.search(key, query).contains(record));
    }

    @Test
    public void testCaseInsensitiveSearchReproA() {
        String key = Variables.register("key", "foo");
        TObject value = Variables.register("value",
                Convert.javaToThrift("5KPRAN6MT7RR X  P  ZBC4OMD0"));
        long record = (long) Variables.register("record", 1);
        String query = Variables.register("query",
                "5kpran6mt7rr x  p  zbc4omd0");
        add(key, value, record);
        Assert.assertTrue(store.search(key, query).contains(record));
    }

    @Test
    public void testCaseInsensitiveSearchUpper() {
        String key = Variables.register("key", "foo");
        TObject value = null;
        while (value == null || GlobalState.STOPWORDS.contains(value.toString())
                || GlobalState.STOPWORDS
                        .contains(value.toString().toLowerCase())
                || GlobalState.STOPWORDS
                        .contains(value.toString().toUpperCase())
                || Strings.isNullOrEmpty(
                        TStrings.stripStopWords(value.toString()))) {
            value = Variables.register("value",
                    Convert.javaToThrift(TestData.getString().toLowerCase()));
        }
        long record = (long) Variables.register("record", 1);
        String query = Variables.register("query",
                value.toString().toUpperCase());
        add(key, value, record);
        Assert.assertTrue(store.search(key, query).contains(record));
    }

    @Test
    public void testDescribeAfterAddAndRemoveSingle() {
        String key = TestData.getSimpleString();
        TObject value = TestData.getTObject();
        long record = TestData.getLong();
        add(key, value, record);
        remove(key, value, record);
        Assert.assertFalse(store.describe(record).contains(key));
    }

    @Test
    public void testDescribeAfterAddAndRemoveSingleWithTime() {
        String key = TestData.getSimpleString();
        TObject value = TestData.getTObject();
        long record = TestData.getLong();
        add(key, value, record);
        long timestamp = Time.now();
        remove(key, value, record);
        Assert.assertTrue(store.describe(record, timestamp).contains(key));
    }

    @Test
    public void testDescribeAfterAddMulti() {
        long record = TestData.getLong();
        Set<String> keys = getKeys();
        for (String key : keys) {
            add(key, TestData.getTObject(), record);
        }
        Assert.assertEquals(keys, store.describe(record));
    }

    @Test
    public void testDescribeAfterAddMultiAndRemoveMulti() {
        long record = TestData.getLong();
        Set<String> keys = getKeys();
        int count = 0;
        for (String key : keys) {
            add(key, Convert.javaToThrift(count), record);
            count++;
        }
        Iterator<String> it = keys.iterator();
        count = 0;
        while (it.hasNext()) {
            String key = it.next();
            if(TestData.getInt() % 3 == 0) {
                it.remove();
                remove(key, Convert.javaToThrift(count), record);
            }
            count++;
        }
        Assert.assertEquals(keys, store.describe(record));
    }

    @Test
    public void testDescribeAfterAddMultiAndRemoveMultiWithTime() {
        long record = TestData.getLong();
        Set<String> keys = getKeys();
        int count = 0;
        for (String key : keys) {
            add(key, Convert.javaToThrift(count), record);
            count++;
        }
        Iterator<String> it = keys.iterator();
        count = 0;
        while (it.hasNext()) {
            String key = it.next();
            if(TestData.getInt() % 3 == 0) {
                it.remove();
                remove(key, Convert.javaToThrift(count), record);
            }
            count++;
        }
        long timestamp = Time.now();
        count = 0;
        for (String key : getKeys()) {
            add(key, Convert.javaToThrift(count), record);
            count++;
        }
        Assert.assertEquals(keys, store.describe(record, timestamp));
    }

    @Test
    public void testDescribeAfterAddMultiWithTime() {
        long record = TestData.getLong();
        Set<String> keys = getKeys();
        for (String key : keys) {
            add(key, TestData.getTObject(), record);
        }
        long timestamp = Time.now();
        for (String key : getKeys()) {
            add(key, TestData.getTObject(), record);
        }
        Assert.assertEquals(keys, store.describe(record, timestamp));
    }

    @Test
    public void testDescribeAfterAddSingle() {
        String key = TestData.getSimpleString();
        long record = TestData.getLong();
        add(key, TestData.getTObject(), record);
        Assert.assertTrue(store.describe(record).contains(key));
    }

    @Test
    public void testDescribeAfterAddSingleWithTime() {
        String key = TestData.getSimpleString();
        long record = TestData.getLong();
        long timestamp = Time.now();
        add(key, TestData.getTObject(), record);
        Assert.assertFalse(store.describe(record, timestamp).contains(key));
    }

    @Test
    public void testDescribeEmpty() {
        Assert.assertTrue(store.describe(TestData.getLong()).isEmpty());
    }

    @Test
    public void testFetchAfterAddAndRemoveSingle() {
        String key = TestData.getSimpleString();
        TObject value = TestData.getTObject();
        long record = TestData.getLong();
        add(key, value, record);
        remove(key, value, record);
        Assert.assertFalse(store.select(key, record).contains(value));
    }

    @Test
    public void testFetchAfterAddAndRemoveSingleWithTime() {
        String key = TestData.getSimpleString();
        TObject value = TestData.getTObject();
        long record = TestData.getLong();
        add(key, value, record);
        long timestamp = Time.now();
        remove(key, value, record);
        Assert.assertTrue(store.select(key, record, timestamp).contains(value));
    }

    @Test
    public void testFetchAfterAddMulti() {
        String key = TestData.getSimpleString();
        long record = TestData.getLong();
        Set<TObject> values = getValues();
        for (TObject value : values) {
            add(key, value, record);
        }
        Assert.assertEquals(values, store.select(key, record));
    }

    @Test
    public void testFetchAfterAddMultiAndRemoveMulti() {
        String key = TestData.getSimpleString();
        long record = TestData.getLong();
        Set<TObject> values = getValues();
        for (TObject value : values) {
            add(key, value, record);
        }
        Iterator<TObject> it = values.iterator();
        while (it.hasNext()) {
            TObject value = it.next();
            if(TestData.getInt() % 3 == 0) {
                it.remove();
                remove(key, value, record);
            }
        }
        Assert.assertEquals(values, store.select(key, record));
    }

    @Test
    public void testFetchAfterAddMultiAndRemoveMultiWithTime() {
        String key = Variables.register("key", TestData.getSimpleString());
        long record = Variables.register("record", TestData.getLong());
        Set<TObject> values = Variables.register("values", getValues());
        for (TObject value : values) {
            add(key, value, record);
        }
        Iterator<TObject> it = values.iterator();
        while (it.hasNext()) {
            TObject value = it.next();
            if(TestData.getInt() % 3 == 0) {
                it.remove();
                remove(key, value, record);
            }
        }
        long timestamp = Time.now();
        List<TObject> otherValues = Variables.register("otherValues",
                Lists.<TObject> newArrayList());
        for (TObject value : getValues()) {
            while (values.contains(value) || otherValues.contains(value)) {
                value = TestData.getTObject();
            }
            add(key, value, record);
            otherValues.add(value);
        }
        Set<TObject> valuesCopy = Sets.newHashSet(values);
        for (TObject value : getValues()) {
            if(valuesCopy.contains(value) || otherValues.contains(value)) {
                remove(key, value, record);
                otherValues.remove(value);
                valuesCopy.remove(value);
            }
        }
        Assert.assertEquals(values, store.select(key, record, timestamp));
    }

    @Test
    public void testFetchAfterAddMultiWithTime() {
        String key = TestData.getSimpleString();
        long record = TestData.getLong();
        Set<TObject> values = getValues();
        for (TObject value : values) {
            add(key, value, record);
        }
        long timestamp = Time.now();
        Set<TObject> otherValues = Sets.newHashSet();
        for (TObject value : getValues()) {
            while (values.contains(value) || otherValues.contains(value)) {
                value = TestData.getTObject();
            }
            otherValues.add(value);
            add(key, value, record);
        }
        Assert.assertEquals(values, store.select(key, record, timestamp));
    }

    @Test
    public void testFetchAfterAddSingle() {
        String key = TestData.getSimpleString();
        TObject value = TestData.getTObject();
        long record = TestData.getLong();
        add(key, value, record);
        Assert.assertTrue(store.select(key, record).contains(value));
    }

    @Test
    public void testFetchAfterAddSingleWithTime() {
        String key = TestData.getSimpleString();
        TObject value = TestData.getTObject();
        long record = TestData.getLong();
        long timestamp = Time.now();
        add(key, value, record);
        Assert.assertFalse(
                store.select(key, record, timestamp).contains(value));
    }

    @Test
    public void testFetchEmpty() {
        Assert.assertTrue(
                store.select(TestData.getSimpleString(), TestData.getLong())
                        .isEmpty());
    }

    @Test
    public void testFindLinksTo() {
        String key = Variables.register("key", TestData.getSimpleString());
        long source = Variables.register("source", TestData.getLong());
        long destination = Variables.register("destination",
                TestData.getLong());
        while (source == destination) {
            destination = Variables.register("destination", TestData.getLong());
        }
        add(key, Convert.javaToThrift(Link.to(destination)), source);
        Set<Long> results = Variables.register("results", store.find(key,
                Operator.LINKS_TO, Convert.javaToThrift(destination)));
        Assert.assertTrue(results.contains(source));
    }

    @Test
    @Theory
    public void testFind(Operator operator) {
        String key = TestData.getSimpleString();
        Number min = TestData.getNumber();
        Set<Long> records = addRecords(key, min, operator);
        Assert.assertEquals(records,
                store.find(key, operator, Convert.javaToThrift(min)));
    }

    @Test
    public void testFindIntLongEquality() {
        // Related to http://jira.cinchapi.com/browse/CON-326
        add("foo", Convert.javaToThrift(1L), 1);
        Assert.assertEquals(Sets.newHashSet(1L),
                store.find("foo", Operator.EQUALS, Convert.javaToThrift(1)));
    }

    @Test
    public void testFindForRegexWithPercentSign() {
        String key = Variables.register("key", TestData.getSimpleString());
        String value = Variables.register("value", TestData.getString());
        Set<Long> records = Variables.register("records", getRecords());
        for (long record : records) {
            add(key, Convert.javaToThrift(value), record);
        }
        Assert.assertEquals(records, store.find(key, Operator.REGEX,
                Convert.javaToThrift(putStringWithinPercentSign(value))));
    }

    @Test
    public void testFindForNotRegExWithPercentSign() {
        String key = Variables.register("key", TestData.getSimpleString());
        String value1 = Variables.register("value1", TestData.getString());
        Set<Long> records1 = Variables.register("records1", getRecords());
        for (long record : records1) {
            add(key, Convert.javaToThrift(value1), record);
        }
        String value2 = null;
        while (value2 == null || value2.contains(value1)) {
            value2 = Variables.register("value2", TestData.getString());
        }
        Set<Long> records2 = Variables.register("records2", getRecords());
        for (long record : records2) {
            add(key, Convert.javaToThrift(value2), record);
        }
        Assert.assertEquals(records2, store.find(key, Operator.NOT_REGEX,
                Convert.javaToThrift(putStringWithinPercentSign(value1))));
    }

    @Test
    public void testFindForNotRegexWithPercentSignReproA() {
        String key = Variables.register("key",
                "pklbwoj8p1fwni89ra339ytdzu11m6ttmaynni5zxzwi402gpfoui2fba0w6r3580esv8pv3xphy8ohffod2g");
        String value1 = Variables.register("value1", "a");
        Set<Long> records1 = Variables.register("records1",
                Sets.newHashSet(-8837327677807046246L, -1837928815572945895L,
                        -7042182654721884696L, 3142018574192978144L,
                        -6639179481432426018L, 461806750568583298L,
                        -5449875477758503155L, 1395727263052630755L,
                        4363963785781396592L, -8485487848254456506L,
                        -7931250504437226728L, 6017151736071373350L,
                        -2893502697295133660L, 2052546698363219491L,
                        2410155758617125738L, 2849478253048385138L,
                        6586957270677760116L, -1822986183439476271L,
                        -4186548993362340144L, -727399974550900574L,
                        3688062601296251410L));
        for (long record : records1) {
            add(key, Convert.javaToThrift(value1), record);
        }
        String value2 = Variables.register("value2",
                "l5gewgae55y59xyyj63w8x6f5mphssiyh327x5k5q1x z4sbr0xh5il6");
        while (value2 == null || value2.contains(value1)) {
            value2 = Variables.register("value2", TestData.getString());
        }
        Set<Long> records2 = Variables.register("records2",
                Sets.newHashSet(-6182791895483854312L, -679172883778660965L,
                        1120463509328983993L, -8479770926286484152L,
                        1128382420337449323L, 6257301028647171984L,
                        6823367565918477224L, 2330855273859656550L,
                        7177177908301439818L, -8094395763130835882L,
                        5898816101052626932L, -4557467144755416551L,
                        -2755758238783715284L, 2886417267455105816L,
                        1943598759101180077L, 263040801152290323L,
                        7552043432119880007L, -7277413805920665985L,
                        -4117831401170893413L, 7400570047490749104L,
                        6722954364072475529L));
        for (long record : records2) {
            add(key, Convert.javaToThrift(value2), record);
        }
        Assert.assertEquals(records2, store.find(key, Operator.NOT_REGEX,
                Convert.javaToThrift(putStringWithinPercentSign(value1))));
    }

    @Test
    @Theory
    public void testFindAfterRemove(Operator operator) {
        String key = TestData.getSimpleString();
        Number min = TestData.getNumber();
        Set<Long> records = removeRecords(key, addRecords(key, min, operator));
        Assert.assertEquals(records,
                store.find(key, operator, Convert.javaToThrift(min)));
    }

    @Test
    @Theory
    public void testFindAfterRemoveWithTime(Operator operator) {
        String key = TestData.getSimpleString();
        Number min = TestData.getNumber();
        Set<Long> records = removeRecords(key, addRecords(key, min, operator));
        long timestamp = Time.now();
        removeRecords(key, addRecords(key, min, operator));
        Assert.assertEquals(records, store.find(timestamp, key, operator,
                Convert.javaToThrift(min)));
    }

    @Test
    @Theory
    public void testFindWithTime(Operator operator) {
        String key = TestData.getSimpleString();
        Number min = TestData.getNumber();
        Set<Long> records = addRecords(key, min, operator);
        long timestamp = Time.now();
        addRecords(key, min, operator);
        Assert.assertEquals(records, store.find(timestamp, key, operator,
                Convert.javaToThrift(min)));
    }

    @Test
    public void testFindThatRecordWithValueAsTagIsIncludedInResultSet() {
        String key = TestData.getSimpleString();
        Tag value = Tag.create(TestData.getString());
        Set<Long> records = addRecords(key, value, Operator.NOT_EQUALS);
        Long tagRecord = null;
        while (tagRecord == null || records.contains(tagRecord)) {
            tagRecord = TestData.getLong();
        }
        Set<Long> resultRecords = Sets.newHashSet();
        resultRecords.add(tagRecord);
        add(key, Convert.javaToThrift(value), tagRecord);
        Assert.assertEquals(resultRecords,
                store.find(key, Operator.EQUALS, Convert.javaToThrift(value)));
    }

    @Test
    public void testFindThatRecordWithValueAsTagAndEqualStringValueInAnotherRecordIsIncludedInResultSet() {
        String key = TestData.getSimpleString();
        String value = TestData.getString();
        Set<Long> records = getRecords();
        for (long record : records) {
            add(key, Convert.javaToThrift(value), record);
        }
        Set<Long> newRecords = Sets.newHashSet();
        Long newRecord = null;
        while (newRecord == null
                || newRecords.size() < TestData.getScaleCount()) {
            newRecord = TestData.getLong();
            if(!records.contains(newRecord)) {
                newRecords.add(newRecord);
                records.add(newRecord);
            }
        }
        for (long record : newRecords) {
            add(key, Convert.javaToThrift(Tag.create(value)), record);
        }
        Assert.assertEquals(records,
                store.find(key, Operator.EQUALS, Convert.javaToThrift(value)));
    }

    @Test
    public void testCantAddDuplicateTagOrStringValueToTheSameKeyInRecord() {
        String key = TestData.getSimpleString();
        long record = TestData.getLong();
        String value = "string1";
        add(key, Convert.javaToThrift(value), record);
        add(key, Convert.javaToThrift(Tag.create(value)), record);
        value = "string2";
        add(key, Convert.javaToThrift(Tag.create(value)), record);
        add(key, Convert.javaToThrift(value), record);
        value = "string3";
        add(key, Convert.javaToThrift(Tag.create(value)), record);
        add(key, Convert.javaToThrift(Tag.create(value)), record);
        Variables.register("test", store.select(key, record));
        Assert.assertEquals(3, store.select(key, record).size());
    }

    @Test
    @Theory
    public void testSearch(SearchType type) {
        String query = null;
        while (query == null) {
            query = TestData.getString();
        }
        Variables.register("query", query);
        String key = Variables.register("key", TestData.getSimpleString());
        Set<Long> records = setupSearchTest(key, query, type);
        Assert.assertEquals(records, store.search(key, query));
    }

    @Test
    public void testSearchIsLimitedToKey() {
        add("foo", Convert.javaToThrift("importer"), 1);
        add("bar", Convert.javaToThrift("importer"), 2);
        Assert.assertTrue(store.search("foo", "importer").contains(1L));
        Assert.assertFalse(store.search("foo", "importer").contains(2L));
    }

    @Test
    @Theory
    public void testSearchReproA(SearchType type) {
        String query = Variables.register("query", "tc e");
        String key = Variables.register("key", "26f0wzcw2ixadcfsa");
        Set<Long> records = setupSearchTest(key, query, type,
                Lists.newArrayList(6631928579149921621L), Lists.newArrayList(
                        "qi2sqa06xhn5quxbdasrtjsrzucbmo24fc4u78iv4rtc1ea7dnas74uxadvrf"));
        Assert.assertEquals(records, store.search(key, query));
    }

    @Test
    @Theory
    public void testSearchReproB(SearchType type) {
        String query = Variables.register("query",
                "6w07u z a3euaaekb13li7je0b2jyeaztu5se9xsi");
        String key = Variables.register("key",
                "2vuagrm1hkhrnjt2nf1n411ch7djphag6bgrxw9fcpe6c7zqfvny7z6n");
        Set<Long> records = setupSearchTest(key, query, type,
                Lists.newArrayList(1L), Lists.newArrayList(
                        "6w07u z a3euaaekb13li7je0b2jyeaztu5se9xsi"));
        Assert.assertEquals(records, store.search(key, query));
    }

    @Test
    @Theory
    public void testSearchReproC(SearchType type) {
        String query = Variables.register("query",
                "i7rwvli7esvitzio2 qp  arxwlclruja ulzfhtl4yyxopsc  bk57q2tz30 0y606dwynvffp6vqx");
        String key = Variables.register("key", "foo");
        Set<Long> records = setupSearchTest(key, query, type,
                Lists.newArrayList(1L), Lists.newArrayList(
                        "1ub0gsi61bz39y90wbe96rvxo3g4mtt89sg1tfjsf4vuyyjc9oivc7sluuxrmj897ni15p8obu6i7rwvli7esvitzio2 qp  arxwlclruja ulzfhtl4yyxopsc  bk57q2tz30 0y606dwynvffp6vqx"));
        Assert.assertEquals(records, store.search(key, query));
    }

    @Test
    @Theory
    public void testSearchReproCON_18(SearchType type) {
        String query = Variables.register("query", "w 3");
        String key = Variables.register("key", "woq80jx4j1ij");
        Set<Long> records = setupSearchTest(key, query, type,
                Lists.newArrayList(-8637216143534516416L, 421096814721703284L,
                        6564122985024885236L, -5952107620777355272L,
                        -436640785454846021L, -7907647268823148126L,
                        -7992244480937113688L, 6064517325574202294L,
                        -1886417763916136006L, 4854806921088381487L,
                        3311512385033793458L, -1757909211467275410L,
                        -7084408514542196387L, 7275080592617062380L,
                        -7426898229188673692L, 754480952648110863L,
                        424433091429876284L, 5165325020869171306L,
                        5886947254936812579L, 1115795719781445848L,
                        7389722247458313374L),
                Lists.newArrayList("3wi92e09gvonunyyw00vnfwx2i7dgiwcs6v0pr",
                        "kb3ys9il8gnl1wc6m4rb0cs2z8j89kjtjqu8wkf5jbsrl27kyke1x4ltm163ll74",
                        "km ne995y83xlkqzc u  uhb h 951 876qx7n3xjsg lqt0hbk4 1g2u1q0z59bm1dww 4 9rlvjbff",
                        "w 3qslmhu ttqh08ldb ctp5z44r2dhry1dsmje2rztap28itjzg2bpbcqwf0b2lx43xw8kl vki0vj0jouh9 s1x5yse",
                        "4sx wy325g4kle5scr3 gp1zo26nubpz488", "f188snr",
                        "f y8nvz5lpycrze 679ek7qwi1p8pc7 bxzidbcu0nb ztjc0xqt7uxlumrqam7k0h",
                        "vzr3cnv1 78kv0631o9f5929zonowngtklz2dzslsrvhch8mtu74x6fzubqv8w6r90dciz1os4gcuchjrq",
                        "6e7vo amq bro6pbk06sryi2v3i05ictx0ptu55 1o11os57fmhl3vlmcpt3x1a7uo0w w6",
                        "w 322v2ecbhntjmcr 14lbicqw5mvl5oe0 uphj26tgfpu",
                        "w 36uwvdkfeuetxlvg96hqf ivuy85 nng0hl3 bpx rne61585979se52x2 k9w9hiw",
                        "4crjb7 t8cqam7",
                        "w 3ycfkh3fhb6jlte1e03wobxl2ppb9g5y8jx0muzbnr9trvw86k24q1dhyo7ajg5q75e",
                        "2mfbjku04id4g zeafhdi3oxz4325",
                        "w 3jepc5omist7y9gbeljfir9cu9hr yws04ktrrtbbetv0lpidc tvjdnfxzbpugfd0 0au714z7bltou",
                        "o0d06p8g7t ic7o 14tzu84cn6riz8 9n3 paez1ne9uu8r03g7y5p91ao8rdh b5pojbxvqxn",
                        "9xujari8qzz 6kdyer4pwe6l5y t6dv7x9p95 220 lq3nzjtxp70ugvt1mp2d82oq99na 56iynv3si",
                        "r45fyzsgs 30u03aje0g 30p6gl677a1",
                        "jpl7 3a4x66g215khx471tk644 e73ihlc 12 849wmjbwx1qg0b4wzjc5jx 12bwf1m20pzjme 9fsazu7h8wql umyx66",
                        "usy3ee7opw6mwm80y0sgs1 eegoodgk4skemp 2repeg5y0lmzwano38s83",
                        "qhlyg2pnnztz zloczyixrf434mjikutox2v62ukfsjh9a"));
        Assert.assertEquals(records, store.search(key, query));
    }

    @Test
    @Theory
    public void testSearchReproCON_2(SearchType type) {
        String query = Variables.register("query", "k i");
        String key = Variables.register("key", "oq99f7u7vizpob4o");
        Set<Long> records = setupSearchTest(key, query, type,
                Lists.newArrayList(1902752458578581194L, 1959599694661426747L,
                        -9154557670941699129L, -984115036014491508L,
                        5194905945498812204L, 5521526792899195281L,
                        4893428588236612746L, -6469751959947965328L,
                        -6053272917723840881L, -3780108145350335994L,
                        3428649801035140268L, 8581751009047755290L,
                        -8274546879060748693L, 4433133031784539226L,
                        2539259213139177697L),
                Lists.newArrayList(
                        "mbqg6 ls47i09bqt76lhtefjevbxt v9gc mqhily6agpweptt7dj jl a vbvqisuz4d xky18xs",
                        "9j6eue5m2 rn rovj4p4y bh kderm7xw40epfmbibtay6l2 x6 cw 833uhgkde43bwy8 b5u5rrlzdmqx",
                        "z22eb7likgl1xd1 bna93h2y  2nq  1kfejkmk iz22eb7likgl1xd1 bna93h2y  2nq  1kfejkm",
                        "n3a6dsk7gdhhp5re0piodkkvb085q7b7jj7bac0m27t6hhhajwyf",
                        "i4jfmy3nnfiupbnf04ecthucbj4pzisu4xpqy78k ii4jfmy3nnfiupbnf04ecthucbj4pzisu4xpqy78",
                        "b8yljef75 lvfwevcbb sg40mtoaovr2g8lgpgkcu88kprfdms7qncflm8wx0e9a9zt0zx8uvy4yf0mnqg",
                        "qfih uzg8 7 cy euxg 7sz8i8mj c40czvac6yk b worw65  3wkwhtc etulr1b9gsww puk iqfih uzg8 7 cy euxg 7sz8i8mj c40czvac6yk b worw65  3wkwhtc etulr1b9gsww pu",
                        "yte1xocdz agzid h3juda8fwpehyztqcc9ka2jb5",
                        "j1nl2lvd5ie",
                        "zqw e tfvd9y 4i7921apde59kfetaxcqcj89 s 1c5ncb t",
                        "simk a7 s7oh1 oz9wfrh7830q82hoorvfomcw8dzy9eaku cvu1pdknxwkcf1w9",
                        "eurti8wfy244clx15u", "ig5 bq",
                        "y9rf7s 14y8o c8kraxfd714e9r9rqzq  ghoctaln2g 24dxirf ewwskvu5p7pn1h80s1nn fd88 z1c8k5dx7z0i5xhk iy9rf7s 14y8o c8kraxfd714e9r9rqzq  ghoctaln2g 24dxirf ewwskvu5p7pn1h80s1nn fd88 z1c8k5dx7z0i5xh",
                        "s93z3eggrxiuyb1enl59y  gwu7gn2cj 1luh j  pj"));
        Assert.assertEquals(records, store.search(key, query));
    }

    @Test
    @Theory
    public void testSearchReproCON_7(SearchType type) {
        String query = Variables.register("query", "5");
        String key = Variables.register("key", "vhncr15x4vi1r7dx3bw8sgo3");
        Set<Long> records = setupSearchTest(key, query, type,
                Lists.newArrayList(4407787408868251656L, -81405110977674943L,
                        -7140839054266835785L, -2478927665696010310L,
                        218763128369680085L, 3303203363767514564L,
                        -5345452149459798319L, -2878094606020740280L,
                        -2364262306786179717L, -7073499293604063929L,
                        -1181274448039222311L, 74405258499052471L,
                        -3199762627894970848L, -1589943203396786380L,
                        3917764129096184859L, 5340961473029303427L,
                        -6765165614843560497L, -7193164394167202080L,
                        -2953063992651183477L, 2015523299602625665L,
                        8352547665716061424L),
                Lists.newArrayList("x6ovyg2524ez1n",
                        "x7 e0o5ouxxbs8 ykcj248ss873ds94x71eli1 7mvo963e9wnhc k36dek6t0hde8h6tc2bji436jislz2o 497nvdzn0ugr e",
                        "yn6isk627adyvm0j7k1l jm2xffyyciluvhrzu xrpn6607o pfyq1 3biam5b7odvnt4",
                        "0m0du5135vcnlmvv 924 e7ao0enajqri",
                        "kdqrlcg9b857na3 pf9cb4n4gqkuk1gza7z8gst",
                        "g yk9juwviyrts8pb6pwmu9inwue27y86ugqe5u2lloo2 o3t7bknpzb7705tdkjso9v5d5mz42l0z81zga2wjbvdb21ld2o9gey",
                        "qz7v 974khsb24bfukqehsfqpkgosifd   4t3 xoas0fp",
                        "xng2awwtylp5l6jsza1hyqg90zinagt p 2bzbawvx0 k0phvb5q o3fd",
                        "jyqy8cybzu7jxrhqxskxwsho8db9pan5a1gzuejssdluy5ja748nk0n0ii7ceq13n3ytd5",
                        "skvu5 i0a9i0mj3xrx7hnkjydlhh70uuautvw5qmkmhlzgda vtj42hr0 c02ahksg3xip6fo9n7 eaa3yo9gu",
                        "im2cseewi75t6ky45xcetc0hx6vpbr3p3vosgkre0j1pbtw8t550dbq71qt5",
                        "ofcak2so66bsljj1ne7c fmu2rns4aqcq7tk987yus3s7",
                        "mand ww0pn6b2q8q3qpzajuay0  ma   w34s59",
                        "hxjdt37fs73h7vpx2xods2lcd55ok4vc1egqbww7eup8qfajchjoalfjau4syzd6m8s5utqpcidyfw",
                        "ieai43wrv1 ss 09r0s 1b14oij70uu9 j2z9zu16bta cwk8p41jb y nmjxlws9",
                        "o6s 2ys3 kr9x6xqu5rpa5xjmmca19n khznppiqbam9wz bn4u6ole9wy7yxd869uyd79p7t11wepn3 uxh78kz7wbvm",
                        "h5 lkwji9axrh875rl",
                        "hbuyv6y6ma241d37tpb5btlxh542a0s2w9eq8riubmiv2s64vshhlbv0yv1ecdopaw7x5ymvyixp8ayakh6r10yi7t03",
                        "0vme9t s4xl44x  c oni rw8g1m g6oc2o3jdcm0i4u1y4x6 b i4gtk 7 glerao 3rty s5c54uddn2t95",
                        "0ek185xzbdlxbj8ci012nglwcbr19u7vvwfexec s0autjoj2ot99n2zt0g44y5y3hgz5",
                        "tf4rry2ru8wlf03vi8c1yi5vk8vaz19tqguukjey 6xs6as epal78hl4stg1t8634mc4v o7885"));
        Assert.assertEquals(records, store.search(key, query));
    }

    @Test
    @Theory
    public void testSearchReproD(SearchType type) {
        String query = Variables.register("query", "0 tihr2 nva7zd z96x");
        String key = Variables.register("key", "foo");
        Set<Long> records = setupSearchTest(key, query, type,
                Lists.newArrayList(1L), Lists.newArrayList(
                        "xqwqd3q522  3hnlzuu22qctkmc5 4xwxdz52iesr6nd820ihe5j6iz5 rn8g 0vkwzl  jxjyb494lhvhmqu9cvzuc3v9wnngx0 tihr2 nva7zd z96xxqwqd3q522  3hnlzuu22qctkmc5 4xwxdz52iesr6nd820ihe5j6iz5 rn8g 0vkwzl  jxjyb494lhvhmqu9cvzuc3v9wnngx"));
        Assert.assertEquals(records, store.search(key, query));
    }

    @Test
    @Theory
    public void testSearchReproE(SearchType type) {
        String query = Variables.register("query",
                "5 6ib73dp0b dwjjfa8pcfgd8uz0y0k t6eueqd4cjgujg2d7j825e8f  lxt7khroy30 ");
        String key = Variables.register("key", "foo");
        Set<Long> records = setupSearchTest(key, query, type,
                Lists.newArrayList(1L), Lists.newArrayList(
                        "5 6ib73dp0b dwjjfa8pcfgd8uz0y0k t6eueqd4cjgujg2d7j825e8f  lxt7khroy30"));
        Assert.assertEquals(records, store.search(key, query));
    }

    @Test
    @Theory
    public void testSearchReproF(SearchType type) {
        String query = Variables.register("query", "34 y");
        String key = Variables.register("key",
                "gpvokxzt84dsbm2ylhsooalv0fyhqukc");
        Set<Long> records = setupSearchTest(key, query, type,
                Lists.newArrayList(-4473008077619333882L, -8351207459167435413L,
                        -4459427393681524497L, 4939907340215037652L,
                        -6886124796950548141L, 5712289740182081898L,
                        -5352871050404061986L, 9078216912764450349L,
                        368752644783891597L, -731408778453015380L,
                        2833136306920397583L, 8970944616841919904L,
                        -2557996967788292936L, 3011361709098214638L,
                        9131206744594670786L, -269685979046038300L,
                        -7557829318518279649L, -2403971717188586598L,
                        7144064178377245110L, -1901968551799565728L,
                        4040139761808173392L, -6949001582626254753L,
                        -3136222895901082164L, 5566791123710361043L,
                        5050276518482596641L, -8202827082220536933L,
                        8450772276451962700L, 2171722260496954622L,
                        8691364971781746515L, 1772440781478734988L,
                        -3401640223866128972L, -1892754300252444576L,
                        -9049673414695221207L, -2759568085991866192L,
                        2220378323437157183L),
                Lists.newArrayList("es5wpos73i60li2sv17trbgas5j7",
                        "p9xbp2jf0q134 yp9xbp2jf0q1",
                        "5xkc8h642h9i9y15pb b13q4mlentzvnslco2 e7dzxaxyodxgwr0ktqghr8sbgnptppk5ztnakenk0b9nh hohf",
                        "249isiqqwpkeeyzluyo8k87fb7z2tu36ybvkpek9jyoflwxpjsgow80tqupnzi0kks4ch1zzfdyz7nd6wpwj3djxt81eh6v0jk4v34 y249isiqqwpkeeyzluyo8k87fb7z2tu36ybvkpek9jyoflwxpjsgow80tqupnzi0kks4ch1zzfdyz7nd6wpwj3djxt81eh6v0jk4v",
                        "zgakm3nmk5n24ibpbhdigskr 1 3se5p2kmhaparqmk50vmwgwgisip6otvbnckkb7dv",
                        "qwnu9d6xj 1zzxd2rg snnevznghg4 1nehuqpdid06vjt8",
                        "ilnp05hlx34 yilnp05hlx",
                        "y yz8k j558gk47ir0l02nccnxovsb8mnyt rus1ps98iqveavt7fxeil",
                        "mop i",
                        "7ctzo7n4zdt0udlw2r122qdbnfiu7kxj4bopbs7u6tsrxahp01gqnkl20ezic2z7fu kxe vr58n",
                        "bzzsys ish7rs5 35a5jnfc76 pc u76pp9w60p7kqsm",
                        "qgqmt4mkalkllogybpiwp54aw151435k01taohihs30ydmc4",
                        "35m8tdk58 iaa1d1d",
                        "c6hfmlp1yh6eqxuhln3jcr1ix4mjfo1sclz1k3xsj75jebx79wejpyje34 yc6hfmlp1yh6eqxuhln3jcr1ix4mjfo1sclz1k3xsj75jebx79wejpyje",
                        "kmno8f3bl9m4mvkhq 3hknzwwplzv7oybwhxkrde 5hc74qcq0  srswuav9cl",
                        "5garx88 4kaq4zg8z0yps3o1ipymfftcqp a0icy0fpfcgcd9ys67f7yql6vv5xhmh41vmo834 y5garx88 4kaq4zg8z0yps3o1ipymfftcqp a0icy0fpfcgcd9ys67f7yql6vv5xhmh41vmo8",
                        "3z4y8o9yynujfip4ia zgnhw5p2qzlmk5ngygexo70o262bu2j4wn3itwwy ph35s11zf5 4mv8kkfxse",
                        "zkmsu22sun6qtozwyjyqe c137cstb98ex 8lja3sg",
                        "6h1v3ar4z45p 574wohd9lp6y qo8vuwp91lrj03bq4wp7mgzt2qjdv jst3nmi7huvgga6cn",
                        "xoe7xrkxezla4yqx4ckulogibruuggnw1bta34iobrme0mq8fb",
                        "f8vd4ehlrc8",
                        "tgr0rtl98pod047tbxfc6pi52y9onh9jzdt4cj6zb8ofb5gt7c0o87f59qlwjps1u1rih2tb",
                        "v76eyuorcqk6czzk3 s5p1f95o81ywv1i48izht0v7yx1k7ebewgomjwgcjixe1v1n2bu5g7zkjkuj9h5kmd521m9",
                        "stk4bjrb08n143le9ij4534 ystk4bjrb08n143le9ij45",
                        "15j0dy4uf3ychzayss7die",
                        "0 ua72nxf nosl8msw34 y0 ua72nxf nosl8msw",
                        "x253x2bbcjxxtuegqk68q d2ku lz3k0dvmj8hf2zbmh25b",
                        "xt8v7sir9uqt12f9tcq12gp2k27e3k12oe4wbpf3ob9t3pqjpg6zci4d 5y534 yxt8v7sir9uqt12f9tcq12gp2k27e3k12oe4wbpf3ob9t3pqjpg6zci4d 5y5",
                        "4yz10yezarmf34 y4yz10yezarmf", "o8r1m34 yo8r1m",
                        "lqe462we526s7tnc39ia8e 2dhq7iojy5wwx4uj4i08hk9b6kx074ppjpj1 it2rk4rh9vxe7zrgvv9ibyj0t2h7wm",
                        "ndpehrrvwa32cxzc7uouly1ys39vg8 khpmv5kqwnwazdzchfmxk1p6vp4hj4pvcy8q019w89ktjc2p0p2n957th37 7o834 yndpehrrvwa32cxzc7uouly1ys39vg8 khpmv5kqwnwazdzchfmxk1p6vp4hj4pvcy8q019w89ktjc2p0p2n957th37",
                        "u2 kgkkdf9gshpfnkj8539m059k8e749erbwb1075men1xn9g1xyfl5grb4xfkjwji5bbxblmt",
                        "vp4lxzi4sgbeybp3t  sdbiv2oonm02i06phf0s b7f4sixhq 1w 2cqdklb ic ue96z9f",
                        "radc6q2a6 qlxi2wmqfwykevv dx2o ij5o 07u9ba4ukygfha7 t 8 pavj1tgm4 nl9p laz7enfg0sq35 3k5233 "));
        Assert.assertEquals(records, store.search(key, query));
    }

    @Test
    @Theory
    public void testSearchReproG(SearchType type) {
        String query = Variables.register("query", "w  8");
        String key = Variables.register("key", "kqlqkg");
        Set<Long> records = setupSearchTest(key, query, type,
                Lists.newArrayList(-277580307881000612L, -5255148899331404410L,
                        -6420115819351478982L, 6866110824999006259L,
                        -4492041108193153731L, 3352888707677394801L,
                        -2860842597796167717L, -6888793119513119872L,
                        8726162261843572788L, -1009173904547593201L,
                        -2751278487748655682L, -2345450785095954225L,
                        -6366403077042069753L, 6192140380630656305L,
                        2742476713515734831L, 5255788341749360850L,
                        -1599496265723822053L, -8972410565681248229L,
                        8390960620509055056L),
                Lists.newArrayList("zntcnz 2ob317e2hkhui2dneo69rkej0a5qj",
                        "opsrx2y5fqkxclc3ux bf0pxik4r1pddesxsr25yek70z fcojyyojnz9mjfw4r62unjh",
                        "35ckl663czoibu2gxwy9mdsspr9jko694x6qqrkx6kgb9lrpvshq7g9bjzbivp5ajuiyh90y0lkuckl2qmvhdmw  835ckl663czoibu2gxwy9mdsspr9jko694x6qqrkx6kgb9lrpvshq7g9bjzbivp5ajuiyh90y0lkuckl2qmvhdm",
                        "33sd4z7 0gys0py9ipbjltz jp3lvbqw  833sd4z7 0gys0py9ipbjltz jp3lvbq",
                        "q4p13puyp7nxroteiak30jwaew  8q4p13puyp7nxroteiak30jwae",
                        "uo0qgmr6r66mfuligawh08f33ce63uubwuaue186r6x0g9bwwqg9c4wooctgu72a5kksbepajevzkfpjny2osj6pu0ryk3o",
                        "snou", "6mwg3pl6f1hy2qq6agh",
                        "wsnv12h c5xa1rk099 rumx9jdhf9pf e1",
                        "t2j62i78z39r2hyt49q9 lsdoeq7tuyczcqyh4ar lpx1gubry4bb 26tymj6bkrktcq10lq8xj65yqv8bt8b3flxb 2zoqp",
                        "7ra3 67i9t3q8azuq9j fu5tt28mg 0j3qvposw  87ra3 67i9t3q8azuq9j fu5tt28mg 0j3qvpos",
                        "i2f d0g",
                        "onc1l75d7xyk6jm4rebv89jy05jurpk651h8xygc5eol6b6ufpl4s9hifc3etv7d6iv84fzb70ua1363605pf4owb8w  8onc1l75d7xyk6jm4rebv89jy05jurpk651h8xygc5eol6b6ufpl4s9hifc3etv7d6iv84fzb70ua1363605pf4owb8 ",
                        "zs94", "hbhq3c9ll li1jz9cplbbzrt t9vt14r",
                        "cdb24id6us  cn k49egrbbqqysww0wzgdndm0kkmer05so8mvnt99499xqygldqoh3aqpf xscrlsnuugnw  8cdb24id6us  cn k49egrbbqqysww0wzgdndm0kkmer05so8mvnt99499xqygldqoh3aqpf xscrlsnuugn",
                        "ww1bevsi9j9u07fpw",
                        "i6qzle7myjtb p8zzvr48jle jb951bhnjrbz1 r455s9 g9zbgth9ugexl  fl55d8h4a08r wnd2q",
                        "9iltboo1ejsy08cmd9562lwni9"));
        Assert.assertEquals(records, store.search(key, query));
    }

    @Test
    @Theory
    public void testSearchReproH(SearchType type) {
        String query = Variables.register("query", "4  w");
        String key = Variables.register("key",
                "viho04sfbnz8zdfqsdyw9zwk5o2genjl2engu28ap0uyzxgyv9wc");
        Set<Long> records = setupSearchTest(key, query, type,
                Lists.newArrayList(1378249483279686062L, -6161014232753001252L,
                        8433543546648615058L, 417782169298412285L,
                        -3539644780337239226L, -714055345939181564L,
                        -4659589834251389440L, 2974961501049931858L,
                        1498065777882054524L, 1714252475302608813L,
                        -5234135322684760593L, -7612584946477396261L,
                        9023646044357780211L, -2252683871509119265L,
                        -8081867832259689703L, -374594252064464588L,
                        8025017904883834843L, -7866768561866704644L),
                Lists.newArrayList("eg lb36kp t4",
                        "lt rzrttfbhglt0423181mgtk le5", "qc8vkeyk294mr8",
                        "7bbfk6lsinjfy0n4c1hr0gwe2zso8yalti4oefzzstv274q6twl90f033mb4vlg3ch19  afnodtnm1p4  w",
                        "2fc1p1ksst88ut70u38weagn4q5ziwfqad4o4ldpu5z9shdcpr21p6t4quebt7ehzptphxw3j8x5f",
                        "al75cmqjmzv9uy6difn95gu11pq5csb3", "cquxx8kt",
                        "h919c0 ct79xk4h98x", "dq70ohga8ze79m9hygwjtjtbn2g",
                        "omr8n rvjc pcg9k1uc8yv0ut7n w3f ouwg0 91 r5hr7h7p419ancsm",
                        "56uotxg3daytxa zpi6e6 w 83dst7 ujenhtr1muzxg8n cnt t3h4yytwuvjf0k5hc2gcvk9vh 92zcr6p fdvu2qg",
                        "thsleyyy628wzeciiv", "i94  w",
                        "1zw2jj2r510sjg0sqauagjzpk5yt9jgcc2iiu5dy6i85kwi511esjihep9zk3p11nde",
                        "1z0ef75 poaz6h1v1903f9 xkvmq fpf1o3mb4v4xd2o1n u azamd8oanwmz46c163ta77c2rlc4ad6 9qhnqegqpk9os",
                        "uk7c1pmx tp9ytkk2p35ekyogtiwgblgf3d1b5bl aw5bbnh7odic9h",
                        "ut3x5hs0 sivxixboqn36p107if0g1v4u54  w",
                        "g989rxtkel4 g3vc85 0b42iektum6y610pxtuml"));
        Assert.assertEquals(records, store.search(key, query));
    }

    @Test
    @Theory
    public void testSearchReproI(SearchType type) {
        String query = Variables.register("query",
                "qrqq40 078rh2n75kxu4prmgtlehv85iksxgehj5jk2prq66ls9bj2f6g5onx l18sgp7x414cik9tvpfycmhjgwhy9d3yhw4we");
        String key = Variables.register("key",
                "vorrrsfuqdwatipwhgpjmihbapuynizs");
        Set<Long> records = setupSearchTest(key, query, type,
                Lists.newArrayList(-2431843905487157607L), Lists.newArrayList(
                        "b6r4e7g8f8sgu1cjfo16rg711cmft76wh83dsf46wwz3fse5j9chut37nhamqm4iw2f37ebl8tqr4fjmx8n6t943s4khdsf1qrqrqq40 078rh2n75kxu4prmgtlehv85iksxgehj5jk2prq66ls9bj2f6g5onx l18sgp7x414cik9tvpfycmhjgwhy9d3yhw4web6r4e7g8f8sgu1cjfo16rg711cmft76wh83dsf46wwz3fse5j9chut37nhamqm4iw2f37ebl8tqr4fjmx8n6t943s4khdsf1qr"));
        Assert.assertEquals(records, store.search(key, query));
    }

    @Test
    @Theory
    public void testSearchReproII(SearchType type) {
        String query = Variables.register("query",
                "qrqq40 078rh2n75kxu4prmgtlehv85iksxgehj5jk2prq66ls9bj2f6g5onx l18sgp7x414cik9tvpfycmhjgwhy9d3yhw4we");
        String key = Variables.register("key",
                "vorrrsfuqdwatipwhgpjmihbapuynizs");
        Set<Long> records = setupSearchTest(key, query, type,
                Lists.newArrayList(-2431843905487157607L, 2535161598937199860L,
                        5095913505665814359L, 2945479239457230071L,
                        -2513720049182776314L, 8923575282282264235L,
                        7280418409255262422L, -8000254698736898498L,
                        -3043508904014702429L, 2211406443873218662L,
                        -7348339637703367869L, 5435248830548669108L,
                        -2755421732547710398L, 2993100915391110764L,
                        -8799666964100514438L, -2812740815887775575L,
                        -4872192819525015386L, 3125028925810661014L,
                        -4965934597574110522L, -880884727200872586L,
                        -8817932140072154864L, -7911836183919921720L,
                        -6035976570265185529L, 7241269312752994462L,
                        -8020518575166416431L, -8635845075000684890L,
                        -4503895988433291010L, 6607557585769321334L,
                        7192849599491803852L),
                Lists.newArrayList("l6mxivaxi8vd2ygz2puool6isbbzf5vzy1o84",
                        "8lgc17ianf4tf8htbbe31ocq5mj daq58 bf7ofguwb1 ftojmyo4hg2ak t3gzc 6o8ztk8 gqrqq40 078rh2n75kxu4prmgtlehv85iksxgehj5jk2prq66ls9bj2f6g5onx l18sgp7x414cik9tvpfycmhjgwhy9d3yhw4we8lgc17ianf4tf8htbbe31ocq5mj daq58 bf7ofguwb1 ftojmyo4hg2ak t3gzc 6o8ztk8 g",
                        "ar05gk",
                        "f2pvjmn1671mjkmm4uloa6bskrgv04u2qesrn58zz6kqfhlbeh z zwkd61wva1g7 kw123tid9t njoli4wgyqrqq40 078rh2n75kxu4prmgtlehv85iksxgehj5jk2prq66ls9bj2f6g5onx l18sgp7x414cik9tvpfycmhjgwhy9d3yhw4wef2pvjmn1671mjkmm4uloa6bskrgv04u2qesrn58zz6kqfhlbeh z zwkd61wva1g7 kw123tid9t njoli4wgy",
                        "wih5pqrqq40 078rh2n75kxu4prmgtlehv85iksxgehj5jk2prq66ls9bj2f6g5onx l18sgp7x414cik9tvpfycmhjgwhy9d3yhw4wewih5p",
                        "5 een  4c0bfnu ft 4p ou i2",
                        "0wvkkqo1dvma1pcm9u81wif5cavirn3t1nz461prsv5869s872yzkoolthetxgw",
                        "uijp4avq9bsz7e4iucyd6c003jt7z6ucb02qb1n2ukk7naq0hinyj0uzj1fkjnixl026tylacqjct93x4f7cnv",
                        "q38194m8nzsdqiefxfae169k70bybfwlqxsatmazzbhmw174x7l5s6rxe2vibc32ochis6 qxwvuq70ni9qrqq40 078rh2n75kxu4prmgtlehv85iksxgehj5jk2prq66ls9bj2f6g5onx l18sgp7x414cik9tvpfycmhjgwhy9d3yhw4weq38194m8nzsdqiefxfae169k70bybfwlqxsatmazzbhmw174x7l5s6rxe2vibc32ochis6 qxwvuq70ni9",
                        "eryrkgn90z",
                        "qh2x0sb121jenw4rruncnui2bshr718cg7ewu8n4x42ntijublo4m2bja14z27u9u8stvbkaia8",
                        "jzc18xpy3gdrwqmp0ctxan96dhrs3vuru1xbkhr2vexp38vvety44ei57wrwkk3td4gkqrspthvke844w2tyl4u0yb3w3hnkjcqrqq40 078rh2n75kxu4prmgtlehv85iksxgehj5jk2prq66ls9bj2f6g5onx l18sgp7x414cik9tvpfycmhjgwhy9d3yhw4wejzc18xpy3gdrwqmp0ctxan96dhrs3vuru1xbkhr2vexp38vvety44ei57wrwkk3td4gkqrspthvke844w2tyl4u0yb3w3hnkjc",
                        "59qrqq40 078rh2n75kxu4prmgtlehv85iksxgehj5jk2prq66ls9bj2f6g5onx l18sgp7x414cik9tvpfycmhjgwhy9d3yhw4we59",
                        "r96o2gtoxp2x5dm42jdwbbs7 6sr685jyh6ktnrw9m0 33sn63jr9yb7jkc kcz83z2jywbr008owu ii6bila2koxmd",
                        "gmd th8mznhgnhn0hnd80a 5 l5jbbq0bhysvfipac3jqv1l0spn 72qrqq40 078rh2n75kxu4prmgtlehv85iksxgehj5jk2prq66ls9bj2f6g5onx l18sgp7x414cik9tvpfycmhjgwhy9d3yhw4wegmd th8mznhgnhn0hnd80a 5 l5jbbq0bhysvfipac3jqv1l0spn 72",
                        "b6r4e7g8f8sgu1cjfo16rg711cmft76wh83dsf46wwz3fse5j9chut37nhamqm4iw2f37ebl8tqr4fjmx8n6t943s4khdsf1qrqrqq40 078rh2n75kxu4prmgtlehv85iksxgehj5jk2prq66ls9bj2f6g5onx l18sgp7x414cik9tvpfycmhjgwhy9d3yhw4web6r4e7g8f8sgu1cjfo16rg711cmft76wh83dsf46wwz3fse5j9chut37nhamqm4iw2f37ebl8tqr4fjmx8n6t943s4khdsf1qr",
                        "59ntdmgilu7f1om3kui578rmsrj7ci14wccf",
                        "1 ydx99e77 sgp4qnhh9ni9nutaridtyel9yle506 yg6mcci3nqt4ytodxin0y7gnqag7  pmgit0kc8qrqq40 078rh2n75kxu4prmgtlehv85iksxgehj5jk2prq66ls9bj2f6g5onx l18sgp7x414cik9tvpfycmhjgwhy9d3yhw4we1 ydx99e77 sgp4qnhh9ni9nutaridtyel9yle506 yg6mcci3nqt4ytodxin0y7gnqag7  pmgit0kc8",
                        "4qzxx350 m17 7i 5xyu1udf417z8aibid6j a67 9t1h7vfbc1j8z3inlt7pqrqq40 078rh2n75kxu4prmgtlehv85iksxgehj5jk2prq66ls9bj2f6g5onx l18sgp7x414cik9tvpfycmhjgwhy9d3yhw4we4qzxx350 m17 7i 5xyu1udf417z8aibid6j a67 9t1h7vfbc1j8z3inlt7p",
                        "9cv9 a5upqth9lrbmfj  pw79e f t2q6xa9j67z5935iflxxsgoy xtf71iu1b2d k1bp",
                        "pt y 7ss 010ypyi8ilfah x ytqgbgm79qrqq40 078rh2n75kxu4prmgtlehv85iksxgehj5jk2prq66ls9bj2f6g5onx l18sgp7x414cik9tvpfycmhjgwhy9d3yhw4wept y 7ss 010ypyi8ilfah x ytqgbgm79",
                        "6dxrhr bzkh2 efurlfpxk w10frpmy95lvap25074 sodfmd4r396kl  5bc 4ocf53ed67vm95vd3ncfs g86ozfn",
                        "ql9cqzlvy",
                        "cig9ggwc0mxr917r4hoauewn76s4258pr22fyuxrqxj183hq0hlainl29ypgudgblreqr19qatw7j",
                        "k9qta8mh537xwt rnzn3mq01fmswyao7o7 late1vf n4axp69s67d55ur21sxz1mzhdq6tvd8jlbg 6gi0",
                        "6gvih9 utkj dn9n3d1 odjy93nb laqzcva8requ7wjfnq w2sn5uwoqrqq40 078rh2n75kxu4prmgtlehv85iksxgehj5jk2prq66ls9bj2f6g5onx l18sgp7x414cik9tvpfycmhjgwhy9d3yhw4we6gvih9 utkj dn9n3d1 odjy93nb laqzcva8requ7wjfnq w2sn5uwo",
                        "8lw6zxnue4qs3 3nr5csdiw0ilk4hwwvzkcfmcm15no aw34 k4a6yrrwyitkqp",
                        "q1ckhpya2nfr a8l4ho44ucsweulcn8ex1q3653la2yno8e7ob8jpb39bpeqrqq40 078rh2n75kxu4prmgtlehv85iksxgehj5jk2prq66ls9bj2f6g5onx l18sgp7x414cik9tvpfycmhjgwhy9d3yhw4weq1ckhpya2nfr a8l4ho44ucsweulcn8ex1q3653la2yno8e7ob8jpb39bpe",
                        "fhyuhdnns c ya7ovi8vrrdg9  kojlv92481b5 zaeyv4um16jnl0bkf46yo"));
        Assert.assertEquals(records, store.search(key, query));
    }

    @Test
    @Ignore("not implemented in Limbo")
    public void testSearchResultSorting() {
        // FIXME this is not implemented in Limbo (cause its very difficult) so
        // right now search result order is undefined).
        String key = Variables.register("key", TestData.getSimpleString());
        String query = Variables.register("query", TestData.getString());
        Map<Long, String> words = Variables.register("words",
                Maps.<Long, String> newTreeMap());
        for (long i = 0; i < 10; i++) {
            String word = null;
            while (Strings.isNullOrEmpty(word)
                    || TStrings.isInfixSearchMatch(query, word)) {
                word = TestData.getString();
            }
            for (long j = 0; j <= i; j++) {
                word += " " + query;
                String other = null;
                while (Strings.isNullOrEmpty(other)
                        || TStrings.isInfixSearchMatch(query, other)) {
                    other = TestData.getString();
                }
                word += " " + other;
            }
            words.put(i, word);
            add(key, Convert.javaToThrift(word), i);
        }
        Set<Long> expected = Variables.register("expected",
                Sets.newTreeSet(Collections.<Long> reverseOrder()));
        expected.addAll(words.keySet());
        Set<Long> actual = Variables.register("actual",
                store.search(key, query));
        Iterator<Long> it = expected.iterator();
        Iterator<Long> it2 = actual.iterator();
        while (it.hasNext()) {
            Assert.assertEquals(it.next(), it2.next());
        }
    }

    @Test
    public void testSearchThatRecordWithValueAsTagIsNotIncludedInResultSet() {
        String key = Variables.register("key", TestData.getSimpleString());
        Tag value = Variables.register("value",
                Tag.create(TestData.getString()));
        Set<Long> records = addRecords(key, value, Operator.NOT_EQUALS);
        Long tagRecord = null;
        while (tagRecord == null || records.contains(tagRecord)) {
            tagRecord = Variables.register("tagRecord", TestData.getLong());
        }
        add(key, Convert.javaToThrift(value), tagRecord);
        Assert.assertFalse(
                store.search(key, value.toString()).contains(tagRecord));
    }

    @Test
    public void testSearchThatRecordWithValueAsTagIsNotIncludedInResultSetReproCON_129() {
        String key = "yy2mf7yveeprn5u1znljubdmld8r2w";
        Tag value = Tag.create("1");
        Long tagRecord = -2641333647249146582L;
        add(key, Convert.javaToThrift(
                "btq0adgux53hjckphjeux7x1sxemyfpsdzipvy032n7t9daxkmw1h7r7zyl60ks5t06zjdjuj4iooq"),
                285009080280006567L);
        add(key, Convert.javaToThrift("7pu1v97xoz5063p9cuq2qoks"),
                -7352212869558049531L);
        add(key, Convert.javaToThrift(false), 388620935878197713L);
        add(key, Convert.javaToThrift(
                "2m5lwamprzq4msvvs2wnv08zcqzi4newhl745qodce22h9yy812"),
                1548639509905032340L);
        add(key, Convert.javaToThrift("e ysho"), -765676142204325002L);
        add(key, Convert
                .javaToThrift("jzfttlm258jejhsuapeqybe2j8fej3t7fgb2t6lqbbj"),
                2679248400003802470L);
        add(key, Convert.javaToThrift("s4i0ite7fep"), -2412570382637653495L);
        add(key, Convert.javaToThrift(
                "6o42czhg72u4u9w2gqfvrnc6c7tm3kp1811u6oi04ri8it5pomhxqx3h71omavvk5pmu4hgl10v00549e"),
                -1087503013401908104L);
        add(key, Convert.javaToThrift("ob4yhyvk076c0 ock"),
                -9186255645112595336L);
        add(key, Convert.javaToThrift(
                "4n8c8bfiyjv0q6niyd6wa2l2s01s2g9jkq9y2dqbkz08zjcrmnbtf5vnyzflwthqcfxp o"),
                8074263650552255137L);
        add(key, Convert.javaToThrift(false), -1122802924122720425L);
        add(key, Convert.javaToThrift(0.6491074), 8257322177342234041L);
        add(key, Convert.javaToThrift(false), 2670863628024031952L);
        add(key, Convert.javaToThrift(0.7184745217075929),
                6804414020539721485L);
        add(key, Convert.javaToThrift(value), tagRecord);
        Set<Long> searchResult = store.search(key, value.toString());
        Variables.register("searchResult", searchResult);
        Assert.assertFalse(searchResult.isEmpty()); // "1" does get indexed
                                                    // from other values
    }

    @Test
    public void testSearchSubstringThatRecordWithValueAsTagIsNotIncludedInResultSet() {
        String key = TestData.getSimpleString();
        String value = null;
        Long tagRecord = TestData.getLong();
        while (value == null || value.length() == 0) {
            value = TestData.getString();
        }
        add(key, Convert.javaToThrift(Tag.create(value)), tagRecord);
        Integer startIndex = null;
        Integer endIndex = null;
        while (startIndex == null || endIndex == null
                || startIndex >= endIndex) {
            startIndex = Math.abs(TestData.getInt()) % value.length();
            endIndex = Math.abs(TestData.getInt()) % value.length() + 1;
        }
        Assert.assertFalse(
                store.search(key, value.substring(startIndex, endIndex))
                        .contains(tagRecord));
    }

    @Test
    @Theory
    @Ignore("CON-8")
    public void testSearchWithStopWordSubStringInQuery() {
        add("string", Convert.javaToThrift("but foobar barfoo"), 1);
        Assert.assertTrue(
                store.search("string", "ut foobar barfoo").contains(1));
    }

    @Test
    public void testVerifyAfterAdd() {
        String key = TestData.getSimpleString();
        TObject value = TestData.getTObject();
        long record = TestData.getLong();
        add(key, value, record);
        Assert.assertTrue(store.verify(key, value, record));
    }

    @Test
    public void testVerifyAfterAddAndRemove() {
        String key = TestData.getSimpleString();
        TObject value = TestData.getTObject();
        long record = TestData.getLong();
        add(key, value, record);
        remove(key, value, record);
        Assert.assertFalse(store.verify(key, value, record));
    }

    @Test
    public void testVerifyAfterAddAndRemoveWithTime() {
        String key = TestData.getSimpleString();
        TObject value = TestData.getTObject();
        long record = TestData.getLong();
        add(key, value, record);
        long timestamp = Time.now();
        remove(key, value, record);
        Assert.assertTrue(store.verify(key, value, record, timestamp));
    }

    @Test
    public void testVerifyAfterAddWithTime() {
        String key = TestData.getSimpleString();
        TObject value = TestData.getTObject();
        long record = TestData.getLong();
        long timestamp = Time.now();
        add(key, value, record);
        Assert.assertFalse(store.verify(key, value, record, timestamp));
    }

    @Test
    public void testVerifyEmpty() {
        Assert.assertFalse(store.verify(TestData.getSimpleString(),
                TestData.getTObject(), TestData.getLong()));
    }

    @Test
    public void testContains() {
        String key = TestData.getSimpleString();
        TObject value = TestData.getTObject();
        long record = TestData.getLong();
        Assert.assertFalse(store.contains(record));
        add(key, value, record);
        Assert.assertTrue(store.contains(record));
        remove(key, value, record);
        Assert.assertTrue(store.contains(record));
    }

    @Test
    public void testReproCON_516() {
        add("name", Convert.javaToThrift("Jeff"), 1);
<<<<<<< HEAD
        Assert.assertFalse(store
                .find("name", Operator.EQUALS, Convert.javaToThrift("jeff"))
                .isEmpty());
=======
        Assert.assertFalse(store.find("name", Operator.EQUALS,
                Convert.javaToThrift("jeff")).isEmpty());
    }

    @Test
    public void testLongDoesNotEqualLink() {
        add("friend", Convert.javaToThrift(1), 2);
        Assert.assertTrue(store.find("friend", Operator.LINKS_TO,
                Convert.javaToThrift(1)).isEmpty());
>>>>>>> 0981e641
    }

    /**
     * Add {@code key} as {@code value} to {@code record} in the {@code store}.
     * 
     * @param key
     * @param value
     * @param record
     */
    protected abstract void add(String key, TObject value, long record);

    /**
     * Cleanup the store and release and resources, etc.
     * 
     * @param store
     */
    protected abstract void cleanup(Store store);

    /**
     * Return a Store for testing.
     * 
     * @return the Store
     */
    protected abstract Store getStore();

    /**
     * Remove {@code key} as {@code value} from {@code record} in {@code store}.
     * 
     * @param key
     * @param value
     * @param record
     */
    protected abstract void remove(String key, TObject value, long record);

    /**
     * Add {@code key} as a value that satisfies {@code operator} relative to
     * {@code min}.
     * 
     * @param key
     * @param min
     * @param operator
     * @return the records added
     */
    private Set<Long> addRecords(String key, Object min, Operator operator) {
        Set<Long> records = getRecords();
        int count = 0;
        for (long record : records) {
            Object n = null;
            while (n == null
                    || (operator == Operator.GREATER_THAN
                            && Objects.isLessThanOrEqualTo(n, min))
                    || (operator == Operator.GREATER_THAN_OR_EQUALS
                            && Objects.isLessThan(n, min))
                    || (operator == Operator.LESS_THAN
                            && Objects.isGreaterThanOrEqualTo(n, min))
                    || (operator == Operator.LESS_THAN_OR_EQUALS
                            && Objects.isGreaterThan(n, min))
                    || (operator == Operator.NOT_EQUALS
                            && Objects.isEqualTo(n, min))
                    || (operator == Operator.EQUALS
                            && !Objects.isEqualTo(n, min))) {
                n = operator == Operator.EQUALS ? min : TestData.getObject();
            }
            TObject value = Convert.javaToThrift(n);
            add(key, value, record);
            Variables.register(operator + "_write_" + count,
                    key + " AS " + value + " IN " + record);
            count++;
        }
        return records;
    }

    /**
     * Do the repro work for the {@link #testBrowseKey} repros.
     * 
     * @param data
     */
    private void doTestBrowseKeyRepro(Multimap<TObject, Long> data) {
        String key = "foo";
        Variables.register("data", data);
        for (Entry<TObject, Long> entry : data.entries()) {
            add(key, entry.getKey(), entry.getValue());
        }
        Assert.assertEquals(data.asMap(), store.browse(key));
    }

    /**
     * Return a set of keys.
     * 
     * @return the keys.
     */
    private Set<String> getKeys() {
        Set<String> keys = Sets.newHashSet();
        for (int i = 0; i < TestData.getScaleCount(); i++) {
            String key = null;
            while (key == null || keys.contains(key)) {
                key = TestData.getSimpleString();
            }
            keys.add(key);
        }
        return keys;
    }

    /**
     * Return a set of primary keys.
     * 
     * @return the records
     */
    private Set<Long> getRecords() {
        Set<Long> records = Sets.newHashSet();
        for (int i = 0; i < TestData.getScaleCount(); i++) {
            Long record = null;
            while (record == null || records.contains(record)) {
                record = TestData.getLong();
            }
            records.add(record);
        }
        return records;
    }

    /**
     * Return a set of TObject values
     * 
     * @return the values
     */
    private Set<TObject> getValues() {
        Set<TObject> values = Sets.newHashSet();
        for (int i = 0; i < TestData.getScaleCount(); i++) {
            TObject value = null;
            while (value == null || values.contains(value)) {
                value = TestData.getTObject();
            }
            values.add(value);
        }
        return values;
    }

    /**
     * Remove {@code key} from a random sample of {@code records}.
     * 
     * @param key
     * @param records
     * @return the records that remain after the function
     */
    private Set<Long> removeRecords(String key, Set<Long> records) {
        Iterator<Long> it = records.iterator();
        while (it.hasNext()) {
            long record = it.next();
            if(TestData.getInt() % 3 == 0) {
                TObject value = store.select(key, record).iterator().next();
                it.remove();
                remove(key, value, record);
            }
        }
        return records;
    }

    /**
     * Setup a search test by adding some random matches for {@code query} that
     * obey search {@code type} for {@code key} in a random set of records.
     * 
     * @param key
     * @param query
     * @param type
     * @return the records where the query matches
     */
    private Set<Long> setupSearchTest(String key, String query,
            SearchType type) {
        return setupSearchTest(key, query, type, null, null);
    }

    /**
     * Setup a search test by adding some matches for {@code query} that
     * obey search {@code type} for {@code key} in some of the records from
     * {@code recordSource}.
     * 
     * @param key
     * @param query
     * @param type
     * @param recordSource
     * @param otherSource
     * @return the records where the query matches
     */
    private Set<Long> setupSearchTest(String key, String query, SearchType type,
            @Nullable Collection<Long> recordSource,
            @Nullable List<String> otherSource) {
        Preconditions.checkState(recordSource == null
                || (recordSource != null && otherSource != null
                        && recordSource.size() == otherSource.size()));
        Set<Long> records = Sets.newHashSet();
        recordSource = recordSource == null ? getRecords() : recordSource;
        if(!Strings.isNullOrEmpty(TStrings.stripStopWords(query))) {
            int i = 0;
            for (long record : recordSource) {
                if(otherSource != null) {
                    String other = otherSource.get(i);
                    boolean matches = TStrings.isInfixSearchMatch(query, other);
                    SearchTestItem sti = Variables.register("sti_" + record,
                            new SearchTestItem(key, Convert.javaToThrift(other),
                                    record, query, matches));
                    add(sti.key, sti.value, sti.record);
                    if(matches) {
                        records.add(sti.record);
                    }
                }
                else {
                    String other = null;
                    while (other == null || other.equals(query)
                            || TStrings.isInfixSearchMatch(query, other)
                            || TStrings.isInfixSearchMatch(other, query)
                            || Strings.isNullOrEmpty(
                                    TStrings.stripStopWords(other))) {
                        other = TestData.getString();
                    }
                    boolean match = TestData.getInt() % 3 == 0;
                    if(match && type == SearchType.PREFIX) {
                        SearchTestItem sti = Variables.register("sti_" + record,
                                new SearchTestItem(key,
                                        Convert.javaToThrift(query + other),
                                        record, query, true));
                        add(sti.key, sti.value, sti.record);
                        records.add(sti.record);
                    }
                    else if(match && type == SearchType.SUFFIX) {
                        SearchTestItem sti = Variables.register("sti_" + record,
                                new SearchTestItem(key,
                                        Convert.javaToThrift(other + query),
                                        record, query, true));
                        add(sti.key, sti.value, sti.record);
                        records.add(sti.record);
                    }
                    else if(match && type == SearchType.INFIX) {
                        SearchTestItem sti = Variables.register("sti_" + record,
                                new SearchTestItem(key,
                                        Convert.javaToThrift(
                                                other + query + other),
                                        record, query, true));
                        add(sti.key, sti.value, sti.record);
                        records.add(sti.record);
                    }
                    else if(match && type == SearchType.FULL) {
                        SearchTestItem sti = Variables.register("sti_" + record,
                                new SearchTestItem(key,
                                        Convert.javaToThrift(query), record,
                                        query, true));
                        add(sti.key, sti.value, sti.record);
                        records.add(sti.record);
                    }
                    else {
                        SearchTestItem sti = Variables.register("sti_" + record,
                                new SearchTestItem(key,
                                        Convert.javaToThrift(other), record,
                                        query, false));
                        add(sti.key, sti.value, sti.record);
                    }
                }
                i++;
            }
            return records;
        }
        return records;

    }

    /**
     * This class contains utility methods that provide comparison
     * for the various types including Number, boolean, and String.
     * 
     * @author knd
     */
    private static class Objects {

        /**
         * Compare {@code a} to {@code b}.
         * 
         * @param a
         * @param b
         * @return -1, 0, or 1 as {@code a} is less than, equal to, or
         *         greater than {@code b}.
         */
        private static int compare(Object a, Object b) {
            return Value.Sorter.INSTANCE.compare(
                    Value.wrap(Convert.javaToThrift(a)),
                    Value.wrap(Convert.javaToThrift(b)));
        }

        /**
         * Return {@code true} if {@code a} is equal to {@code b}.
         * 
         * @param a
         * @param b
         * @return {@code true} if {@code a} == {@code b}
         */
        public static boolean isEqualTo(Object a, Object b) {
            Number compareResult = compare(a, b);
            return Numbers.isEqualTo(compareResult, 0);
        }

        /**
         * Return {@code true} if {@code a} is greater than {@code b}
         * 
         * @param a
         * @param b
         * @return {@code true} if {@code a} > {@code b}
         */
        public static boolean isGreaterThan(Object a, Object b) {
            Number compareResult = compare(a, b);
            return Numbers.isGreaterThan(compareResult, 0);
        }

        /**
         * Return {@code true} if {@code a} is greater than or equal
         * to {@code b}.
         * 
         * @param a
         * @param b
         * @return {@code true} if {@code a} >= {@code b}
         */
        public static boolean isGreaterThanOrEqualTo(Object a, Object b) {
            return isGreaterThan(a, b) || isEqualTo(a, b);
        }

        /**
         * Return {@code true} if {@code a} is less than {@code b}.
         * 
         * @param a
         * @param b
         * @return {@code true} if {@code a} < {@code b}
         */
        public static boolean isLessThan(Object a, Object b) {
            Number compareResult = compare(a, b);
            return Numbers.isLessThan(compareResult, 0);
        }

        /**
         * Return {@code true} if {@code a} is less than or equal to {@code b}.
         * 
         * @param a
         * @param b
         * @return {@code true} if {@code a} <= {@code b}
         */
        public static boolean isLessThanOrEqualTo(Object a, Object b) {
            return isLessThan(a, b) || isEqualTo(a, b);
        }
    }

    /**
     * An item that is used in a search test
     * 
     * @author Jeff Nelson
     */
    private class SearchTestItem {

        public final String query;
        public final String key;
        public final TObject value;
        public final long record;
        public final boolean match;

        /**
         * Construct a new instance
         * 
         * @param key
         * @param value
         * @param record
         * @param query
         * @param match
         */
        public SearchTestItem(String key, TObject value, long record,
                String query, boolean match) {
            this.key = key;
            this.value = value;
            this.record = record;
            this.query = query;
            this.match = match;
        }

        @Override
        public String toString() {
            return key + " AS " + value + " IN " + record
                    + (match ? " DOES" : " DOES NOT") + " MATCH " + query;
        }
    }

    /**
     * List of search types
     * 
     * @author Jeff Nelson
     */
    private enum SearchType {
        PREFIX, INFIX, SUFFIX, FULL
    }

    /**
     * This method will put (percent) % sign at both end of the {@link String}.
     * 
     * @param str
     * @return {@code String}
     */
    private String putStringWithinPercentSign(String str) {
        return "%" + str + "%";
    }

}<|MERGE_RESOLUTION|>--- conflicted
+++ resolved
@@ -1671,13 +1671,9 @@
     @Test
     public void testReproCON_516() {
         add("name", Convert.javaToThrift("Jeff"), 1);
-<<<<<<< HEAD
         Assert.assertFalse(store
                 .find("name", Operator.EQUALS, Convert.javaToThrift("jeff"))
                 .isEmpty());
-=======
-        Assert.assertFalse(store.find("name", Operator.EQUALS,
-                Convert.javaToThrift("jeff")).isEmpty());
     }
 
     @Test
@@ -1685,7 +1681,6 @@
         add("friend", Convert.javaToThrift(1), 2);
         Assert.assertTrue(store.find("friend", Operator.LINKS_TO,
                 Convert.javaToThrift(1)).isEmpty());
->>>>>>> 0981e641
     }
 
     /**
