############################################
###  CONFIGURATION FOR CONCOURSE SERVER  ###
############################################

# The path to the file where access credentials for Concourse Server are
# stored. For optimal security, this file should be placed in a separate
# directory from Concourse Server with more restrictive operating system
# permissions
#
# DEFAULT {$concourse.home}/.access
access_credentials_file:

# The absolute path to the directory where the Buffer data is stored. For
# optimal write performance, the Buffer should be placed on a separate disk
# partition (ideally a separate physical device) from the database_directory.
#
# DEFAULT: {$user.home}/concourse/buffer
buffer_directory:

# The size for each page in the Buffer. It is generally a good idea to have
# smaller pages in the Buffer to maximize read and indexing throughput, but
# this should be balanced with the risk of having too many open files which
# may lead to more frequent disk I/O and slower writes.
#
# DEFAULT: 8KB
buffer_page_size:

# The listener port (1-65535) for client connections. Choose a port between
# 49152 and 65535 to minimize the possibility of conflicts with other
# services on this host.
#
# DEFAULT: 1717
client_port:

# The absolute path to the directory where the data and index files are
# stored. For optimal performance, the Database should be placed on a
# separate disk partition (ideally a separate physical device) from the
# buffer_directory.
#
# DEFAULT: {$user.home}/concourse/db
database_directory:

# The default environment that is automatically loaded when the server starts
# and is used whenever a client does not specify an environment for the
# connection.
#
# DEFAULT: default
default_environment:

# Determine whether log messages should also be printed to the console (STDOUT)
# in addition to the log files.
#
# DEFAULT: false
enable_console_logging:

# The amount of memory that is allocated to the Concourse Server JVM. Concourse
# requires a minimum heap size of 256MB to start, but much more is recommended
# to ensure that read and write operations avoid expensive disk seeks where
# possible. Concourse generally sets both the initial and maximum heap sizes to
# the specified value, so there must be enough system memory available for
# Concourse Server to start.
#
# Be careful and avoid setting the heap size too large because this may cause
# longer garbage collection (gc) pauses or interfere with the ability of
# Concourse Server to memory map (mmap) certain data files. We recommend the
# following sizing guidelines:
#
# SYSTEM MEMORY    | Recommended heap_size
# -----------------------------------------------------------
# Less than 2GB    | 1/2 system memory
# 2GB to 4GB       | 1GB
# Greater than 4GB | 1/4 system memory, but not more than 8GB
#
# DEFAULT: automatically chosen based on the recommendations above
heap_size:

# The listener port (1-65535) for HTTP/S connections. Choose a port between
# 49152 and 65535 to minimize the possibility of conflicts with other services
# on this host. If the value of this preference is set to 0, then HTTP/S
# connections on Concourse Server will be disabled.
#
# DEFAULT: 0 (disabled)
http_port:

# Determine if the HTTP Server should enable and process preferences related to
# Cross-Origin Resource Sharing requests.
#
# DEFAULT: false
http_enable_cors:

# A comma separated list of default URIs that are permitted to access HTTP
# endpoints. By default (if enabled), the value of this preference is set to
# the wildcard character '*' which means that any origin is allowed access.
# Changing this value to a discrete list will set the default origins that are
# permitted, but individual endpoints may override this value.
#
# DEFAULT: (allow any origin)
http_cors_default_allow_origin:

# A comma separated list of default headers that are sent in response to a CORS
# preflight request to indicate which HTTP headers can be used when making the
# actual request. By default (if enabled), the value of this preference is set
# to the wildcard character '*' which means that any headers specified in the
# preflight request are allowed. Changing this value to a discrete list will
# set the default headers that are permitted, but individual endpoints may
# override this value.
#
# DEFAULT: (allow any headers)
http_cors_default_allow_headers:

# A comma separated list of default methods that are sent in response to a
# CORS preflight request to indicate which HTTP methods can be used when
# making the actual request. By default (if enabled), the value of this
# preference is set to the wildcard character '*' which means that any method
# specified in the preflight request is allowed. Changing this value to a
# discrete list will set the default methods that are permitted, but individual
# endpoints may override this value.
#
# DEFAULT: (allow any method)
http_cors_default_allow_methods:

# The initial root password for Concourse Server. This password is used to set
# up the initial administrator account when the server is first run. It is
# strongly recommended to change this password immediately after the initial
# setup to maintain security.
#
# DEFAULT: "admin"
init_root_password:

# The initial root username for Concourse Server. This username is associated
# with the initial administrator account.
#
# DEFAULT: "admin"
init_root_username:

# The listener port (1-65535) for management commands via JMX. Choose a port
# between 49152 and 65535 to minimize the possibility of conflicts with other
# services on this host.
#
# DEFAULT: 9010
jmx_port:

# The amount of runtime information logged by the system. The options below
# are listed from least to most verbose. In addition to the indicated types
# of information, each level also logs the information for each less verbose
# level (i.e. ERROR only prints error messages, but INFO prints info, warn
# and error messages).
#
# ERROR: critical information when the system reaches a potentially fatal
#    state and may not operate normally.
# WARN:  useful information when the system reaches a less than ideal state
#    but can continue to operate normally.
# INFO:  status information about the system that can be used for sanity
#     checking.
# DEBUG: detailed information about the system that can be used to diagnose
#     bugs.
#
# Logging is important, but can cause performance degradation. Only use the
# DEBUG level for staging environments or instances where detailed information
# is needed to diagnose a bug. Otherwise use the WARN or INFO levels.
#
# DEFAULT: INFO
log_level:

# The length of the longest substring that will be indexed for fulltext search.
#
# This value does not mean that longer words will not be indexed. It simply
# means that, for any indexable value (e.g. a String), any substring that is
# longer than the value of this preference will not be added to the search
# index. The effect is that search strings containing any words with a length
# greater than the value of this preference will return 0 results.
#
# For best performance, this value should be set to the longest word length of
# any possible search string. To be safe, we recommend setting this value to be
# the length of the longest possible word in the search language. For example,
# the longest possible word in English is about 40 characters long.
#
# DEFAULT: 40
max_search_substring_length:

# The listener port (1-65535) for shutdown commands. Choose a port between
# 49152 and 65535 to minimize the possibility of conflicts with other services
# on this host. In general, you shouldn't need to specify a value unless you
# have scripts to perform a remote shutdown and must configure firewall rules
# accordingly.
#
# DEFAULT: automatically chosen based on the client_port
shutdown_port:

# The listener port (1-65535) for remote debugger connections. Choose a port
# between 49152 and 65535 to minimize the possibility of conflicts with other
# services on this host. If the value of this preference is set to 0, then
# remote debugging for Concourse Server is disabled.
#
# DEFAULT: 0
remote_debugger_port:

#########################################################
###  EXPERIMENTAL CONFIGURATION FOR CONCOURSE SERVER  ###
#########################################################

# Potentially use multiple threads to asynchronously read data from disk.
#
# When enabled, reads will typically be faster when accessing data too large to
# fit in memory or no longer cached due to memory constraints.
#
# This setting is particularly useful for search data since those indexes are
# not cached by default (unless ENABLE_SEARCH_CACHE is enabled). Even if search
# records are cached, this setting may still provide a performance boost if the
# size of some search metadata exceeds the limits of what is cacheable in
# memory.
#
# Note: There might be some overhead that could make some reads slower if all
# their relevant segment metadata is cached and there is high contention.
#
# DEFAULT: false
enable_async_data_reads:

# Automatically use a combination of defragmentation, garbage collection and
# load balancing within the data files to optimize storage for read
# performance.
#
# The compaction process may run continuously in the background without
# disrupting reads or writes. The storage engine uses a specific strategy to
# determine how data files should be reorganized to improve the performance of
# read operations.
#
# DEFAULT: false
enable_compaction:

<<<<<<< HEAD
# Maintain and in-memory cache of the data indexes used to respond to search
# commands. Search indexes tend to be much larger than those used for primary
# and secondary lookups, so enabling the search cache may cause memory issues
# (and overall performance degradation) if search is heavily used. Furthermore,
# indexing and write performance may suffer if cached search indexes must be
# incrementally kept current.
=======
# Use a more memory-efficient representation for storage metadata.
#
# On average, enabling this setting will reduce the amount of heap space needed
# for essential metadata by a third. As a result, overall system performance may
# improve due to a reduction in garbage collection pauses.
#
# However, this setting may increase CPU usage and slightly reduce peak performance
# on a per-operation basis due to weaker reference locality.
#
# DEFAULT: false
enable_efficient_metadata:

# Maintain and in-memory cache of the data indexes used to respond to search commands.
# Search indexes tend to be much larger than those used for primary and secondary 
# lookups, so enabling the search cache may cause memory issues (and overall 
# performance degradation) if search is heavily used. Furthermore, indexing and 
# write performance may suffer if cached search indexes must be incrementally kept 
# current.
>>>>>>> c2ff869c
#
# DEFAULT: false
enable_search_cache:

# Attempt to optimize verify commands by using special lookup records.
#
# A lookup record only contains data for a single field. The database does not
# cache lookup records, so, while generating one is theoretically faster than
# generating a full or partial record, repeated attempts to verify data in the
# same field (e.g. a counter whose value is stored against a single
# locator/key) or record may be slower due to lack of caching.
#
# DEFAULT: false
enable_verify_by_lookup:

#############################################
###  INITIALIZATION FOR CONCOURSE SERVER  ###
#############################################
init:

  # Configuration for the root user. If provided, will override values for flat
  # config options that are prefixed with "init_"
  root:

    # The initial root password for Concourse Server. This password is used to
    # set up the initial administrator account when the server is first run. It
    # is strongly recommended to change this password immediately after the
    # initial setup to maintain security.
    #
    # DEFAULT: the value of the init_root_password option, if available.
    # Otherwise "admin"
    password:

    # The initial root username for Concourse Server. This username is
    # associated with the initial administrator account.
    #
    # DEFAULT: the value of the init_root_username option, if available.
    # Otherwise "admin"
    username:<|MERGE_RESOLUTION|>--- conflicted
+++ resolved
@@ -201,8 +201,8 @@
 
 # Potentially use multiple threads to asynchronously read data from disk.
 #
-# When enabled, reads will typically be faster when accessing data too large to
-# fit in memory or no longer cached due to memory constraints.
+# When enabled, reads will typically be faster when accessing data that is too
+# large to ever fit in memory or no longer cached due to memory constraints.
 #
 # This setting is particularly useful for search data since those indexes are
 # not cached by default (unless ENABLE_SEARCH_CACHE is enabled). Even if search
@@ -210,7 +210,7 @@
 # size of some search metadata exceeds the limits of what is cacheable in
 # memory.
 #
-# Note: There might be some overhead that could make some reads slower if all
+# NOTE: There might be some overhead that could make some reads slower if all
 # their relevant segment metadata is cached and there is high contention.
 #
 # DEFAULT: false
@@ -228,33 +228,24 @@
 # DEFAULT: false
 enable_compaction:
 
-<<<<<<< HEAD
+# Use a more memory-efficient representation for storage metadata.
+#
+# On average, enabling this setting will reduce the amount of heap space needed
+# for essential metadata by a third. As a result, overall system performance may
+# improve due to a reduction in garbage collection pauses.
+#
+# However, this setting may increase CPU usage and slightly reduce peak
+# performance on a per-operation basis due to weaker reference locality.
+#
+# DEFAULT: false
+enable_efficient_metadata:
+
 # Maintain and in-memory cache of the data indexes used to respond to search
 # commands. Search indexes tend to be much larger than those used for primary
 # and secondary lookups, so enabling the search cache may cause memory issues
 # (and overall performance degradation) if search is heavily used. Furthermore,
 # indexing and write performance may suffer if cached search indexes must be
 # incrementally kept current.
-=======
-# Use a more memory-efficient representation for storage metadata.
-#
-# On average, enabling this setting will reduce the amount of heap space needed
-# for essential metadata by a third. As a result, overall system performance may
-# improve due to a reduction in garbage collection pauses.
-#
-# However, this setting may increase CPU usage and slightly reduce peak performance
-# on a per-operation basis due to weaker reference locality.
-#
-# DEFAULT: false
-enable_efficient_metadata:
-
-# Maintain and in-memory cache of the data indexes used to respond to search commands.
-# Search indexes tend to be much larger than those used for primary and secondary 
-# lookups, so enabling the search cache may cause memory issues (and overall 
-# performance degradation) if search is heavily used. Furthermore, indexing and 
-# write performance may suffer if cached search indexes must be incrementally kept 
-# current.
->>>>>>> c2ff869c
 #
 # DEFAULT: false
 enable_search_cache:
