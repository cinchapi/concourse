--- conflicted
+++ resolved
@@ -37,13 +37,10 @@
     compile 'com.google.inject:guice:4.2.0'
     compile 'io.atomix.catalyst:catalyst-buffer:1.1.1'
     compile 'com.cinchapi:process-watcher:1.0.0'
-<<<<<<< HEAD
-=======
     compile (group:'com.cinchapi', name: 'bucket', version: bucketVersion, changing:true) {
       exclude group: 'com.cinchapi'
     }
     compile 'org.zeroturnaround:zt-zip:1.13'
->>>>>>> 22023961
 
     testCompile 'com.carrotsearch:junit-benchmarks:0.7.2'
     testCompile 'io.takari.junit:takari-cpsuite:1.2.7'
