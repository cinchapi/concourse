# Copyright (c) 2013-2016 Cinchapi Inc.
#
# Licensed under the Apache License, Version 2.0 (the "License");
# you may not use this file except in compliance with the License.
# You may obtain a copy of the License at
#
#   http://www.apache.org/licenses/LICENSE-2.0
#
# Unless required by applicable law or agreed to in writing, software
# distributed under the License is distributed on an "AS IS" BASIS,
# WITHOUT WARRANTIES OR CONDITIONS OF ANY KIND, either express or implied.
# See the License for the specific language governing permissions and
# limitations under the License.

# ~~~~~~~~~~~~~~~~~~~~~~~~~~~~~~~~~~~~~~~~~~~~~~~~~~~~~~~~~~~~~~~~~~~~~~~~
# Interface definition for the Concourse Server API.
# ~~~~~~~~~~~~~~~~~~~~~~~~~~~~~~~~~~~~~~~~~~~~~~~~~~~~~~~~~~~~~~~~~~~~~~~~

include "data.thrift"
include "shared.thrift"
include "exceptions.thrift"
include "complex.thrift"

# To generate java source code run:
# utils/compile-thrift-java.sh
namespace java com.cinchapi.concourse.thrift

# To generate python source code run:
# utils/compile—thrift-python.sh
namespace py concourse.thriftapi

# To generate PHP source code run:
# utils/compile-thrift-php.sh
namespace php concourse.thrift

# To generate Ruby source code run:
# utils/compile—thrift-ruby.sh
namespace rb concourse.thrift

# The API/Product version is maintained under the Semantic Versioning
# guidelines such that versions are formatted <major>.<minor>.<patch>
#
# - Major: Incremented for backward incompatible changes. An example would be
#          changes to the number or position of method args.
# - Minor: Incremented for backward compatible changes. An example would be
#          the addition of a new method.
# - Patch: Incremented for bug fixes.
#
# As much as possible, try to preserve backward compatibility so that
# Concourse Server can always talk to older drivers.
const string VERSION = "0.5.0"

# This value is passed over the wire to represent a null value, usually
# for get/select methods where a key/record has no data.
const data.TObject NULL = {'type': shared.Type.NULL}

# The key that is used to refer to the record id/primary key in a JSON
# dump.
const string JSON_RESERVED_IDENTIFIER_NAME = "$id$"

/**
 * The interface definition for the Concourse Server API.
 */
service ConcourseService {

  /**
   * Abort the current transaction and discard any changes that are
   * currently staged.
   * <p>
   * After returning, the driver will return to {@code autocommit} mode and
   * all subsequent changes will be committed immediately.
   * </p>
   * <p>
   * Calling this method when the driver is not in {@code staging} mode is a
   * no-op.
   * </p>
   * @param record the id of the record in which an attempt is made to add
   *                 the data
   * @param creds the {@link shared.AccessToken} that is used to authenticate
   *                the user on behalf of whom the client is connected
   * @param transaction the {@link shared.TransactionToken} that the
   *                      server uses to find the current transaction for the
   *                      client (optional)
   * @param environment the environment to which the client is connected
   * @throws exceptions.SecurityException if the {@code creds} don't represent a
   *         valid session
   */
  void abort(
    1: shared.AccessToken creds,
    2: shared.TransactionToken transaction,
    3: string environment
  )
  throws (
    1: exceptions.SecurityException ex
  );

  /**
   * Append {@code key} as {@code value} in a new record.
   *
   * @param key the field name
   * @param value the value to add
   * @param creds the {@link shared.AccessToken} that is used to authenticate
   *                the user on behalf of whom the client is connected
   * @param transaction the {@link shared.TransactionToken} that the
   *                      server uses to find the current transaction for the
   *                      client (optional)
   * @param environment the environment to which the client is connected
   * @return the new record id
   * @throws exceptions.SecurityException if the {@code creds} don't
   *         represent a valid session
   * @throws exceptions.TransactionException if the client was in a
   *         transaction and an error occurred that caused the transaction
   *         to end itself
   * @throws exceptions.InvalidArgumentException if any of provided data
   *         can't be stored
   */
  i64 addKeyValue(
    1: string key,
    2: data.TObject value,
    3: shared.AccessToken creds,
    4: shared.TransactionToken transaction,
    5: string environment)
  throws (
    1: exceptions.SecurityException ex,
    2: exceptions.TransactionException ex2,
    3: exceptions.InvalidArgumentException ex3);

  /**
   * Append {@code key} as {@code value} in {@code record}.
   *
   * @param key the field name
   * @param value the value to add
   * @param record the record id where an attempt is made to add the data
   * @param creds the {@link shared.AccessToken} that is used to authenticate
   *                the user on behalf of whom the client is connected
   * @param transaction the {@link shared.TransactionToken} that the
   *                      server uses to find the current transaction for the
   *                      client (optional)
   * @param environment the environment to which the client is connected
   * @return a bool that indicates if the data was added
   * @throws exceptions.SecurityException if the {@code creds} don't
   *         represent a valid session
   * @throws exceptions.TransactionException if the client was in a
   *         transaction and an error occurred that caused the transaction
   *         to end itself
   * @throws exceptions.InvalidArgumentException if any of provided data
   *         can't be stored
   */
  bool addKeyValueRecord(
    1: string key,
    2: data.TObject value,
    3: i64 record,
    4: shared.AccessToken creds,
    5: shared.TransactionToken transaction,
    6: string environment)
  throws (
    1: exceptions.SecurityException ex,
    2: exceptions.TransactionException ex2,
    3: exceptions.InvalidArgumentException ex3);

  /**
   * Append {@code key} as {@code value} in each of the {@code records} where it
   * doesn't exist.
   *
   * @param key the field name
   * @param value the value to add
   * @param records a list of record ids where an attempt is made to add the
   *                  data
   * @param creds the {@link shared.AccessToken} that is used to authenticate
   *                the user on behalf of whom the client is connected
   * @param transaction the {@link shared.TransactionToken} that the
   *                      server uses to find the current transaction for the
   *                      client (optional)
   * @param environment the environment to which the client is connected
   * @return a mapping from each record id to a boolean that indicates if the
   *                   data was added
   * @throws exceptions.SecurityException if the {@code creds} don't
   *         represent a valid session
   * @throws exceptions.TransactionException if the client was in a
   *         transaction and an error occurred that caused the transaction
   *         to end itself
   * @throws exceptions.InvalidArgumentException if any of provided data
   *         can't be stored
   */
  map<i64, bool> addKeyValueRecords(
    1: string key
    2: data.TObject value,
    3: list<i64> records,
    4: shared.AccessToken creds,
    5: shared.TransactionToken transaction,
    6: string environment)
  throws (
    1: exceptions.SecurityException ex,
    2: exceptions.TransactionException ex2,
    3: exceptions.InvalidArgumentException ex3);

  /**
   * List all the changes ever made to {@code record}.
   *
   * @param record the record id
   * @param creds the {@link shared.AccessToken} that is used to authenticate
   *                the user on behalf of whom the client is connected
   * @param transaction the {@link shared.TransactionToken} that the
   *                      server uses to find the current transaction for the
   *                      client (optional)
   * @param environment the environment to which the client is connected
   * @return for each change, a mapping from timestamp to a description of the
   *                  revision
   * @throws exceptions.SecurityException if the {@code creds} don't
   *         represent a valid session
   * @throws exceptions.TransactionException if the client was in a
   *         transaction and an error occurred that caused the transaction
   *         to end itself
   */
  map<i64, string> auditRecord(
    1: i64 record,
    2: shared.AccessToken creds,
    3: shared.TransactionToken transaction,
    4: string environment)
  throws (
    1: exceptions.SecurityException ex,
    2: exceptions.TransactionException ex2);

  /**
   * List all the changes made to {@code record} since {@code start}
   * (inclusive).
   *
   * @param record the record id
   * @param start an inclusive timestamp for the oldest change that should
   *                possibly be included in the audit
   * @param creds the {@link shared.AccessToken} that is used to authenticate
   *                the user on behalf of whom the client is connected
   * @param transaction the {@link shared.TransactionToken} that the
   *                      server uses to find the current transaction for the
   *                      client (optional)
   * @param environment the environment to which the client is connected
   * @return for each change, a mapping from timestamp to a description of the
   *                  revision
   * @throws exceptions.SecurityException if the {@code creds} don't
   *         represent a valid session
   * @throws exceptions.TransactionException if the client was in a
   *         transaction and an error occurred that caused the transaction
   *         to end itself
   */
  map<i64, string> auditRecordStart(
    1: i64 record,
    2: i64 start,
    3: shared.AccessToken creds,
    4: shared.TransactionToken transaction,
    5: string environment)
  throws (
    1: exceptions.SecurityException ex,
    2: exceptions.TransactionException ex2);

  /**
   * List all the changes made to {@code record} since {@code start}
   * (inclusive).
   *
   * @param record the record id
   * @param start an inclusive timestamp for the oldest change that should
   *                possibly be included in the audit
   * @param creds the {@link shared.AccessToken} that is used to authenticate
   *                the user on behalf of whom the client is connected
   * @param transaction the {@link shared.TransactionToken} that the
   *                      server uses to find the current transaction for the
   *                      client (optional)
   * @param environment the environment to which the client is connected
   * @return for each change, a mapping from timestamp to a description of the
   *                  revision
   * @throws exceptions.SecurityException if the {@code creds} don't
   *         represent a valid session
   * @throws exceptions.TransactionException if the client was in a
   *         transaction and an error occurred that caused the transaction
   *         to end itself
   * @throws exceptions.ParseException if a string cannot be properly parsed
   *         into a timestamp
   */
  map<i64, string> auditRecordStartstr(
    1: i64 record,
    2: string start,
    3: shared.AccessToken creds,
    4: shared.TransactionToken transaction,
    5: string environment)
  throws (
    1: exceptions.SecurityException ex,
    2: exceptions.TransactionException ex2,
    3: exceptions.ParseException ex3);

  /**
   * List all the changes made to {@code record} between {@code start}
   * (inclusive) and {@code end} (non-inclusive).
   *
   * @param record the record id
   * @param start an inclusive timestamp for the oldest change that should
   *                possibly be included in the audit
   * @param end a non-inclusive timestamp that for the most recent recent
   *              change that should possibly be included in the audit
   * @param creds the {@link shared.AccessToken} that is used to authenticate
   *                the user on behalf of whom the client is connected
   * @param transaction the {@link shared.TransactionToken} that the
   *                      server uses to find the current transaction for the
   *                      client (optional)
   * @param environment the environment to which the client is connected
   * @return for each change, a mapping from timestamp to a description of the
   *         revision
   * @throws exceptions.SecurityException if the {@code creds} don't
   *         represent a valid session
   * @throws exceptions.TransactionException if the client was in a
   *         transaction and an error occurred that caused the transaction
   *         to end itself
   */
  map<i64, string> auditRecordStartEnd(
    1: i64 record,
    2: i64 start,
    3: i64 tend,
    4: shared.AccessToken creds,
    5: shared.TransactionToken transaction,
    6: string environment)
  throws (
    1: exceptions.SecurityException ex,
    2: exceptions.TransactionException ex2);

  /**
   * List all the changes made to {@code record} between {@code start}
   * (inclusive) and {@code end} (non-inclusive).
   *
   * @param record the record id
   * @param start an inclusive timestamp for the oldest change that should
   *                possibly be included in the audit
   * @param end a non-inclusive timestamp that for the most recent recent
   *              change that should possibly be included in the audit
   * @param creds the {@link shared.AccessToken} that is used to authenticate
   *                the user on behalf of whom the client is connected
   * @param transaction the {@link shared.TransactionToken} that the
   *                      server uses to find the current transaction for the
   *                      client (optional)
   * @param environment the environment to which the client is connected
   * @return for each change, a mapping from timestamp to a description of the
   *         revision
   * @throws exceptions.SecurityException if the {@code creds} don't
   *         represent a valid session
   * @throws exceptions.TransactionException if the client was in a
   *         transaction and an error occurred that caused the transaction
   *         to end itself
   * @throws exceptions.ParseException if a string cannot be properly parsed
   *         into a timestamp
   */
  map<i64, string> auditRecordStartstrEndstr(
    1: i64 record,
    2: string start,
    3: string tend,
    4: shared.AccessToken creds,
    5: shared.TransactionToken transaction,
    6: string environment)
  throws (
    1: exceptions.SecurityException ex,
    2: exceptions.TransactionException ex2,
    3: exceptions.ParseException ex3);

  /**
   * List all the changes ever made to the {@code key} field in {@code record}.
   *
   * @param key the field name
   * @param record the record id
   * @param creds the {@link shared.AccessToken} that is used to authenticate
   *                the user on behalf of whom the client is connected
   * @param transaction the {@link shared.TransactionToken} that the
   *                      server uses to find the current transaction for the
   *                      client (optional)
   * @param environment the environment to which the client is connected
   * @return for each change, a mapping from timestamp to a description of the
   *         revision
   * @throws exceptions.SecurityException if the {@code creds} don't
   *         represent a valid session
   * @throws exceptions.TransactionException if the client was in a
   *         transaction and an error occurred that caused the transaction
   *         to end itself
   */
  map<i64, string> auditKeyRecord(
    1: string key,
    2: i64 record,
    3: shared.AccessToken creds,
    4: shared.TransactionToken transaction,
    5: string environment)
  throws (
    1: exceptions.SecurityException ex,
    2: exceptions.TransactionException ex2);

  /**
   * List all the changes made to the {@code key} field in {@code record} since
   * {@code start} (inclusive).
   *
   * @param key the field name
   * @param record the record id
   * @param start an inclusive timestamp for the oldest change that should
   *                possibly be included in the audit
   * @param creds the {@link shared.AccessToken} that is used to authenticate
   *                the user on behalf of whom the client is connected
   * @param transaction the {@link shared.TransactionToken} that the
   *                      server uses to find the current transaction for the
   *                      client (optional)
   * @param environment the environment to which the client is connected
   * @return for each change, a mapping from timestamp to a description of the
   *         revision
   * @throws exceptions.SecurityException if the {@code creds} don't
   *         represent a valid session
   * @throws exceptions.TransactionException if the client was in a
   *         transaction and an error occurred that caused the transaction
   *         to end itself
   */
  map<i64, string> auditKeyRecordStart(
    1: string key,
    2: i64 record,
    3: i64 start,
    4: shared.AccessToken creds,
    5: shared.TransactionToken transaction,
    6: string environment)
  throws (
    1: exceptions.SecurityException ex,
    2: exceptions.TransactionException ex2);

  /**
   * List all the changes made to the {@code key} field in {@code record} since
   * {@code start} (inclusive).
   *
   * @param key the field name
   * @param record the record id
   * @param start an inclusive timestamp for the oldest change that should
   *                possibly be included in the audit
   * @param creds the {@link shared.AccessToken} that is used to authenticate
   *                the user on behalf of whom the client is connected
   * @param transaction the {@link shared.TransactionToken} that the
   *                      server uses to find the current transaction for the
   *                      client (optional)
   * @param environment the environment to which the client is connected
   * @return for each change, a mapping from timestamp to a description of the
   *         revision
   * @throws exceptions.SecurityException if the {@code creds} don't
   *         represent a valid session
   * @throws exceptions.TransactionException if the client was in a
   *         transaction and an error occurred that caused the transaction
   *         to end itself
   * @throws exceptions.ParseException if a string cannot be properly parsed
   *         into a timestamp
   */
  map<i64, string> auditKeyRecordStartstr(
    1: string key,
    2: i64 record,
    3: string start,
    4: shared.AccessToken creds,
    5: shared.TransactionToken transaction,
    6: string environment)
  throws (
    1: exceptions.SecurityException ex,
    2: exceptions.TransactionException ex2,
    3: exceptions.ParseException ex3);

  /**
   * List all the changes made to the {@code key} field in {@code record}
   * between {@code start} (inclusive) and {@code end} (non-inclusive).
   *
   * @param key the field name
   * @param record the record id
   * @param start an inclusive timestamp for the oldest change that should
   *                possibly be included in the audit
   * @param end a non-inclusive timestamp that for the most recent change that
   *              should possibly be included in the audit
   * @param creds the {@link shared.AccessToken} that is used to authenticate
   *                the user on behalf of whom the client is connected
   * @param transaction the {@link shared.TransactionToken} that the
   *                      server uses to find the current transaction for the
   *                      client (optional)
   * @param environment the environment to which the client is connected
   * @return for each change, a mapping from timestamp to a description of the
   *         revision
   * @throws exceptions.SecurityException if the {@code creds} don't
   *         represent a valid session
   * @throws exceptions.TransactionException if the client was in a
   *         transaction and an error occurred that caused the transaction
   *         to end itself
   */
  map<i64, string> auditKeyRecordStartEnd(
    1: string key,
    2: i64 record,
    3: i64 start,
    4: i64 tend,
    5: shared.AccessToken creds,
    6: shared.TransactionToken transaction,
    7: string environment)
  throws (
    1: exceptions.SecurityException ex,
    2: exceptions.TransactionException ex2);

  /**
   * List all the changes made to the {@code key} field in {@code record}
   * between {@code start} (inclusive) and {@code end} (non-inclusive).
   *
   * @param key the field name
   * @param record the record id
   * @param start an inclusive timestamp for the oldest change that should
   *                possibly be included in the audit
   * @param end a non-inclusive timestamp that for the most recent recent
   *              change that should possibly be included in the audit
   * @param creds the {@link shared.AccessToken} that is used to authenticate
   *                the user on behalf of whom the client is connected
   * @param transaction the {@link shared.TransactionToken} that the
   *                      server uses to find the current transaction for the
   *                      client (optional)
   * @param environment the environment to which the client is connected
   * @return for each change, a mapping from timestamp to a description of the
   *         revision
   * @throws exceptions.SecurityException if the {@code creds} don't
   *         represent a valid session
   * @throws exceptions.TransactionException if the client was in a
   *         transaction and an error occurred that caused the transaction
   *         to end itself
   * @throws exceptions.ParseException if a string cannot be properly parsed
   *         into a timestamp
   */
  map<i64, string> auditKeyRecordStartstrEndstr(
    1: string key,
    2: i64 record,
    3: string start,
    4: string tend,
    5: shared.AccessToken creds,
    6: shared.TransactionToken transaction,
    7: string environment)
  throws (
    1: exceptions.SecurityException ex,
    2: exceptions.TransactionException ex2,
    3: exceptions.ParseException ex3);

  /**
   * View the values from all records that are currently stored for {@code key}.
   *
   * @param keys the field name
   * @param creds the {@link shared.AccessToken} that is used to authenticate
   *                the user on behalf of whom the client is connected
   * @param transaction the {@link shared.TransactionToken} that the
   *                      server uses to find the current transaction for the
   *                      client (optional)
   * @param environment the environment to which the client is connected
   * @return a {@link Map} associating each value to the {@link Set} of records
   *         that contain that value in the {@code key} field
   * @throws exceptions.SecurityException if the {@code creds} don't
   *         represent a valid session
   * @throws exceptions.TransactionException if the client was in a
   *         transaction and an error occurred that caused the transaction
   *         to end itself
   */
  map<data.TObject, set<i64>> browseKey(
    1: string key,
    2: shared.AccessToken creds,
    3: shared.TransactionToken transaction,
    4: string environment)
  throws (
    1: exceptions.SecurityException ex,
    2: exceptions.TransactionException ex2);

  /**
   * View the values from all records that are currently stored for each of the
   * {@code keys}.
   *
   * @param keys a list of field names
   * @param creds the {@link shared.AccessToken} that is used to authenticate
   *                the user on behalf of whom the client is connected
   * @param transaction the {@link shared.TransactionToken} that the
   *                      server uses to find the current transaction for the
   *                      client (optional)
   * @param environment the environment to which the client is connected
   * @return a {@link Map} associating each key to a {@link Map} associating
   *         each value to the set of records that contain that value in the
   *         {@code key} field
   * @throws exceptions.SecurityException if the {@code creds} don't
   *         represent a valid session
   * @throws exceptions.TransactionException if the client was in a
   *         transaction and an error occurred that caused the transaction
   *         to end itself
   */
  map<string, map<data.TObject, set<i64>>> browseKeys(
    1: list<string> keys,
    2: shared.AccessToken creds,
    3: shared.TransactionToken transaction,
    4: string environment)
  throws (
    1: exceptions.SecurityException ex,
    2: exceptions.TransactionException ex2);

  /**
   * View the values from all records that were stored for {@code key} at
   * {@code timestamp}.
   *
   * @param keys the field name
   * @param timestamp the historical timestamp to use in the lookup
   * @param creds the {@link shared.AccessToken} that is used to authenticate
   *                the user on behalf of whom the client is connected
   * @param transaction the {@link shared.TransactionToken} that the
   *                      server uses to find the current transaction for the
   *                      client (optional)
   * @param environment the environment to which the client is connected
   * @return a {@link Map} associating each value to the {@link Set} of records
   *         that contained that value in the {@code key} field at {@code
   *         timestamp}
   * @throws exceptions.SecurityException if the {@code creds} don't
   *         represent a valid session
   * @throws exceptions.TransactionException if the client was in a
   *         transaction and an error occurred that caused the transaction
   *         to end itself
   */
  map<data.TObject, set<i64>> browseKeyTime(
    1: string key,
    2: i64 timestamp,
    3: shared.AccessToken creds,
    4: shared.TransactionToken transaction,
    5: string environment)
  throws (
    1: exceptions.SecurityException ex,
    2: exceptions.TransactionException ex2);

  /**
   * View the values from all records that were stored for {@code key} at
   * {@code timestamp}.
   *
   * @param keys the field name
   * @param timestamp the historical timestamp to use in the lookup
   * @param creds the {@link shared.AccessToken} that is used to authenticate
   *                the user on behalf of whom the client is connected
   * @param transaction the {@link shared.TransactionToken} that the
   *                      server uses to find the current transaction for the
   *                      client (optional)
   * @param environment the environment to which the client is connected
   * @return a {@link Map} associating each value to the {@link Set} of records
   *         that contained that value in the {@code key} field at {@code
   *         timestamp}
   * @throws exceptions.SecurityException if the {@code creds} don't
   *         represent a valid session
   * @throws exceptions.TransactionException if the client was in a
   *         transaction and an error occurred that caused the transaction
   *         to end itself
   * @throws exceptions.ParseException if a string cannot be properly parsed
   *         into a timestamp
   */
  map<data.TObject, set<i64>> browseKeyTimestr(
    1: string key,
    2: string timestamp,
    3: shared.AccessToken creds,
    4: shared.TransactionToken transaction,
    5: string environment)
  throws (
    1: exceptions.SecurityException ex,
    2: exceptions.TransactionException ex2,
    3: exceptions.ParseException ex3);

  /**
   * View the values from all records that were stored for each of the
   * {@code keys} at {@code timestamp}.
   *
   * @param keys a list of field names
   * @param timestamp the historical timestamp to use in the lookup
   * @param creds the {@link shared.AccessToken} that is used to authenticate
   *                the user on behalf of whom the client is connected
   * @param transaction the {@link shared.TransactionToken} that the
   *                      server uses to find the current transaction for the
   *                      client (optional)
   * @param environment the environment to which the client is connected
   * @return a {@link Map} associating each key to a {@link Map} associating
   *         each value to the {@link Set} of records that contained that value
   *         in the {@code key} field at {@code timestamp}
   * @throws exceptions.SecurityException if the {@code creds} don't
   *         represent a valid session
   * @throws exceptions.TransactionException if the client was in a
   *         transaction and an error occurred that caused the transaction
   *         to end itself
   */
  map<string, map<data.TObject, set<i64>>> browseKeysTime(
    1: list<string> keys,
    2: i64 timestamp,
    3: shared.AccessToken creds,
    4: shared.TransactionToken transaction,
    5: string environment)
  throws (
    1: exceptions.SecurityException ex,
    2: exceptions.TransactionException ex2);

  /**
   * View the values from all records that were stored for each of the
   * {@code keys} at {@code timestamp}.
   *
   * @param keys a list of field names
   * @param timestamp the historical timestamp to use in the lookup
   * @param creds the {@link shared.AccessToken} that is used to authenticate
   *                the user on behalf of whom the client is connected
   * @param transaction the {@link shared.TransactionToken} that the
   *                      server uses to find the current transaction for the
   *                      client (optional)
   * @param environment the environment to which the client is connected
   * @return a {@link Map} associating each key to a {@link Map} associating
   *         each value to the {@link Set} of records that contained that value
   *         in the {@code key} field at {@code timestamp}
   * @throws exceptions.SecurityException if the {@code creds} don't
   *         represent a valid session
   * @throws exceptions.TransactionException if the client was in a
   *         transaction and an error occurred that caused the transaction
   *         to end itself
   * @throws exceptions.ParseException if a string cannot be properly parsed
   *         into a timestamp
   */
  map<string, map<data.TObject, set<i64>>> browseKeysTimestr(
    1: list<string> keys,
    2: string timestamp,
    3: shared.AccessToken creds,
    4: shared.TransactionToken transaction,
    5: string environment)
  throws (
    1: exceptions.SecurityException ex,
    2: exceptions.TransactionException ex2,
    3: exceptions.ParseException ex3);

  /**
   * View a time series that associates the timestamp of each modification for
   * {@code key} in {@code record} to a snapshot containing the values that
   * were stored in the field after the change.
   *
   * @param key the field name
   * @param record the record id
   * @param creds the {@link shared.AccessToken} that is used to authenticate
   *                the user on behalf of whom the client is connected
   * @param transaction the {@link shared.TransactionToken} that the
   *                      server uses to find the current transaction for the
   *                      client (optional)
   * @param environment the environment to which the client is connected
   * @return a {@link Map} associating each modification timestamp to the
   *         {@link Set} of values that were stored in the field after the
   *         change.
   * @throws exceptions.SecurityException if the {@code creds} don't
   *         represent a valid session
   * @throws exceptions.TransactionException if the client was in a
   *         transaction and an error occurred that caused the transaction
   *         to end itself
   */
  map<i64, set<data.TObject>> chronologizeKeyRecord(
    1: string key,
    2: i64 record,
    3: shared.AccessToken creds,
    4: shared.TransactionToken transaction,
    5: string environment)
  throws (
    1: exceptions.SecurityException ex,
    2: exceptions.TransactionException ex2);

  /**
   * View a time series between {@code start} (inclusive) and the present that
   * associates the timestamp of each modification for {@code key} in
   * {@code record} to a snapshot containing the values that
   * were stored in the field after the change.
   *
   * @param key the field name
   * @param record the record id
   * @param start the first possible {@link Timestamp} to include in the
   *            time series
   * @param creds the {@link shared.AccessToken} that is used to authenticate
   *                the user on behalf of whom the client is connected
   * @param transaction the {@link shared.TransactionToken} that the
   *                      server uses to find the current transaction for the
   *                      client (optional)
   * @param environment the environment to which the client is connected
   * @return a {@link Map} associating each modification timestamp to the
   *         {@link Set} of values that were stored in the field after the
   *         change.
   * @throws exceptions.SecurityException if the {@code creds} don't
   *         represent a valid session
   * @throws exceptions.TransactionException if the client was in a
   *         transaction and an error occurred that caused the transaction
   *         to end itself
   */
  map<i64, set<data.TObject>> chronologizeKeyRecordStart(
    1: string key,
    2: i64 record,
    3: i64 start,
    4: shared.AccessToken creds,
    5: shared.TransactionToken transaction,
    6: string environment)
  throws (
    1: exceptions.SecurityException ex,
    2: exceptions.TransactionException ex2);

  /**
   * View a time series between {@code start} (inclusive) and the present that
   * associates the timestamp of each modification for {@code key} in
   * {@code record} to a snapshot containing the values that
   * were stored in the field after the change.
   *
   * @param key the field name
   * @param record the record id
   * @param start the first possible {@link Timestamp} to include in the
   *            time series
   * @param creds the {@link shared.AccessToken} that is used to authenticate
   *                the user on behalf of whom the client is connected
   * @param transaction the {@link shared.TransactionToken} that the
   *                      server uses to find the current transaction for the
   *                      client (optional)
   * @param environment the environment to which the client is connected
   * @return a {@link Map} associating each modification timestamp to the
   *         {@link Set} of values that were stored in the field after the
   *         change.
   * @throws exceptions.SecurityException if the {@code creds} don't
   *         represent a valid session
   * @throws exceptions.TransactionException if the client was in a
   *         transaction and an error occurred that caused the transaction
   *         to end itself
   * @throws exceptions.ParseException if a string cannot be properly parsed
   *         into a timestamp
   */
  map<i64, set<data.TObject>> chronologizeKeyRecordStartstr(
    1: string key,
    2: i64 record,
    3: string start,
    4: shared.AccessToken creds,
    5: shared.TransactionToken transaction,
    6: string environment)
  throws (
    1: exceptions.SecurityException ex,
    2: exceptions.TransactionException ex2,
    3: exceptions.ParseException ex3);

  /**
   * View a time series between {@code start} (inclusive) and {@code end}
   * (non-inclusive) that associates the timestamp of each modification for
   * {@code key} in {@code record} to a snapshot containing the values that
   * were stored in the field after the change.
   *
   * @param key the field name
   * @param record the record id
   * @param start the first possible {@link Timestamp} to include in the
   *            time series
   * @param end the {@link Timestamp} that should be greater than every
   *            timestamp in the time series
   * @param creds the {@link shared.AccessToken} that is used to authenticate
   *                the user on behalf of whom the client is connected
   * @param transaction the {@link shared.TransactionToken} that the
   *                      server uses to find the current transaction for the
   *                      client (optional)
   * @param environment the environment to which the client is connected
   * @return a {@link Map} associating each modification timestamp to the
   *         {@link Set} of values that were stored in the field after the
   *         change.
   * @throws exceptions.SecurityException if the {@code creds} don't
   *         represent a valid session
   * @throws exceptions.TransactionException if the client was in a
   *         transaction and an error occurred that caused the transaction
   *         to end itself
   */
  map<i64, set<data.TObject>> chronologizeKeyRecordStartEnd(
    1: string key,
    2: i64 record,
    3: i64 start,
    4: i64 tend,
    5: shared.AccessToken creds,
    6: shared.TransactionToken transaction,
    7: string environment)
  throws (
    1: exceptions.SecurityException ex,
    2: exceptions.TransactionException ex2);

  /**
   * View a time series between {@code start} (inclusive) and {@code end}
   * (non-inclusive) that associates the timestamp of each modification for
   * {@code key} in {@code record} to a snapshot containing the values that
   * were stored in the field after the change.
   *
   * @param key the field name
   * @param record the record id
   * @param start the first possible {@link Timestamp} to include in the
   *            time series
   * @param end the {@link Timestamp} that should be greater than every
   *            timestamp in the time series
   * @param creds the {@link shared.AccessToken} that is used to authenticate
   *                the user on behalf of whom the client is connected
   * @param transaction the {@link shared.TransactionToken} that the
   *                      server uses to find the current transaction for the
   *                      client (optional)
   * @param environment the environment to which the client is connected
   * @return a {@link Map} associating each modification timestamp to the
   *         {@link Set} of values that were stored in the field after the
   *         change.
   * @throws exceptions.SecurityException if the {@code creds} don't
   *         represent a valid session
   * @throws exceptions.TransactionException if the client was in a
   *         transaction and an error occurred that caused the transaction
   *         to end itself
   * @throws exceptions.ParseException if a string cannot be properly parsed
   *         into a timestamp
   */
  map<i64, set<data.TObject>> chronologizeKeyRecordStartstrEndstr(
    1: string key,
    2: i64 record,
    3: string start,
    4: string tend,
    5: shared.AccessToken creds,
    6: shared.TransactionToken transaction,
    7: string environment)
  throws (
    1: exceptions.SecurityException ex,
    2: exceptions.TransactionException ex2,
    3: exceptions.ParseException ex3);

  /*
   * Atomically remove all the values stored for every key in {@code record}.
   *
   * @param record the record id
   * @param creds the {@link shared.AccessToken} that is used to authenticate
   *                the user on behalf of whom the client is connected
   * @param transaction the {@link shared.TransactionToken} that the
   *                      server uses to find the current transaction for the
   *                      client (optional)
   * @param environment the environment to which the client is connected
   * @throws exceptions.SecurityException if the {@code creds} don't
   *         represent a valid session
   * @throws exceptions.TransactionException if the client was in a
   *         transaction and an error occurred that caused the transaction
   *         to end itself
   */
  void clearRecord(
    1: i64 record,
    2: shared.AccessToken creds,
    3: shared.TransactionToken transaction,
    4: string environment)
  throws (
    1: exceptions.SecurityException ex,
    2: exceptions.TransactionException ex2);

  /*
   * Atomically remove all the values stored for every key in each of the
   * {@code records}.
   *
   * @param records a list of record ids
   * @param creds the {@link shared.AccessToken} that is used to authenticate
   *                the user on behalf of whom the client is connected
   * @param transaction the {@link shared.TransactionToken} that the
   *                      server uses to find the current transaction for the
   *                      client (optional)
   * @param environment the environment to which the client is connected
   * @throws exceptions.SecurityException if the {@code creds} don't
   *         represent a valid session
   * @throws exceptions.TransactionException if the client was in a
   *         transaction and an error occurred that caused the transaction
   *         to end itself
   */
  void clearRecords(
    1: list<i64> records,
    2: shared.AccessToken creds,
    3: shared.TransactionToken transaction,
    4: string environment)
  throws (
    1: exceptions.SecurityException ex,
    2: exceptions.TransactionException ex2);

  /*
   * Atomically remove all the values stored for {@code key} in {@code record}
   *
   * @param key the field name
   * @param record the record id
   * @param creds the {@link shared.AccessToken} that is used to authenticate
   *                the user on behalf of whom the client is connected
   * @param transaction the {@link shared.TransactionToken} that the
   *                      server uses to find the current transaction for the
   *                      client (optional)
   * @param environment the environment to which the client is connected
   * @throws exceptions.SecurityException if the {@code creds} don't
   *         represent a valid session
   * @throws exceptions.TransactionException if the client was in a
   *         transaction and an error occurred that caused the transaction
   *         to end itself
   */
  void clearKeyRecord(
    1: string key,
    2: i64 record,
    3: shared.AccessToken creds,
    4: shared.TransactionToken transaction,
    5: string environment)
  throws (
    1: exceptions.SecurityException ex,
    2: exceptions.TransactionException ex2);

  /*
   * Atomically remove all the values stored for each of the {@code keys} in
   * {@code record}.
   *
   * @param keys a list of field names
   * @param record the record id
   * @param creds the {@link shared.AccessToken} that is used to authenticate
   *                the user on behalf of whom the client is connected
   * @param transaction the {@link shared.TransactionToken} that the
   *                      server uses to find the current transaction for the
   *                      client (optional)
   * @param environment the environment to which the client is connected
   * @throws exceptions.SecurityException if the {@code creds} don't
   *         represent a valid session
   * @throws exceptions.TransactionException if the client was in a
   *         transaction and an error occurred that caused the transaction
   *         to end itself
   */
  void clearKeysRecord(
    1: list<string> keys,
    2: i64 record,
    3: shared.AccessToken creds,
    4: shared.TransactionToken transaction,
    5: string environment)
  throws (
    1: exceptions.SecurityException ex,
    2: exceptions.TransactionException ex2);

  /*
   * Atomically remove all the values stored for {@code key} in each of the
   * {@code records}.
   *
   * @param key the field name
   * @param records a list of record ids
   * @param creds the {@link shared.AccessToken} that is used to authenticate
   *                the user on behalf of whom the client is connected
   * @param transaction the {@link shared.TransactionToken} that the
   *                      server uses to find the current transaction for the
   *                      client (optional)
   * @param environment the environment to which the client is connected
   * @throws exceptions.SecurityException if the {@code creds} don't
   *         represent a valid session
   * @throws exceptions.TransactionException if the client was in a
   *         transaction and an error occurred that caused the transaction
   *         to end itself
   */
  void clearKeyRecords(
    1: string key,
    2: list<i64> records,
    3: shared.AccessToken creds,
    4: shared.TransactionToken transaction,
    5: string environment)
  throws (
    1: exceptions.SecurityException ex,
    2: exceptions.TransactionException ex2);

  /*
   * Atomically remove all the values stored for each of the {@code keys} in
   * each of the {@code records}.
   *
   * @param keys a list of field names
   * @param records a list of record ids.
   * @param creds the {@link shared.AccessToken} that is used to authenticate
   *                the user on behalf of whom the client is connected
   * @param transaction the {@link shared.TransactionToken} that the
   *                      server uses to find the current transaction for the
   *                      client (optional)
   * @param environment the environment to which the client is connected
   * @throws exceptions.SecurityException if the {@code creds} don't
   *         represent a valid session
   * @throws exceptions.TransactionException if the client was in a
   *         transaction and an error occurred that caused the transaction
   *         to end itself
   */
  void clearKeysRecords(
    1: list<string> keys,
    2: list<i64> records,
    3: shared.AccessToken creds,
    4: shared.TransactionToken transaction,
    5: string environment)
  throws (
    1: exceptions.SecurityException ex,
    2: exceptions.TransactionException ex2);

  /**
   * Attempt to permanently commit any changes that are staged in a transaction
   * and return {@code true} if and only if all the changes can be applied.
   * Otherwise, returns {@code false} and all the changes are discarded.
   * <p>
   * After returning, the driver will return to {@code autocommit} mode and
   * all subsequent changes will be committed immediately.
   * </p>
   * <p>
   * This method will return {@code false} if it is called when the driver is
   * not in {@code staging} mode.
   * </p>
   *
   * @param creds the {@link shared.AccessToken} that is used to authenticate
   *                the user on behalf of whom the client is connected
   * @param transaction the {@link shared.TransactionToken} that the
   *                      server uses to find the current transaction for the
   *                      client (optional)
   * @param environment the environment to which the client is connected
   * @return {@code true} if all staged changes are committed, otherwise {@code
   *                      false}
   * @throws exceptions.SecurityException if the {@code creds} don't
   *         represent a valid session
   * @throws exceptions.TransactionException if the client was in a
   *         transaction and an error occurred that caused the transaction
   *         to end itself
   */
  bool commit(
    1: shared.AccessToken creds,
    2: shared.TransactionToken transaction,
    3: string environment)
  throws (
    1: exceptions.SecurityException ex,
    2: exceptions.TransactionException ex2);

  /**
   * List all the keys in {@code record} that have at least one value.
   *
   * @param record the record id
   * @param creds the {@link shared.AccessToken} that is used to authenticate
   *                the user on behalf of whom the client is connected
   * @param transaction the {@link shared.TransactionToken} that the
   *                      server uses to find the current transaction for the
   *                      client (optional)
   * @param environment the environment to which the client is connected
   * @return the {@link Set} of keys in {@code record}
   * @throws exceptions.SecurityException if the {@code creds} don't
   *         represent a valid session
   * @throws exceptions.TransactionException if the client was in a
   *         transaction and an error occurred that caused the transaction
   *         to end itself
   */
  set<string> describeRecord(
    1: i64 record,
    2: shared.AccessToken creds,
    3: shared.TransactionToken transaction,
    4: string environment)
  throws (
    1: exceptions.SecurityException ex,
    2: exceptions.TransactionException ex2);

  /**
   * List all the keys in {@code record} that had at least one value at
   * {@code timestamp}.
   *
   * @param record the record id
   * @param timestamp the historical timestamp to use in the lookup
   * @param creds the {@link shared.AccessToken} that is used to authenticate
   *                the user on behalf of whom the client is connected
   * @param transaction the {@link shared.TransactionToken} that the
   *                      server uses to find the current transaction for the
   *                      client (optional)
   * @param environment the environment to which the client is connected
   * @return the {@link Set} of keys that were in {@code record} at
   *         {@code timestamp}
   * @throws exceptions.SecurityException if the {@code creds} don't
   *         represent a valid session
   * @throws exceptions.TransactionException if the client was in a
   *         transaction and an error occurred that caused the transaction
   *         to end itself
   */
  set<string> describeRecordTime(
    1: i64 record,
    2: i64 timestamp,
    3: shared.AccessToken creds,
    4: shared.TransactionToken transaction,
    5: string environment)
  throws (
    1: exceptions.SecurityException ex,
    2: exceptions.TransactionException ex2);

  /**
   * List all the keys in {@code record} that have at least one value.
   *
   * @param record the record id
   * @param timestamp the historical timestamp to use in the lookup
   * @param creds the {@link shared.AccessToken} that is used to authenticate
   *                the user on behalf of whom the client is connected
   * @param transaction the {@link shared.TransactionToken} that the
   *                      server uses to find the current transaction for the
   *                      client (optional)
   * @param environment the environment to which the client is connected
   * @return the {@link Set} of keys that were in {@code record} at
   *         {@code timestamp}
   * @throws exceptions.SecurityException if the {@code creds} don't
   *         represent a valid session
   * @throws exceptions.TransactionException if the client was in a
   *         transaction and an error occurred that caused the transaction
   *         to end itself
   * @throws exceptions.ParseException if a string cannot be properly parsed
   *         into a timestamp
   */
  set<string> describeRecordTimestr(
    1: i64 record,
    2: string timestamp,
    3: shared.AccessToken creds,
    4: shared.TransactionToken transaction,
    5: string environment)
  throws (
    1: exceptions.SecurityException ex,
    2: exceptions.TransactionException ex2,
    3: exceptions.ParseException ex3);

  /**
   * For each of the {@code records}, list all of the keys that have at least
   * one value.
   *
   * @param records a collection of record ids
   * @param creds the {@link shared.AccessToken} that is used to authenticate
   *                the user on behalf of whom the client is connected
   * @param transaction the {@link shared.TransactionToken} that the
   *                      server uses to find the current transaction for the
   *                      client (optional)
   * @param environment the environment to which the client is connected
   * @return a {@link Map} associating each record id to the {@link Set} of
   *         keys in that record
   * @throws exceptions.SecurityException if the {@code creds} don't
   *         represent a valid session
   * @throws exceptions.TransactionException if the client was in a
   *         transaction and an error occurred that caused the transaction
   *         to end itself
   */
  map<i64, set<string>> describeRecords(
    1: list<i64> records,
    2: shared.AccessToken creds,
    3: shared.TransactionToken transaction,
    4: string environment)
  throws (
    1: exceptions.SecurityException ex,
    2: exceptions.TransactionException ex2);

  /**
   * For each of the {@code records}, list all the keys that had at least one
   * value at {@code timestamp}.
   *
   * @param records a collection of record ids
   * @param timestamp the historical timestamp to use in the lookup
   * @param creds the {@link shared.AccessToken} that is used to authenticate
   *                the user on behalf of whom the client is connected
   * @param transaction the {@link shared.TransactionToken} that the
   *                      server uses to find the current transaction for the
   *                      client (optional)
   * @param environment the environment to which the client is connected
   * @return a {@link Map} associating each record id to the {@link Set} of
   *         keys that were in that record at {@code timestamp}
   * @throws exceptions.SecurityException if the {@code creds} don't
   *         represent a valid session
   * @throws exceptions.TransactionException if the client was in a
   *         transaction and an error occurred that caused the transaction
   *         to end itself
   */
  map<i64, set<string>> describeRecordsTime(
    1: list<i64> records,
    2: i64 timestamp,
    3: shared.AccessToken creds,
    4: shared.TransactionToken transaction,
    5: string environment)
  throws (
    1: exceptions.SecurityException ex,
    2: exceptions.TransactionException ex2);

  /**
   * For each of the {@code records}, list all the keys that had at least one
   * value at {@code timestamp}.
   *
   * @param records a collection of record ids
   * @param timestamp the historical timestamp to use in the lookup
   * @param creds the {@link shared.AccessToken} that is used to authenticate
   *                the user on behalf of whom the client is connected
   * @param transaction the {@link shared.TransactionToken} that the
   *                      server uses to find the current transaction for the
   *                      client (optional)
   * @param environment the environment to which the client is connected
   * @return a {@link Map} associating each record id to the {@link Set} of
   *         keys that were in that record at {@code timestamp}
   * @throws exceptions.SecurityException if the {@code creds} don't
   *         represent a valid session
   * @throws exceptions.TransactionException if the client was in a
   *         transaction and an error occurred that caused the transaction
   *         to end itself
   * @throws exceptions.ParseException if a string cannot be properly parsed
   *         into a timestamp
   */
  map<i64, set<string>> describeRecordsTimestr(
    1: list<i64> records,
    2: string timestamp,
    3: shared.AccessToken creds,
    4: shared.TransactionToken transaction,
    5: string environment)
  throws (
    1: exceptions.SecurityException ex,
    2: exceptions.TransactionException ex2,
    3: exceptions.ParseException ex3);

  /**
   * List the net changes made to {@code record} since {@code start}.
   *
   * <p>
   * If you begin with the state of the {@code record} at {@code start} and
   * re-apply all the changes in the diff, you'll re-create the state of the
   * {@code record} at the present.
   * </p>
   *
   * @param record the record id
   * @param start the base timestamp from which the diff is calculated
   * @param creds the {@link shared.AccessToken} that is used to authenticate
   *                the user on behalf of whom the client is connected
   * @param transaction the {@link shared.TransactionToken} that the
   *                      server uses to find the current transaction for the
   *                      client (optional)
   * @param environment the environment to which the client is connected
   * @return a {@link Map} that associates each key in the {@code record} to
   *         another {@link Map} that associates a {@link Diff change
   *         description} to the {@link Set} of values that fit the
   *         description (i.e. <code>
   *         {"key": {ADDED: ["value1", "value2"], REMOVED: ["value3",
   *         "value4"]}}
   *         </code> )
   * @throws exceptions.SecurityException if the {@code creds} don't
   *         represent a valid session
   * @throws exceptions.TransactionException if the client was in a
   *         transaction and an error occurred that caused the transaction
   *         to end itself
   */
  map<string, map<shared.Diff, set<data.TObject>>> diffRecordStart(
    1: i64 record,
    2: i64 start,
    3: shared.AccessToken creds,
    4: shared.TransactionToken transaction,
    5: string environment)
  throws (
    1: exceptions.SecurityException ex,
    2: exceptions.TransactionException ex2);

  /**
   * List the net changes made to {@code record} since {@code start}.
   *
   * <p>
   * If you begin with the state of the {@code record} at {@code start} and
   * re-apply all the changes in the diff, you'll re-create the state of the
   * {@code record} at the present.
   * </p>
   *
   * @param record the record id
   * @param start the base timestamp from which the diff is calculated
   * @param creds the {@link shared.AccessToken} that is used to authenticate
   *                the user on behalf of whom the client is connected
   * @param transaction the {@link shared.TransactionToken} that the
   *                      server uses to find the current transaction for the
   *                      client (optional)
   * @param environment the environment to which the client is connected
   * @return a {@link Map} that associates each key in the {@code record} to
   *         another {@link Map} that associates a {@link Diff change
   *         description} to the {@link Set} of values that fit the
   *         description (i.e. <code>
   *         {"key": {ADDED: ["value1", "value2"], REMOVED: ["value3",
   *         "value4"]}}
   *         </code> )
   * @throws exceptions.SecurityException if the {@code creds} don't
   *         represent a valid session
   * @throws exceptions.TransactionException if the client was in a
   *         transaction and an error occurred that caused the transaction
   *         to end itself
   * @throws exceptions.ParseException if a string cannot be properly parsed
   *         into a timestamp
   */
  map<string, map<shared.Diff, set<data.TObject>>> diffRecordStartstr(
    1: i64 record,
    2: string start,
    3: shared.AccessToken creds,
    4: shared.TransactionToken transaction,
    5: string environment)
  throws (
    1: exceptions.SecurityException ex,
    2: exceptions.TransactionException ex2,
    3: exceptions.ParseException ex3);

  /**
   * List the net changes made to {@code record} from {@code start} to
   * {@code end}.
   *
   * <p>
   * If you begin with the state of the {@code record} at {@code start} and
   * re-apply all the changes in the diff, you'll re-create the state of the
   * {@code record} at {@code end}.
   * </p>
   *
   * @param record the record id
   * @param start the base timestamp from which the diff is calculated
   * @param end the comparison timestamp to which the diff is calculated
   * @param creds the {@link shared.AccessToken} that is used to authenticate
   *                the user on behalf of whom the client is connected
   * @param transaction the {@link shared.TransactionToken} that the
   *                      server uses to find the current transaction for the
   *                      client (optional)
   * @param environment the environment to which the client is connected
   * @return a {@link Map} that associates each key in the {@code record} to
   *         another {@link Map} that associates a {@link Diff change
   *         description} to the {@link Set} of values that fit the
   *         description (i.e. <code>
   *         {"key": {ADDED: ["value1", "value2"], REMOVED: ["value3",
   *         "value4"]}}
   *         </code> )
   * @throws exceptions.SecurityException if the {@code creds} don't
   *         represent a valid session
   * @throws exceptions.TransactionException if the client was in a
   *         transaction and an error occurred that caused the transaction
   *         to end itself
   */
  map<string, map<shared.Diff, set<data.TObject>>> diffRecordStartEnd(
    1: i64 record,
    2: i64 start,
    3: i64 tend,
    4: shared.AccessToken creds,
    5: shared.TransactionToken transaction,
    6: string environment)
  throws (
    1: exceptions.SecurityException ex,
    2: exceptions.TransactionException ex2);

  /**
   * List the net changes made to {@code record} from {@code start} to
   * {@code end}.
   *
   * <p>
   * If you begin with the state of the {@code record} at {@code start} and
   * re-apply all the changes in the diff, you'll re-create the state of the
   * {@code record} at {@code end}.
   * </p>
   *
   * @param record the record id
   * @param start the base timestamp from which the diff is calculated
   * @param end the comparison timestamp to which the diff is calculated
   * @param creds the {@link shared.AccessToken} that is used to authenticate
   *                the user on behalf of whom the client is connected
   * @param transaction the {@link shared.TransactionToken} that the
   *                      server uses to find the current transaction for the
   *                      client (optional)
   * @param environment the environment to which the client is connected
   * @return a {@link Map} that associates each key in the {@code record} to
   *         another {@link Map} that associates a {@link Diff change
   *         description} to the {@link Set} of values that fit the
   *         description (i.e. <code>
   *         {"key": {ADDED: ["value1", "value2"], REMOVED: ["value3",
   *         "value4"]}}
   *         </code> )
   * @throws exceptions.SecurityException if the {@code creds} don't
   *         represent a valid session
   * @throws exceptions.TransactionException if the client was in a
   *         transaction and an error occurred that caused the transaction
   *         to end itself
   * @throws exceptions.ParseException if a string cannot be properly parsed
   *         into a timestamp
   */
  map<string, map<shared.Diff, set<data.TObject>>> diffRecordStartstrEndstr(
    1: i64 record,
    2: string start,
    3: string tend,
    4: shared.AccessToken creds,
    5: shared.TransactionToken transaction,
    6: string environment)
  throws (
    1: exceptions.SecurityException ex,
    2: exceptions.TransactionException ex2,
    3: exceptions.ParseException ex3);

  /**
   * List the net changes made to {@code key} in {@code record} since
   * {@code start}.
   *
   * <p>
   * If you begin with the state of the field at {@code start} and re-apply
   * all the changes in the diff, you'll re-create the state of the field at
   * the present.
   * </p>
   *
   * @param key the field name
   * @param record the record id
   * @param start the base timestamp from which the diff is calculated
   * @param creds the {@link shared.AccessToken} that is used to authenticate
   *                the user on behalf of whom the client is connected
   * @param transaction the {@link shared.TransactionToken} that the
   *                      server uses to find the current transaction for the
   *                      client (optional)
   * @param environment the environment to which the client is connected
   * @return a {@link Map} that associates a {@link Diff change
   *         description} to the {@link Set} of values that fit the
   *         description (i.e. <code>
   *         {ADDED: ["value1", "value2"], REMOVED: ["value3", "value4"]}
   *         </code> )
   * @throws exceptions.SecurityException if the {@code creds} don't
   *         represent a valid session
   * @throws exceptions.TransactionException if the client was in a
   *         transaction and an error occurred that caused the transaction
   *         to end itself
   */
  map<shared.Diff, set<data.TObject>> diffKeyRecordStart(
    1: string key,
    2: i64 record,
    3: i64 start,
    4: shared.AccessToken creds,
    5: shared.TransactionToken transaction,
    6: string environment)
  throws (
    1: exceptions.SecurityException ex,
    2: exceptions.TransactionException ex2);

  /**
   * List the net changes made to {@code key} in {@code record} since
   * {@code start}.
   *
   * <p>
   * If you begin with the state of the field at {@code start} and re-apply
   * all the changes in the diff, you'll re-create the state of the field at
   * the present.
   * </p>
   *
   * @param key the field name
   * @param record the record id
   * @param start the base timestamp from which the diff is calculated
   * @param creds the {@link shared.AccessToken} that is used to authenticate
   *                the user on behalf of whom the client is connected
   * @param transaction the {@link shared.TransactionToken} that the
   *                      server uses to find the current transaction for the
   *                      client (optional)
   * @param environment the environment to which the client is connected
   * @return a {@link Map} that associates a {@link Diff change
   *         description} to the {@link Set} of values that fit the
   *         description (i.e. <code>
   *         {ADDED: ["value1", "value2"], REMOVED: ["value3", "value4"]}
   *         </code> )
   * @throws exceptions.SecurityException if the {@code creds} don't
   *         represent a valid session
   * @throws exceptions.TransactionException if the client was in a
   *         transaction and an error occurred that caused the transaction
   *         to end itself
   * @throws exceptions.ParseException if a string cannot be properly parsed
   *         into a timestamp
   */
  map<shared.Diff, set<data.TObject>> diffKeyRecordStartstr(
    1: string key,
    2: i64 record,
    3: string start,
    4: shared.AccessToken creds,
    5: shared.TransactionToken transaction,
    6: string environment)
  throws (
    1: exceptions.SecurityException ex,
    2: exceptions.TransactionException ex2,
    3: exceptions.ParseException ex3);

  /**
   * List the net changes made to {@code key} in {@code record} from
   * {@code start} to {@code end}.
   *
   * <p>
   * If you begin with the state of the field at {@code start} and re-apply
   * all the changes in the diff, you'll re-create the state of the field at
   * {@code end}.
   * </p>
   *
   * @param key the field name
   * @param record the record id
   * @param start the base timestamp from which the diff is calculated
   * @param end the comparison timestamp to which the diff is calculated
   * @param creds the {@link shared.AccessToken} that is used to authenticate
   *                the user on behalf of whom the client is connected
   * @param transaction the {@link shared.TransactionToken} that the
   *                      server uses to find the current transaction for the
   *                      client (optional)
   * @param environment the environment to which the client is connected
   * @return a {@link Map} that associates a {@link Diff change
   *         description} to the {@link Set} of values that fit the
   *         description (i.e. <code>
   *         {ADDED: ["value1", "value2"], REMOVED: ["value3", "value4"]}
   *         </code> )
   * @throws exceptions.SecurityException if the {@code creds} don't
   *         represent a valid session
   * @throws exceptions.TransactionException if the client was in a
   *         transaction and an error occurred that caused the transaction
   *         to end itself
   */
  map<shared.Diff, set<data.TObject>> diffKeyRecordStartEnd(
    1: string key,
    2: i64 record,
    3: i64 start,
    4: i64 tend,
    5: shared.AccessToken creds,
    6: shared.TransactionToken transaction,
    7: string environment)
  throws (
    1: exceptions.SecurityException ex,
    2: exceptions.TransactionException ex2);

  /**
   * List the net changes made to {@code key} in {@code record} from
   * {@code start} to {@code end}.
   *
   * <p>
   * If you begin with the state of the field at {@code start} and re-apply
   * all the changes in the diff, you'll re-create the state of the field at
   * {@code end}.
   * </p>
   *
   * @param key the field name
   * @param record the record id
   * @param start the base timestamp from which the diff is calculated
   * @param end the comparison timestamp to which the diff is calculated
   * @param creds the {@link shared.AccessToken} that is used to authenticate
   *                the user on behalf of whom the client is connected
   * @param transaction the {@link shared.TransactionToken} that the
   *                      server uses to find the current transaction for the
   *                      client (optional)
   * @param environment the environment to which the client is connected
   * @return a {@link Map} that associates a {@link Diff change
   *         description} to the {@link Set} of values that fit the
   *         description (i.e. <code>
   *         {ADDED: ["value1", "value2"], REMOVED: ["value3", "value4"]}
   *         </code> )
   * @throws exceptions.SecurityException if the {@code creds} don't
   *         represent a valid session
   * @throws exceptions.TransactionException if the client was in a
   *         transaction and an error occurred that caused the transaction
   *         to end itself
   * @throws exceptions.ParseException if a string cannot be properly parsed
   *         into a timestamp
   */
  map<shared.Diff, set<data.TObject>> diffKeyRecordStartstrEndstr(
    1: string key,
    2: i64 record,
    3: string start,
    4: string tend,
    5: shared.AccessToken creds,
    6: shared.TransactionToken transaction,
    7: string environment)
  throws (
    1: exceptions.SecurityException ex,
    2: exceptions.TransactionException ex2,
    3: exceptions.ParseException ex3);

  /**
   * List the net changes made to the {@code key} field across all records
   * since {@code start}.
   *
   * <p>
   * If you begin with the state of an inverted index for {@code key} at
   * {@code start} and re-apply all the changes in the diff, you'll re-create
   * the state of the same index at the present.
   * </p>
   *
   * @param key the field name
   * @param start the base timestamp from which the diff is calculated
   * @param creds the {@link shared.AccessToken} that is used to authenticate
   *                the user on behalf of whom the client is connected
   * @param transaction the {@link shared.TransactionToken} that the
   *                      server uses to find the current transaction for the
   *                      client (optional)
   * @param environment the environment to which the client is connected
   * @return a {@link Map} that associates each value stored for {@code key}
   *         across all records to another {@link Map} that associates a
   *         {@link Diff change description} to the {@link Set} of records
   *         where the description applies to that value in the {@code key}
   *         field (i.e. <code>
   *         {"value1": {ADDED: [1, 2], REMOVED: [3, 4]}}
   *         </code>)
   * @throws exceptions.SecurityException if the {@code creds} don't
   *         represent a valid session
   * @throws exceptions.TransactionException if the client was in a
   *         transaction and an error occurred that caused the transaction
   *         to end itself
   */
  map<data.TObject, map<shared.Diff, set<i64>>> diffKeyStart(
    1: string key,
    2: i64 start,
    3: shared.AccessToken creds,
    4: shared.TransactionToken transaction,
    5: string environment)
  throws (
    1: exceptions.SecurityException ex,
    2: exceptions.TransactionException ex2);

  /**
   * List the net changes made to the {@code key} field across all records
   * since {@code start}.
   *
   * <p>
   * If you begin with the state of an inverted index for {@code key} at
   * {@code start} and re-apply all the changes in the diff, you'll re-create
   * the state of the same index at the present.
   * </p>
   *
   * @param key the field name
   * @param start the base timestamp from which the diff is calculated
   * @param creds the {@link shared.AccessToken} that is used to authenticate
   *                the user on behalf of whom the client is connected
   * @param transaction the {@link shared.TransactionToken} that the
   *                      server uses to find the current transaction for the
   *                      client (optional)
   * @param environment the environment to which the client is connected
   * @return a {@link Map} that associates each value stored for {@code key}
   *         across all records to another {@link Map} that associates a
   *         {@link Diff change description} to the {@link Set} of records
   *         where the description applies to that value in the {@code key}
   *         field (i.e. <code>
   *         {"value1": {ADDED: [1, 2], REMOVED: [3, 4]}}
   *         </code>)
   * @throws exceptions.SecurityException if the {@code creds} don't
   *         represent a valid session
   * @throws exceptions.TransactionException if the client was in a
   *         transaction and an error occurred that caused the transaction
   *         to end itself
   * @throws exceptions.ParseException if a string cannot be properly parsed
   *         into a timestamp
   */
  map<data.TObject, map<shared.Diff, set<i64>>> diffKeyStartstr(
    1: string key,
    2: string start,
    3: shared.AccessToken creds,
    4: shared.TransactionToken transaction,
    5: string environment)
  throws (
    1: exceptions.SecurityException ex,
    2: exceptions.TransactionException ex2,
    3: exceptions.ParseException ex3);

  /**
   * List the net changes made to the {@code key} field across all records
   * from {@code start} to {@code end}.
   *
   * <p>
   * If you begin with the state of an inverted index for {@code key} at
   * {@code start} and re-apply all the changes in the diff, you'll re-create
   * the state of the same index at {@code end}.
   * </p>
   *
   * @param key the field name
   * @param start the base timestamp from which the diff is calculated
   * @param end the comparison timestamp to which the diff is calculated
   * @param creds the {@link shared.AccessToken} that is used to authenticate
   *                the user on behalf of whom the client is connected
   * @param transaction the {@link shared.TransactionToken} that the
   *                      server uses to find the current transaction for the
   *                      client (optional)
   * @param environment the environment to which the client is connected
   * @return a {@link Map} that associates each value stored for {@code key}
   *         across all records to another {@link Map} that associates a
   *         {@link Diff change description} to the {@link Set} of records
   *         where the description applies to that value in the {@code key}
   *         field (i.e. <code>
   *         {"value1": {ADDED: [1, 2], REMOVED: [3, 4]}}
   *         </code>)
   * @throws exceptions.SecurityException if the {@code creds} don't
   *         represent a valid session
   * @throws exceptions.TransactionException if the client was in a
   *         transaction and an error occurred that caused the transaction
   *         to end itself
   */
  map<data.TObject, map<shared.Diff, set<i64>>> diffKeyStartEnd(
    1: string key,
    2: i64 start,
    3: i64 tend,
    4: shared.AccessToken creds,
    5: shared.TransactionToken transaction,
    6: string environment)
  throws (
    1: exceptions.SecurityException ex,
    2: exceptions.TransactionException ex2);

  /**
   * List the net changes made to the {@code key} field across all records
   * from {@code start} to {@code end}.
   *
   * <p>
   * If you begin with the state of an inverted index for {@code key} at
   * {@code start} and re-apply all the changes in the diff, you'll re-create
   * the state of the same index at {@code end}.
   * </p>
   *
   * @param key the field name
   * @param start the base timestamp from which the diff is calculated
   * @param end the comparison timestamp to which the diff is calculated
   * @param creds the {@link shared.AccessToken} that is used to authenticate
   *                the user on behalf of whom the client is connected
   * @param transaction the {@link shared.TransactionToken} that the
   *                      server uses to find the current transaction for the
   *                      client (optional)
   * @param environment the environment to which the client is connected
   * @return a {@link Map} that associates each value stored for {@code key}
   *         across all records to another {@link Map} that associates a
   *         {@link Diff change description} to the {@link Set} of records
   *         where the description applies to that value in the {@code key}
   *         field (i.e. <code>
   *         {"value1": {ADDED: [1, 2], REMOVED: [3, 4]}}
   *         </code>)
   * @throws exceptions.SecurityException if the {@code creds} don't
   *         represent a valid session
   * @throws exceptions.TransactionException if the client was in a
   *         transaction and an error occurred that caused the transaction
   *         to end itself
   * @throws exceptions.ParseException if a string cannot be properly parsed
   *         into a timestamp
   */
  map<data.TObject, map<shared.Diff, set<i64>>> diffKeyStartstrEndstr(
    1: string key,
    2: string start,
    3: string tend,
    4: shared.AccessToken creds,
    5: shared.TransactionToken transaction,
    6: string environment)
  throws (
    1: exceptions.SecurityException ex,
    2: exceptions.TransactionException ex2,
    3: exceptions.ParseException ex3);

  /**
   * Invoke a Plugin method.
   *
   * <p>
   * Assuming that there is a plugin distribution that contains a class
   * named after {@code id}, and has the specified {@code method}, invoke the
   * same with {@code params} and return the result.
   * </p>
   *
   * @param id the fully qualified name of the plugin class
   * @param method the name of the method in {@code clazz} to invoke
   * @param params a list of TObjects to pass to {@code method} as args
   * @param creds the {@link shared.AccessToken} that is used to authenticate
   *                the user on behalf of whom the client is connected
   * @param transaction the {@link shared.TransactionToken} that the
   *                      server uses to find the current transaction for the
   *                      client (optional)
   * @param environment the environment to which the client is connected
   * @return the result of the method invocation
   * @throws exceptions.SecurityException if the {@code creds} don't
   *         represent a valid session
   * @throws exceptions.TransactionException if the client was in a
   *         transaction and an error occurred that caused the transaction
   *         to end itself
   * @throws exceptions.InvalidArgumentException if any of the arguments are
   *         invalid
   */
  complex.ComplexTObject invokePlugin(
    1: string id,
    2: string method,
    3: list<complex.ComplexTObject> params,
    4: shared.AccessToken creds,
    5: shared.TransactionToken transaction,
    6: string environment)
  throws (
    1: exceptions.SecurityException ex,
    2: exceptions.TransactionException ex2,
    3: exceptions.InvalidArgumentException ex3);

  /**
   * Attempt to authenticate the user identified by the {@code username} and
   * {@code password} combination to the specified {@code environment}. If
   * successful, establish a new session within the {@code environment} on
   * behalf of that user and return an {@link shared.AccessToken}, which is
   * required for all subsequent operations.
   *
   * <p>
   * The AccessToken <em>may</em> expire after a while so clients should be
   * prepared to seamlessly login again for active user sessions.
   * </p>
   *
   * @param username a binary representation of the UTF-8 encoded username
   * @param password a binary representation of the UTF-8 encoded password
   * @param environment the name of the environment into which to login
   * @return an {@link shared.AccessToken} to submit with all subsequent method
   *         calls
   * @throws exceptions.SecurityException if the login is not successful
   */
  shared.AccessToken login(
    1: binary username,
    2: binary password,
    3: string environment)
  throws (
    1: exceptions.SecurityException ex);

  /**
   * Terminate the session within {@code environment} for the user represented
   * by the {@code token}. Afterwards, all other attempts to use {@code token}
   * will result in a {@link exceptions.SecurityException} being thrown.
   *
   * @param token the {@link shared.AccessToken to expire}
   * @param environment the environment of the session represented by the
   *                    {@code token}
   * @throws exceptions.SecurityException if the {@code creds} don't
   *         represent a valid session
   */
  void logout(
    1: shared.AccessToken token,
    2: string environment)
  throws (
    1: exceptions.SecurityException ex);

  /**
   * Start a new transaction.
   * <p>
   * This method will turn on STAGING mode so that all subsequent changes are
   * collected in an isolated buffer before possibly being committed to the
   * database. Staged operations are guaranteed to be reliable, all or nothing
   * units of work that allow correct recovery from failures and provide
   * isolation between clients so the database is always in a consistent state.
   * </p>
   * <p>
   * After this method returns, all subsequent operations will be done in
   * {@code staging} mode until either #abort(shared.AccessToken) or
   * #commit(shared.AccessToken) is called.
   * </p>
   *
   * @param token
   * @param environment
   * @return TransactionToken
   * @throws TSecurityException
   */
  shared.TransactionToken stage(
    1: shared.AccessToken token,
    2: string environment)
  throws (
    1: exceptions.SecurityException ex);


  # ~~~~~~~~~~~~~~~~~~~~~~~~~~~~~~~
  # ~~~~~~~~ Write Methods ~~~~~~~~
  # ~~~~~~~~~~~~~~~~~~~~~~~~~~~~~~~

  set<i64> insertJson(
    1: string json
    2: shared.AccessToken creds,
    3: shared.TransactionToken transaction,
    4: string environment)
  throws (
    1: exceptions.SecurityException ex,
    2: exceptions.TransactionException ex2,
    3: exceptions.ParseException ex3);

  bool insertJsonRecord(
    1: string json
    2: i64 record,
    3: shared.AccessToken creds,
    4: shared.TransactionToken transaction,
    5: string environment)
  throws (
    1: exceptions.SecurityException ex,
    2: exceptions.TransactionException ex2,
    3: exceptions.ParseException ex3);

  map<i64, bool> insertJsonRecords(
    1: string json
    2: list<i64> records,
    3: shared.AccessToken creds,
    4: shared.TransactionToken transaction,
    5: string environment)
  throws (
    1: exceptions.SecurityException ex,
    2: exceptions.TransactionException ex2,
    3: exceptions.ParseException ex3);

  bool removeKeyValueRecord(
    1: string key,
    2: data.TObject value,
    3: i64 record,
    4: shared.AccessToken creds,
    5: shared.TransactionToken transaction,
    6: string environment)
  throws (
    1: exceptions.SecurityException ex,
    2: exceptions.TransactionException ex2,
    3: exceptions.InvalidArgumentException ex3);

  map<i64, bool> removeKeyValueRecords(
    1: string key
    2: data.TObject value,
    3: list<i64> records,
    4: shared.AccessToken creds,
    5: shared.TransactionToken transaction,
    6: string environment)
  throws (
    1: exceptions.SecurityException ex,
    2: exceptions.TransactionException ex2,
    3: exceptions.InvalidArgumentException ex3);

  void setKeyValueRecord(
    1: string key,
    2: data.TObject value,
    3: i64 record,
    4: shared.AccessToken creds,
    5: shared.TransactionToken transaction,
    6: string environment)
  throws (
    1: exceptions.SecurityException ex,
    2: exceptions.TransactionException ex2,
    3: exceptions.InvalidArgumentException ex3);

  i64 setKeyValue(
    1: string key,
    2: data.TObject value,
    3: shared.AccessToken creds,
    4: shared.TransactionToken transaction,
    5: string environment)
  throws (
    1: exceptions.SecurityException ex,
    2: exceptions.TransactionException ex2,
    3: exceptions.InvalidArgumentException ex3);

  void setKeyValueRecords(
    1: string key
    2: data.TObject value,
    3: list<i64> records,
    4: shared.AccessToken creds,
    5: shared.TransactionToken transaction,
    6: string environment)
  throws (
    1: exceptions.SecurityException ex,
    2: exceptions.TransactionException ex2,
    3: exceptions.InvalidArgumentException ex3);

  /**
   * The {@code value} in {@code key} of {@code record} are added
   * and removed to be set as exactly the same as the input values
   *
   * @param key the field name
   * @param record the record id where an attempt is made to add the data
   * @param values collection of values to set
   * @param creds the {@link shared.AccessToken} that is used to authenticate
   *                the user on behalf of whom the client is connected
   * @param transaction the {@link shared.TransactionToken} that the
   *                      server uses to find the current transaction for the
   *                      client (optional)
   * @param environment the environment to which the client is connected
   * @return a bool that indicates if the data was added
   * @throws exceptions.SecurityException if the {@code creds} don't
   *         represent a valid session
   * @throws exceptions.TransactionException if the client was in a
   *         transaction and an error occurred that caused the transaction
   *         to end itself
   * @throws exceptions.InvalidArgumentException if any of provided data
   *         can't be stored
   */
  void reconcileKeyRecordValues(
    1: string key,
    2: i64 record,
    3: set<data.TObject> values,
    4: shared.AccessToken creds,
    5: shared.TransactionToken transaction,
    6: string environment)
  throws (
    1: exceptions.SecurityException ex,
    2: exceptions.TransactionException ex2,
    3: exceptions.InvalidArgumentException ex3);

  # ~~~~~~~~~~~~~~~~~~~~~~~~~~~~~~
  # ~~~~~~~~ Read Methods ~~~~~~~~
  # ~~~~~~~~~~~~~~~~~~~~~~~~~~~~~~

  set<i64> inventory(
    1: shared.AccessToken creds,
    2: shared.TransactionToken transaction,
    3: string environment)
  throws (
    1: exceptions.SecurityException ex,
    2: exceptions.TransactionException ex2);

  map<string, set<data.TObject>> selectRecord(
    1: i64 record,
    2: shared.AccessToken creds,
    3: shared.TransactionToken transaction,
    4: string environment)
  throws (
    1: exceptions.SecurityException ex,
    2: exceptions.TransactionException ex2);

  map<i64, map<string, set<data.TObject>>> selectRecords(
    1: list<i64> records,
    2: shared.AccessToken creds,
    3: shared.TransactionToken transaction,
    4: string environment)
  throws (
    1: exceptions.SecurityException ex,
    2: exceptions.TransactionException ex2);

  map<string, set<data.TObject>> selectRecordTime(
    1: i64 record,
    2: i64 timestamp,
    3: shared.AccessToken creds,
    4: shared.TransactionToken transaction,
    5: string environment)
  throws (
    1: exceptions.SecurityException ex,
    2: exceptions.TransactionException ex2);

  map<string, set<data.TObject>> selectRecordTimestr(
    1: i64 record,
    2: string timestamp,
    3: shared.AccessToken creds,
    4: shared.TransactionToken transaction,
    5: string environment)
  throws (
    1: exceptions.SecurityException ex,
    2: exceptions.TransactionException ex2,
    3: exceptions.ParseException ex3);

  map<i64, map<string, set<data.TObject>>> selectRecordsTime(
    1: list<i64> records,
    2: i64 timestamp,
    3: shared.AccessToken creds,
    4: shared.TransactionToken transaction,
    5: string environment)
  throws (
    1: exceptions.SecurityException ex,
    2: exceptions.TransactionException ex2);

  map<i64, map<string, set<data.TObject>>> selectRecordsTimestr(
    1: list<i64> records,
    2: string timestamp,
    3: shared.AccessToken creds,
    4: shared.TransactionToken transaction,
    5: string environment)
  throws (
    1: exceptions.SecurityException ex,
    2: exceptions.TransactionException ex2,
    3: exceptions.ParseException ex3);

  set<data.TObject> selectKeyRecord(
    1: string key,
    2: i64 record,
    3: shared.AccessToken creds,
    4: shared.TransactionToken transaction,
    5: string environment)
  throws (
    1: exceptions.SecurityException ex,
    2: exceptions.TransactionException ex2);

  set<data.TObject> selectKeyRecordTime(
    1: string key,
    2: i64 record,
    3: i64 timestamp,
    4: shared.AccessToken creds,
    5: shared.TransactionToken transaction,
    6: string environment)
  throws (
    1: exceptions.SecurityException ex,
    2: exceptions.TransactionException ex2);

  set<data.TObject> selectKeyRecordTimestr(
    1: string key,
    2: i64 record,
    3: string timestamp,
    4: shared.AccessToken creds,
    5: shared.TransactionToken transaction,
    6: string environment)
  throws (
    1: exceptions.SecurityException ex,
    2: exceptions.TransactionException ex2,
    3: exceptions.ParseException ex3);

  map<string, set<data.TObject>> selectKeysRecord(
    1: list<string> keys,
    2: i64 record,
    3: shared.AccessToken creds,
    4: shared.TransactionToken transaction,
    5: string environment)
  throws (
    1: exceptions.SecurityException ex,
    2: exceptions.TransactionException ex2);

  map<string, set<data.TObject>> selectKeysRecordTime(
    1: list<string> keys,
    2: i64 record,
    3: i64 timestamp,
    4: shared.AccessToken creds,
    5: shared.TransactionToken transaction,
    6: string environment)
  throws (
    1: exceptions.SecurityException ex,
    2: exceptions.TransactionException ex2);

  map<string, set<data.TObject>> selectKeysRecordTimestr(
    1: list<string> keys,
    2: i64 record,
    3: string timestamp,
    4: shared.AccessToken creds,
    5: shared.TransactionToken transaction,
    6: string environment)
  throws (
    1: exceptions.SecurityException ex,
    2: exceptions.TransactionException ex2,
    3: exceptions.ParseException ex3);

  map<i64, map<string, set<data.TObject>>> selectKeysRecords(
    1: list<string> keys,
    2: list<i64> records,
    3: shared.AccessToken creds,
    4: shared.TransactionToken transaction,
    5: string environment)
  throws (
    1: exceptions.SecurityException ex,
    2: exceptions.TransactionException ex2);

  map<i64, set<data.TObject>> selectKeyRecords(
    1: string key,
    2: list<i64> records,
    3: shared.AccessToken creds,
    4: shared.TransactionToken transaction,
    5: string environment)
  throws (
    1: exceptions.SecurityException ex,
    2: exceptions.TransactionException ex2);

  map<i64, set<data.TObject>> selectKeyRecordsTime(
    1: string key,
    2: list<i64> records,
    3: i64 timestamp,
    4: shared.AccessToken creds,
    5: shared.TransactionToken transaction,
    6: string environment)
  throws (
    1: exceptions.SecurityException ex,
    2: exceptions.TransactionException ex2);

  map<i64, set<data.TObject>> selectKeyRecordsTimestr(
    1: string key,
    2: list<i64> records,
    3: string timestamp,
    4: shared.AccessToken creds,
    5: shared.TransactionToken transaction,
    6: string environment)
  throws (
    1: exceptions.SecurityException ex,
    2: exceptions.TransactionException ex2,
    3: exceptions.ParseException ex3);

  map<i64, map<string, set<data.TObject>>> selectKeysRecordsTime(
    1: list<string> keys,
    2: list<i64> records,
    3: i64 timestamp,
    4: shared.AccessToken creds,
    5: shared.TransactionToken transaction,
    6: string environment)
  throws (
    1: exceptions.SecurityException ex,
    2: exceptions.TransactionException ex2);

  map<i64, map<string, set<data.TObject>>> selectKeysRecordsTimestr(
    1: list<string> keys,
    2: list<i64> records,
    3: string timestamp,
    4: shared.AccessToken creds,
    5: shared.TransactionToken transaction,
    6: string environment)
  throws (
    1: exceptions.SecurityException ex,
    2: exceptions.TransactionException ex2,
    3: exceptions.ParseException ex3);

  map<i64, map<string, set<data.TObject>>> selectCriteria(
    1: data.TCriteria criteria,
    2: shared.AccessToken creds,
    3: shared.TransactionToken transaction,
    4: string environment)
  throws (
    1: exceptions.SecurityException ex,
    2: exceptions.TransactionException ex2);

  map<i64, map<string, set<data.TObject>>> selectCcl(
    1: string ccl,
    2: shared.AccessToken creds,
    3: shared.TransactionToken transaction,
    4: string environment)
  throws (
    1: exceptions.SecurityException ex,
    2: exceptions.TransactionException ex2,
    3: exceptions.ParseException ex3);

    map<i64, map<string, set<data.TObject>>> selectCriteriaTime(
    1: data.TCriteria criteria,
    2: i64 timestamp
    3: shared.AccessToken creds,
    4: shared.TransactionToken transaction,
    5: string environment)
  throws (
    1: exceptions.SecurityException ex,
    2: exceptions.TransactionException ex2);

  map<i64, map<string, set<data.TObject>>> selectCriteriaTimestr(
    1: data.TCriteria criteria,
    2: string timestamp
    3: shared.AccessToken creds,
    4: shared.TransactionToken transaction,
    5: string environment)
  throws (
    1: exceptions.SecurityException ex,
    2: exceptions.TransactionException ex2,
    3: exceptions.ParseException ex3);

  map<i64, map<string, set<data.TObject>>> selectCclTime(
    1: string ccl,
    2: i64 timestamp
    3: shared.AccessToken creds,
    4: shared.TransactionToken transaction,
    5: string environment)
  throws (
    1: exceptions.SecurityException ex,
    2: exceptions.TransactionException ex2,
    3: exceptions.ParseException ex3);

    map<i64, map<string, set<data.TObject>>> selectCclTimestr(
    1: string ccl,
    2: string timestamp
    3: shared.AccessToken creds,
    4: shared.TransactionToken transaction,
    5: string environment)
  throws (
    1: exceptions.SecurityException ex,
    2: exceptions.TransactionException ex2,
    3: exceptions.ParseException ex3);

  map<i64, set<data.TObject>> selectKeyCriteria(
    1: string key,
    2: data.TCriteria criteria,
    3: shared.AccessToken creds,
    4: shared.TransactionToken transaction,
    5: string environment)
  throws (
    1: exceptions.SecurityException ex,
    2: exceptions.TransactionException ex2);

  map<i64, set<data.TObject>> selectKeyCcl(
    1: string key,
    2: string ccl,
    3: shared.AccessToken creds,
    4: shared.TransactionToken transaction,
    5: string environment)
  throws (
    1: exceptions.SecurityException ex,
    2: exceptions.TransactionException ex2,
    3: exceptions.ParseException ex3);

  map<i64, set<data.TObject>> selectKeyCriteriaTime(
    1: string key,
    2: data.TCriteria criteria,
    3: i64 timestamp
    4: shared.AccessToken creds,
    5: shared.TransactionToken transaction,
    6: string environment)
  throws (
    1: exceptions.SecurityException ex,
    2: exceptions.TransactionException ex2);

  map<i64, set<data.TObject>> selectKeyCriteriaTimestr(
    1: string key,
    2: data.TCriteria criteria,
    3: string timestamp
    4: shared.AccessToken creds,
    5: shared.TransactionToken transaction,
    6: string environment)
  throws (
    1: exceptions.SecurityException ex,
    2: exceptions.TransactionException ex2,
    3: exceptions.ParseException ex3);

  map<i64, set<data.TObject>> selectKeyCclTime(
    1: string key,
    2: string ccl,
    3: i64 timestamp
    4: shared.AccessToken creds,
    5: shared.TransactionToken transaction,
    6: string environment)
  throws (
    1: exceptions.SecurityException ex,
    2: exceptions.TransactionException ex2,
    3: exceptions.ParseException ex3);

    map<i64, set<data.TObject>> selectKeyCclTimestr(
    1: string key,
    2: string ccl,
    3: string timestamp
    4: shared.AccessToken creds,
    5: shared.TransactionToken transaction,
    6: string environment)
  throws (
    1: exceptions.SecurityException ex,
    2: exceptions.TransactionException ex2,
    3: exceptions.ParseException ex3);

  map<i64, map<string, set<data.TObject>>> selectKeysCriteria(
    1: list<string> keys,
    2: data.TCriteria criteria,
    3: shared.AccessToken creds,
    4: shared.TransactionToken transaction,
    5: string environment)
  throws (
    1: exceptions.SecurityException ex,
    2: exceptions.TransactionException ex2);

  map<i64, map<string, set<data.TObject>>> selectKeysCcl(
    1: list<string> keys,
    2: string ccl,
    3: shared.AccessToken creds,
    4: shared.TransactionToken transaction,
    5: string environment)
  throws (
    1: exceptions.SecurityException ex,
    2: exceptions.TransactionException ex2,
    3: exceptions.ParseException ex3);

  map<i64, map<string, set<data.TObject>>> selectKeysCriteriaTime(
    1: list<string> keys,
    2: data.TCriteria criteria,
    3: i64 timestamp,
    4: shared.AccessToken creds,
    5: shared.TransactionToken transaction,
    6: string environment)
  throws (
    1: exceptions.SecurityException ex,
    2: exceptions.TransactionException ex2);

  map<i64, map<string, set<data.TObject>>> selectKeysCriteriaTimestr(
    1: list<string> keys,
    2: data.TCriteria criteria,
    3: string timestamp,
    4: shared.AccessToken creds,
    5: shared.TransactionToken transaction,
    6: string environment)
  throws (
    1: exceptions.SecurityException ex,
    2: exceptions.TransactionException ex2,
    3: exceptions.ParseException ex3);

  map<i64, map<string, set<data.TObject>>> selectKeysCclTime(
    1: list<string> keys,
    2: string ccl,
    3: i64 timestamp,
    4: shared.AccessToken creds,
    5: shared.TransactionToken transaction,
    6: string environment)
  throws (
    1: exceptions.SecurityException ex,
    2: exceptions.TransactionException ex2,
    3: exceptions.ParseException ex3);

    map<i64, map<string, set<data.TObject>>> selectKeysCclTimestr(
    1: list<string> keys,
    2: string ccl,
    3: string timestamp,
    4: shared.AccessToken creds,
    5: shared.TransactionToken transaction,
    6: string environment)
  throws (
    1: exceptions.SecurityException ex,
    2: exceptions.TransactionException ex2,
    3: exceptions.ParseException ex3);

  data.TObject getKeyRecord(
    1: string key,
    2: i64 record,
    3: shared.AccessToken creds,
    4: shared.TransactionToken transaction,
    5: string environment)
  throws (
    1: exceptions.SecurityException ex,
    2: exceptions.TransactionException ex2);

  data.TObject getKeyRecordTime(
    1: string key,
    2: i64 record,
    3: i64 timestamp,
    4: shared.AccessToken creds,
    5: shared.TransactionToken transaction,
    6: string environment)
  throws (
    1: exceptions.SecurityException ex,
    2: exceptions.TransactionException ex2);

  data.TObject getKeyRecordTimestr(
    1: string key,
    2: i64 record,
    3: string timestamp,
    4: shared.AccessToken creds,
    5: shared.TransactionToken transaction,
    6: string environment)
  throws (
    1: exceptions.SecurityException ex,
    2: exceptions.TransactionException ex2,
    3: exceptions.ParseException ex3);

  map<string, data.TObject> getKeysRecord(
    1: list<string> keys,
    2: i64 record,
    3: shared.AccessToken creds,
    4: shared.TransactionToken transaction,
    5: string environment)
  throws (
    1: exceptions.SecurityException ex,
    2: exceptions.TransactionException ex2);

  map<string, data.TObject> getKeysRecordTime(
    1: list<string> keys,
    2: i64 record,
    3: i64 timestamp,
    4: shared.AccessToken creds,
    5: shared.TransactionToken transaction,
    6: string environment)
  throws (
    1: exceptions.SecurityException ex,
    2: exceptions.TransactionException ex2);

  map<string, data.TObject> getKeysRecordTimestr(
    1: list<string> keys,
    2: i64 record,
    3: string timestamp,
    4: shared.AccessToken creds,
    5: shared.TransactionToken transaction,
    6: string environment)
  throws (
    1: exceptions.SecurityException ex,
    2: exceptions.TransactionException ex2,
    3: exceptions.ParseException ex3);

  map<i64, map<string, data.TObject>> getKeysRecords(
    1: list<string> keys,
    2: list<i64> records,
    3: shared.AccessToken creds,
    4: shared.TransactionToken transaction,
    5: string environment)
  throws (
    1: exceptions.SecurityException ex,
    2: exceptions.TransactionException ex2);

  map<i64, data.TObject> getKeyRecords(
    1: string key,
    2: list<i64> records,
    3: shared.AccessToken creds,
    4: shared.TransactionToken transaction,
    5: string environment)
  throws (
    1: exceptions.SecurityException ex,
    2: exceptions.TransactionException ex2);

  map<i64, data.TObject> getKeyRecordsTime(
    1: string key,
    2: list<i64> records,
    3: i64 timestamp,
    4: shared.AccessToken creds,
    5: shared.TransactionToken transaction,
    6: string environment)
  throws (
    1: exceptions.SecurityException ex,
    2: exceptions.TransactionException ex2);

  map<i64, data.TObject> getKeyRecordsTimestr(
    1: string key,
    2: list<i64> records,
    3: string timestamp,
    4: shared.AccessToken creds,
    5: shared.TransactionToken transaction,
    6: string environment)
  throws (
    1: exceptions.SecurityException ex,
    2: exceptions.TransactionException ex2,
    3: exceptions.ParseException ex3);

  map<i64, map<string, data.TObject>> getKeysRecordsTime(
    1: list<string> keys,
    2: list<i64> records,
    3: i64 timestamp,
    4: shared.AccessToken creds,
    5: shared.TransactionToken transaction,
    6: string environment)
  throws (
    1: exceptions.SecurityException ex,
    2: exceptions.TransactionException ex2);

  map<i64, map<string, data.TObject>> getKeysRecordsTimestr(
    1: list<string> keys,
    2: list<i64> records,
    3: string timestamp,
    4: shared.AccessToken creds,
    5: shared.TransactionToken transaction,
    6: string environment)
  throws (
    1: exceptions.SecurityException ex,
    2: exceptions.TransactionException ex2,
    3: exceptions.ParseException ex3);

  map<i64, data.TObject> getKeyCriteria(
    1: string key,
    2: data.TCriteria criteria,
    3: shared.AccessToken creds,
    4: shared.TransactionToken transaction,
    5: string environment)
  throws (
    1: exceptions.SecurityException ex,
    2: exceptions.TransactionException ex2);

  map<i64, map<string, data.TObject>> getCriteria(
    1: data.TCriteria criteria,
    2: shared.AccessToken creds,
    3: shared.TransactionToken transaction,
    4: string environment)
  throws (
    1: exceptions.SecurityException ex,
    2: exceptions.TransactionException ex2);

  map<i64, map<string, data.TObject>> getCcl(
    1: string ccl,
    2: shared.AccessToken creds,
    3: shared.TransactionToken transaction,
    4: string environment)
  throws (
    1: exceptions.SecurityException ex,
    2: exceptions.TransactionException ex2,
    3: exceptions.ParseException ex3);

    map<i64, map<string, data.TObject>> getCriteriaTime(
    1: data.TCriteria criteria,
    2: i64 timestamp
    3: shared.AccessToken creds,
    4: shared.TransactionToken transaction,
    5: string environment)
  throws (
    1: exceptions.SecurityException ex,
    2: exceptions.TransactionException ex2);

  map<i64, map<string, data.TObject>> getCriteriaTimestr(
    1: data.TCriteria criteria,
    2: string timestamp
    3: shared.AccessToken creds,
    4: shared.TransactionToken transaction,
    5: string environment)
  throws (
    1: exceptions.SecurityException ex,
    2: exceptions.TransactionException ex2,
    3: exceptions.ParseException ex3);

  map<i64, map<string, data.TObject>> getCclTime(
    1: string ccl,
    2: i64 timestamp
    3: shared.AccessToken creds,
    4: shared.TransactionToken transaction,
    5: string environment)
  throws (
    1: exceptions.SecurityException ex,
    2: exceptions.TransactionException ex2,
    3: exceptions.ParseException ex3);

    map<i64, map<string, data.TObject>> getCclTimestr(
    1: string ccl,
    2: string timestamp
    3: shared.AccessToken creds,
    4: shared.TransactionToken transaction,
    5: string environment)
  throws (
    1: exceptions.SecurityException ex,
    2: exceptions.TransactionException ex2,
    3: exceptions.ParseException ex3);

  map<i64, data.TObject> getKeyCcl(
    1: string key,
    2: string ccl,
    3: shared.AccessToken creds,
    4: shared.TransactionToken transaction,
    5: string environment)
  throws (
    1: exceptions.SecurityException ex,
    2: exceptions.TransactionException ex2,
    3: exceptions.ParseException ex3);

  map<i64, data.TObject> getKeyCriteriaTime(
    1: string key,
    2: data.TCriteria criteria,
    3: i64 timestamp
    4: shared.AccessToken creds,
    5: shared.TransactionToken transaction,
    6: string environment)
  throws (
    1: exceptions.SecurityException ex,
    2: exceptions.TransactionException ex2);

  map<i64, data.TObject> getKeyCriteriaTimestr(
    1: string key,
    2: data.TCriteria criteria,
    3: string timestamp
    4: shared.AccessToken creds,
    5: shared.TransactionToken transaction,
    6: string environment)
  throws (
    1: exceptions.SecurityException ex,
    2: exceptions.TransactionException ex2,
    3: exceptions.ParseException ex3);

  map<i64, data.TObject> getKeyCclTime(
    1: string key,
    2: string ccl,
    3: i64 timestamp
    4: shared.AccessToken creds,
    5: shared.TransactionToken transaction,
    6: string environment)
  throws (
    1: exceptions.SecurityException ex,
    2: exceptions.TransactionException ex2,
    3: exceptions.ParseException ex3);

    map<i64, data.TObject> getKeyCclTimestr(
    1: string key,
    2: string ccl,
    3: string timestamp
    4: shared.AccessToken creds,
    5: shared.TransactionToken transaction,
    6: string environment)
  throws (
    1: exceptions.SecurityException ex,
    2: exceptions.TransactionException ex2,
    3: exceptions.ParseException ex3);

  map<i64, map<string, data.TObject>> getKeysCriteria(
    1: list<string> keys,
    2: data.TCriteria criteria,
    3: shared.AccessToken creds,
    4: shared.TransactionToken transaction,
    5: string environment)
  throws (
    1: exceptions.SecurityException ex,
    2: exceptions.TransactionException ex2);

  map<i64, map<string, data.TObject>> getKeysCcl(
    1: list<string> keys,
    2: string ccl,
    3: shared.AccessToken creds,
    4: shared.TransactionToken transaction,
    5: string environment)
  throws (
    1: exceptions.SecurityException ex,
    2: exceptions.TransactionException ex2,
    3: exceptions.ParseException ex3);

  map<i64, map<string, data.TObject>> getKeysCriteriaTime(
    1: list<string> keys,
    2: data.TCriteria criteria,
    3: i64 timestamp,
    4: shared.AccessToken creds,
    5: shared.TransactionToken transaction,
    6: string environment)
  throws (
    1: exceptions.SecurityException ex,
    2: exceptions.TransactionException ex2);

  map<i64, map<string, data.TObject>> getKeysCriteriaTimestr(
    1: list<string> keys,
    2: data.TCriteria criteria,
    3: string timestamp,
    4: shared.AccessToken creds,
    5: shared.TransactionToken transaction,
    6: string environment)
  throws (
    1: exceptions.SecurityException ex,
    2: exceptions.TransactionException ex2,
    3: exceptions.ParseException ex3);

  map<i64, map<string, data.TObject>> getKeysCclTime(
    1: list<string> keys,
    2: string ccl,
    3: i64 timestamp,
    4: shared.AccessToken creds,
    5: shared.TransactionToken transaction,
    6: string environment)
  throws (
    1: exceptions.SecurityException ex,
    2: exceptions.TransactionException ex2,
    3: exceptions.ParseException ex3);

    map<i64, map<string, data.TObject>> getKeysCclTimestr(
    1: list<string> keys,
    2: string ccl,
    3: string timestamp,
    4: shared.AccessToken creds,
    5: shared.TransactionToken transaction,
    6: string environment)
  throws (
    1: exceptions.SecurityException ex,
    2: exceptions.TransactionException ex2,
    3: exceptions.ParseException ex3);

  bool verifyKeyValueRecord(
    1: string key,
    2: data.TObject value,
    3: i64 record,
    4: shared.AccessToken creds,
    5: shared.TransactionToken transaction,
    6: string environment)
  throws (
    1: exceptions.SecurityException ex,
    2: exceptions.TransactionException ex2);

  bool verifyKeyValueRecordTime(
    1: string key,
    2: data.TObject value,
    3: i64 record,
    4: i64 timestamp,
    5: shared.AccessToken creds,
    6: shared.TransactionToken transaction,
    7: string environment)
  throws (
    1: exceptions.SecurityException ex,
    2: exceptions.TransactionException ex2);

  bool verifyKeyValueRecordTimestr(
    1: string key,
    2: data.TObject value,
    3: i64 record,
    4: string timestamp,
    5: shared.AccessToken creds,
    6: shared.TransactionToken transaction,
    7: string environment)
  throws (
    1: exceptions.SecurityException ex,
    2: exceptions.TransactionException ex2,
    3: exceptions.ParseException ex3);

  string jsonifyRecords(
    1: list<i64> records,
    2: bool identifier,
    3: shared.AccessToken creds,
    4: shared.TransactionToken transaction,
    5: string environment)
  throws (
    1: exceptions.SecurityException ex,
    2: exceptions.TransactionException ex2);

  string jsonifyRecordsTime(
    1: list<i64> records,
    2: i64 timestamp
    3: bool identifier,
    4: shared.AccessToken creds,
    5: shared.TransactionToken transaction,
    6: string environment)
  throws (
    1: exceptions.SecurityException ex,
    2: exceptions.TransactionException ex2);

  string jsonifyRecordsTimestr(
    1: list<i64> records,
    2: string timestamp
    3: bool identifier,
    4: shared.AccessToken creds,
    5: shared.TransactionToken transaction,
    6: string environment)
  throws (
    1: exceptions.SecurityException ex,
    2: exceptions.TransactionException ex2,
    3: exceptions.ParseException ex3);

  # ~~~~~~~~~~~~~~~~~~~~~~~~~~~~~~~
  # ~~~~~~~~ Query Methods ~~~~~~~~
  # ~~~~~~~~~~~~~~~~~~~~~~~~~~~~~~~

  set<i64> findCriteria(
    1: data.TCriteria criteria,
    2: shared.AccessToken creds,
    3: shared.TransactionToken transaction,
    4: string environment)
  throws (
    1: exceptions.SecurityException ex,
    2: exceptions.TransactionException ex2);

  set<i64> findCcl(
    1: string ccl,
    2: shared.AccessToken creds,
    3: shared.TransactionToken transaction,
    4: string environment)
  throws (
    1: exceptions.SecurityException ex,
    2: exceptions.TransactionException ex2,
    3: exceptions.ParseException ex3);

  set<i64> findKeyOperatorValues(
    1: string key,
    2: shared.Operator operator,
    3: list<data.TObject> values
    4: shared.AccessToken creds,
    5: shared.TransactionToken transaction,
    6: string environment)
  throws (
    1: exceptions.SecurityException ex,
    2: exceptions.TransactionException ex2);

  set<i64> findKeyOperatorValuesTime(
    1: string key,
    2: shared.Operator operator,
    3: list<data.TObject> values
    4: i64 timestamp,
    5: shared.AccessToken creds,
    6: shared.TransactionToken transaction,
    7: string environment)
  throws (
    1: exceptions.SecurityException ex,
    2: exceptions.TransactionException ex2);

  set<i64> findKeyOperatorValuesTimestr(
    1: string key,
    2: shared.Operator operator,
    3: list<data.TObject> values
    4: string timestamp,
    5: shared.AccessToken creds,
    6: shared.TransactionToken transaction,
    7: string environment)
  throws (
    1: exceptions.SecurityException ex,
    2: exceptions.TransactionException ex2,
    3: exceptions.ParseException ex3);

  set<i64> findKeyOperatorstrValues(
    1: string key,
    2: string operator,
    3: list<data.TObject> values
    4: shared.AccessToken creds,
    5: shared.TransactionToken transaction,
    6: string environment)
  throws (
    1: exceptions.SecurityException ex,
    2: exceptions.TransactionException ex2,
    3: exceptions.ParseException ex3);

  set<i64> findKeyOperatorstrValuesTime(
    1: string key,
    2: string operator,
    3: list<data.TObject> values
    4: i64 timestamp,
    5: shared.AccessToken creds,
    6: shared.TransactionToken transaction,
    7: string environment)
  throws (
    1: exceptions.SecurityException ex,
    2: exceptions.TransactionException ex2,
    3: exceptions.ParseException ex3);

  set<i64> findKeyOperatorstrValuesTimestr(
    1: string key,
    2: string operator,
    3: list<data.TObject> values
    4: string timestamp,
    5: shared.AccessToken creds,
    6: shared.TransactionToken transaction,
    7: string environment)
  throws (
    1: exceptions.SecurityException ex,
    2: exceptions.TransactionException ex2,
    3: exceptions.ParseException ex3);

  set<i64> search(
    1: string key,
    2: string query,
    3: shared.AccessToken creds,
    4: shared.TransactionToken transaction,
    5: string environment)
  throws (
    1: exceptions.SecurityException ex,
    2: exceptions.TransactionException ex2);

  # ~~~~~~~~~~~~~~~~~~~~~~~~~~~~~~~~~
  # ~~~~~~~~ Version Control ~~~~~~~~
  # ~~~~~~~~~~~~~~~~~~~~~~~~~~~~~~~~~

  void revertKeysRecordsTime(
    1: list<string> keys,
    2: list<i64> records,
    3: i64 timestamp
    4: shared.AccessToken creds,
    5: shared.TransactionToken transaction,
    6: string environment)
  throws (
    1: exceptions.SecurityException ex,
    2: exceptions.TransactionException ex2);

  void revertKeysRecordsTimestr(
    1: list<string> keys,
    2: list<i64> records,
    3: string timestamp
    4: shared.AccessToken creds,
    5: shared.TransactionToken transaction,
    6: string environment)
  throws (
    1: exceptions.SecurityException ex,
    2: exceptions.TransactionException ex2,
    3: exceptions.ParseException ex3);

  void revertKeysRecordTime(
    1: list<string> keys,
    2: i64 record,
    3: i64 timestamp,
    4: shared.AccessToken creds,
    5: shared.TransactionToken transaction,
    6: string environment)
  throws (
    1: exceptions.SecurityException ex,
    2: exceptions.TransactionException ex2);

  void revertKeysRecordTimestr(
    1: list<string> keys,
    2: i64 record,
    3: string timestamp,
    4: shared.AccessToken creds,
    5: shared.TransactionToken transaction,
    6: string environment)
  throws (
    1: exceptions.SecurityException ex,
    2: exceptions.TransactionException ex2,
    3: exceptions.ParseException ex3);

  void revertKeyRecordsTime(
    1: string key,
    2: list<i64> records,
    3: i64 timestamp
    4: shared.AccessToken creds,
    5: shared.TransactionToken transaction,
    6: string environment)
  throws (
    1: exceptions.SecurityException ex,
    2: exceptions.TransactionException ex2);

  void revertKeyRecordsTimestr(
    1: string key,
    2: list<i64> records,
    3: string timestamp
    4: shared.AccessToken creds,
    5: shared.TransactionToken transaction,
    6: string environment)
  throws (
    1: exceptions.SecurityException ex,
    2: exceptions.TransactionException ex2,
    3: exceptions.ParseException ex3);

  void revertKeyRecordTime(
    1: string key,
    2: i64 record,
    3: i64 timestamp
    4: shared.AccessToken creds,
    5: shared.TransactionToken transaction,
    6: string environment)
  throws (
    1: exceptions.SecurityException ex,
    2: exceptions.TransactionException ex2);

  void revertKeyRecordTimestr(
    1: string key,
    2: i64 record,
    3: string timestamp
    4: shared.AccessToken creds,
    5: shared.TransactionToken transaction,
    6: string environment)
  throws (
    1: exceptions.SecurityException ex,
    2: exceptions.TransactionException ex2,
    3: exceptions.ParseException ex3);

  # ~~~~~~~~~~~~~~~~~~~~~~~~
  # ~~~~~~~~ Status ~~~~~~~~
  # ~~~~~~~~~~~~~~~~~~~~~~~~

  map<i64, bool> pingRecords(
    1: list<i64> records,
    2: shared.AccessToken creds,
    3: shared.TransactionToken transaction,
    4: string environment)
  throws (
    1: exceptions.SecurityException ex,
    2: exceptions.TransactionException ex2);

  bool pingRecord(
    1: i64 record,
    2: shared.AccessToken creds,
    3: shared.TransactionToken transaction,
    4: string environment)
  throws (
    1: exceptions.SecurityException ex,
    2: exceptions.TransactionException ex2);

  # ~~~~~~~~~~~~~~~~~~~~~~~~~~~~~~~~~~~
  # ~~~~~~~~ Atomic Operations ~~~~~~~~
  # ~~~~~~~~~~~~~~~~~~~~~~~~~~~~~~~~~~~

  bool verifyAndSwap(
    1: string key,
    2: data.TObject expected,
    3: i64 record,
    4: data.TObject replacement,
    5: shared.AccessToken creds,
    6: shared.TransactionToken transaction,
    7: string environment)
  throws (
    1: exceptions.SecurityException ex,
    2: exceptions.TransactionException ex2);

  void verifyOrSet(
    1: string key,
    2: data.TObject value,
    3: i64 record,
    4: shared.AccessToken creds,
    5: shared.TransactionToken transaction,
    6: string environment)
  throws (
    1: exceptions.SecurityException ex,
    2: exceptions.TransactionException ex2,
    3: exceptions.InvalidArgumentException ex3);

  i64 findOrAddKeyValue(
    1: string key,
    2: data.TObject value,
    3: shared.AccessToken creds,
    4: shared.TransactionToken transaction,
    5: string environment)
  throws (
    1: exceptions.SecurityException ex,
    2: exceptions.TransactionException ex2,
    3: exceptions.DuplicateEntryException ex3,
    4: exceptions.InvalidArgumentException ex4);

  i64 findOrInsertCriteriaJson(
    1: data.TCriteria criteria,
    2: string json,
    3: shared.AccessToken creds,
    4: shared.TransactionToken transaction,
    5: string environment)
  throws (
    1: exceptions.SecurityException ex,
    2: exceptions.TransactionException ex2,
    3: exceptions.DuplicateEntryException ex3);

  i64 findOrInsertCclJson(
    1: string ccl,
    2: string json,
    3: shared.AccessToken creds,
    4: shared.TransactionToken transaction,
    5: string environment)
  throws (
    1: exceptions.SecurityException ex,
    2: exceptions.TransactionException ex2,
    3: exceptions.ParseException ex3,
    4: exceptions.DuplicateEntryException ex4);

  data.TObject sumKeyRecord(
    1: string key,
    2: i64 record,
    3: shared.AccessToken creds,
    4: shared.TransactionToken transaction,
    5: string environment)
  throws (
    1: exceptions.SecurityException ex,
    2: exceptions.TransactionException ex2);

  data.TObject sumKey(
    1: string key,
    2: shared.AccessToken creds,
    3: shared.TransactionToken transaction,
    4: string environment)
  throws (
    1: exceptions.SecurityException ex,
    2: exceptions.TransactionException ex2);

  data.TObject sumKeyTime(
    1: string key,
    2: i64 timestamp,
    3: shared.AccessToken creds,
    4: shared.TransactionToken transaction,
    5: string environment)
  throws (
    1: exceptions.SecurityException ex,
    2: exceptions.TransactionException ex2);

  data.TObject sumKeyRecordTime(
    1: string key,
    2: i64 record,
    3: i64 timestamp,
    4: shared.AccessToken creds,
    5: shared.TransactionToken transaction,
    6: string environment)
  throws (
    1: exceptions.SecurityException ex,
    2: exceptions.TransactionException ex2);

  data.TObject sumKeyRecords(
    1: string key,
    2: list<i64> records,
    3: shared.AccessToken creds,
    4: shared.TransactionToken transaction,
    5: string environment)
  throws (
    1: exceptions.SecurityException ex,
    2: exceptions.TransactionException ex2);

  data.TObject sumKeyRecordsTime(
    1: string key,
    2: list<i64> records,
    3: i64 timestamp,
    4: shared.AccessToken creds,
    5: shared.TransactionToken transaction,
    6: string environment)
  throws (
    1: exceptions.SecurityException ex,
    2: exceptions.TransactionException ex2);

  data.TObject sumKeyCriteria(
    1: string key,
    2: data.TCriteria criteria,
    3: shared.AccessToken creds,
    4: shared.TransactionToken transaction,
    5: string environment)
  throws (
    1: exceptions.SecurityException ex,
    2: exceptions.TransactionException ex2);

  data.TObject sumKeyCcl(
    1: string key,
    2: string ccl,
    3: shared.AccessToken creds,
    4: shared.TransactionToken transaction,
    5: string environment)
  throws (
    1: exceptions.SecurityException ex,
    2: exceptions.TransactionException ex2,
    3: exceptions.ParseException ex3);

  data.TObject sumKeyCriteriaTime(
    1: string key,
    2: data.TCriteria criteria,
    3: i64 timestamp,
    4: shared.AccessToken creds,
    5: shared.TransactionToken transaction,
    6: string environment)
  throws (
    1: exceptions.SecurityException ex,
    2: exceptions.TransactionException ex2);

  data.TObject sumKeyCclTime(
    1: string key,
    2: string ccl,
    3: i64 timestamp,
    4: shared.AccessToken creds,
    5: shared.TransactionToken transaction,
    6: string environment)
  throws (
    1: exceptions.SecurityException ex,
    2: exceptions.TransactionException ex2,
    3: exceptions.ParseException ex3);

<<<<<<< HEAD
  map<i64, set<data.TObject>> navigateKeyRecord(
=======
  data.TObject averageKeyRecord(
>>>>>>> 80cc7008
    1: string key,
    2: i64 record,
    3: shared.AccessToken creds,
    4: shared.TransactionToken transaction,
    5: string environment)
  throws (
    1: exceptions.SecurityException ex,
    2: exceptions.TransactionException ex2);

<<<<<<< HEAD
  map<i64, set<data.TObject>> navigateKeyRecordTime(
    1: string key,
    2: i64 record,
    3: i64 timestamp,
    4: shared.AccessToken creds,
    5: shared.TransactionToken transaction,
    6: string environment)
=======
  data.TObject averageKey(
    1: string key,
    2: shared.AccessToken creds,
    3: shared.TransactionToken transaction,
    4: string environment)
>>>>>>> 80cc7008
  throws (
    1: exceptions.SecurityException ex,
    2: exceptions.TransactionException ex2);

<<<<<<< HEAD
  map<i64, set<data.TObject>> navigateKeyRecordTimestr(
    1: string key,
    2: i64 record,
    3: string timestamp,
    4: shared.AccessToken creds,
    5: shared.TransactionToken transaction,
    6: string environment)
  throws (
    1: exceptions.SecurityException ex,
    2: exceptions.TransactionException ex2);

  map<i64, map<string, set<data.TObject>>> navigateKeysRecord(
    1: list<string> keys,
    2: i64 record,
=======
  data.TObject averageKeyTime(
    1: string key,
    2: i64 timestamp,
>>>>>>> 80cc7008
    3: shared.AccessToken creds,
    4: shared.TransactionToken transaction,
    5: string environment)
  throws (
    1: exceptions.SecurityException ex,
    2: exceptions.TransactionException ex2);

<<<<<<< HEAD
   map<i64, map<string, set<data.TObject>>> navigateKeysRecordTime(
    1: list<string> keys,
=======
  data.TObject averageKeyRecordTime(
    1: string key,
>>>>>>> 80cc7008
    2: i64 record,
    3: i64 timestamp,
    4: shared.AccessToken creds,
    5: shared.TransactionToken transaction,
    6: string environment)
  throws (
    1: exceptions.SecurityException ex,
    2: exceptions.TransactionException ex2);

<<<<<<< HEAD
  map<i64, map<string, set<data.TObject>>> navigateKeysRecordTimestr(
    1: list<string> keys,
    2: i64 record,
    3: string timestamp,
    4: shared.AccessToken creds,
    5: shared.TransactionToken transaction,
    6: string environment)
  throws (
    1: exceptions.SecurityException ex,
    2: exceptions.TransactionException ex2);

  map<i64, map<string, set<data.TObject>>> navigateKeysRecords(
    1: list<string> keys,
    2: list<i64> records,
    3: shared.AccessToken creds,
    4: shared.TransactionToken transaction,
    5: string environment)
  throws (
    1: exceptions.SecurityException ex,
    2: exceptions.TransactionException ex2);

  map<i64, set<data.TObject>> navigateKeyRecords(
=======
  data.TObject averageKeyRecords(
>>>>>>> 80cc7008
    1: string key,
    2: list<i64> records,
    3: shared.AccessToken creds,
    4: shared.TransactionToken transaction,
    5: string environment)
  throws (
    1: exceptions.SecurityException ex,
    2: exceptions.TransactionException ex2);

<<<<<<< HEAD
  map<i64, set<data.TObject>> navigateKeyRecordsTime(
=======
  data.TObject averageKeyRecordsTime(
>>>>>>> 80cc7008
    1: string key,
    2: list<i64> records,
    3: i64 timestamp,
    4: shared.AccessToken creds,
    5: shared.TransactionToken transaction,
    6: string environment)
  throws (
    1: exceptions.SecurityException ex,
    2: exceptions.TransactionException ex2);

<<<<<<< HEAD
  map<i64, set<data.TObject>> navigateKeyRecordsTimestr(
    1: string key,
    2: list<i64> records,
    3: string timestamp,
    4: shared.AccessToken creds,
    5: shared.TransactionToken transaction,
    6: string environment)
  throws (
    1: exceptions.SecurityException ex,
    2: exceptions.TransactionException ex2);

  map<i64, map<string, set<data.TObject>>> navigateKeysRecordsTime(
    1: list<string> keys,
    2: list<i64> records,
    3: i64 timestamp,
    4: shared.AccessToken creds,
    5: shared.TransactionToken transaction,
    6: string environment)
  throws (
    1: exceptions.SecurityException ex,
    2: exceptions.TransactionException ex2);

  map<i64, map<string, set<data.TObject>>> navigateKeysRecordsTimestr(
    1: list<string> keys,
    2: list<i64> records,
    3: string timestamp,
    4: shared.AccessToken creds,
    5: shared.TransactionToken transaction,
    6: string environment)
  throws (
    1: exceptions.SecurityException ex,
    2: exceptions.TransactionException ex2);

  map<i64, set<data.TObject>> navigateKeyCcl(
    1: string key,
    2: string ccl,
=======
  data.TObject averageKeyCriteria(
    1: string key,
    2: data.TCriteria criteria,
>>>>>>> 80cc7008
    3: shared.AccessToken creds,
    4: shared.TransactionToken transaction,
    5: string environment)
  throws (
    1: exceptions.SecurityException ex,
<<<<<<< HEAD
    2: exceptions.TransactionException ex2,
    3: exceptions.ParseException ex3);

   map<i64, set<data.TObject>> navigateKeyCclTime(
    1: string key,
    2: string ccl,
    3: i64 timestamp
    4: shared.AccessToken creds,
    5: shared.TransactionToken transaction,
    6: string environment)
  throws (
    1: exceptions.SecurityException ex,
    2: exceptions.TransactionException ex2,
    3: exceptions.ParseException ex3);

  map<i64, set<data.TObject>> navigateKeyCclTimestr(
    1: string key,
    2: string ccl,
    3: string timestamp
    4: shared.AccessToken creds,
    5: shared.TransactionToken transaction,
    6: string environment)
  throws (
    1: exceptions.SecurityException ex,
    2: exceptions.TransactionException ex2,
    3: exceptions.ParseException ex3);

  map<i64, map<string, set<data.TObject>>> navigateKeysCcl(
    1: list<string> keys,
    2: string ccl,
    3: shared.AccessToken creds,
    4: shared.TransactionToken transaction,
    5: string environment)
  throws (
    1: exceptions.SecurityException ex,
    2: exceptions.TransactionException ex2,
    3: exceptions.ParseException ex3);

  map<i64, map<string, set<data.TObject>>> navigateKeysCclTime(
    1: list<string> keys,
    2: string ccl,
    3: i64 timestamp,
    4: shared.AccessToken creds,
    5: shared.TransactionToken transaction,
    6: string environment)
  throws (
    1: exceptions.SecurityException ex,
    2: exceptions.TransactionException ex2,
    3: exceptions.ParseException ex3);

  map<i64, map<string, set<data.TObject>>> navigateKeysCclTimestr(
    1: list<string> keys,
    2: string ccl,
    3: string timestamp,
    4: shared.AccessToken creds,
    5: shared.TransactionToken transaction,
    6: string environment)
  throws (
    1: exceptions.SecurityException ex,
    2: exceptions.TransactionException ex2,
    3: exceptions.ParseException ex3);

  map<i64, set<data.TObject>> navigateKeyCriteria(
    1: string key,
    2: data.TCriteria criteria,
=======
    2: exceptions.TransactionException ex2);

  data.TObject averageKeyCcl(
    1: string key,
    2: string ccl,
>>>>>>> 80cc7008
    3: shared.AccessToken creds,
    4: shared.TransactionToken transaction,
    5: string environment)
  throws (
    1: exceptions.SecurityException ex,
    2: exceptions.TransactionException ex2,
    3: exceptions.ParseException ex3);

<<<<<<< HEAD
  map<i64, set<data.TObject>> navigateKeyCriteriaTime(
=======
  data.TObject averageKeyCriteriaTime(
>>>>>>> 80cc7008
    1: string key,
    2: data.TCriteria criteria,
    3: i64 timestamp,
    4: shared.AccessToken creds,
    5: shared.TransactionToken transaction,
    6: string environment)
  throws (
    1: exceptions.SecurityException ex,
<<<<<<< HEAD
    2: exceptions.TransactionException ex2,
    3: exceptions.ParseException ex3);

  map<i64, set<data.TObject>> navigateKeyCriteriaTimestr(
    1: string key,
    2: data.TCriteria criteria,
    3: string timestamp,
=======
    2: exceptions.TransactionException ex2);

  data.TObject averageKeyCclTime(
    1: string key,
    2: string ccl,
    3: i64 timestamp,
>>>>>>> 80cc7008
    4: shared.AccessToken creds,
    5: shared.TransactionToken transaction,
    6: string environment)
  throws (
    1: exceptions.SecurityException ex,
    2: exceptions.TransactionException ex2,
    3: exceptions.ParseException ex3);

  # ~~~~~~~~~~~~~~~~~~~~~~~~~~
  # ~~~~~~~~ Metadata ~~~~~~~~
  # ~~~~~~~~~~~~~~~~~~~~~~~~~~

  string getServerEnvironment(
    1: shared.AccessToken creds,
    2: shared.TransactionToken token,
    3: string environment)
  throws (
    1: exceptions.SecurityException ex,
    2: exceptions.TransactionException ex2);

  string getServerVersion() throws (
    1: exceptions.SecurityException ex,
    2: exceptions.TransactionException ex2);

  i64 time(
    1: shared.AccessToken creds,
    2: shared.TransactionToken token,
    3: string environment)
  throws (
    1: exceptions.SecurityException ex,
    2: exceptions.TransactionException ex2);

  i64 timePhrase(
    1: string phrase
    2: shared.AccessToken creds,
    3: shared.TransactionToken token,
    4: string environment)
  throws (
    1: exceptions.SecurityException ex,
    2: exceptions.TransactionException ex2,
    3: exceptions.ParseException ex3);
}<|MERGE_RESOLUTION|>--- conflicted
+++ resolved
@@ -3232,73 +3232,37 @@
     2: exceptions.TransactionException ex2,
     3: exceptions.ParseException ex3);
 
-<<<<<<< HEAD
-  map<i64, set<data.TObject>> navigateKeyRecord(
-=======
   data.TObject averageKeyRecord(
->>>>>>> 80cc7008
-    1: string key,
-    2: i64 record,
-    3: shared.AccessToken creds,
-    4: shared.TransactionToken transaction,
-    5: string environment)
-  throws (
-    1: exceptions.SecurityException ex,
-    2: exceptions.TransactionException ex2);
-
-<<<<<<< HEAD
-  map<i64, set<data.TObject>> navigateKeyRecordTime(
-    1: string key,
-    2: i64 record,
-    3: i64 timestamp,
-    4: shared.AccessToken creds,
-    5: shared.TransactionToken transaction,
-    6: string environment)
-=======
+    1: string key,
+    2: i64 record,
+    3: shared.AccessToken creds,
+    4: shared.TransactionToken transaction,
+    5: string environment)
+  throws (
+    1: exceptions.SecurityException ex,
+    2: exceptions.TransactionException ex2);
+
   data.TObject averageKey(
     1: string key,
     2: shared.AccessToken creds,
     3: shared.TransactionToken transaction,
     4: string environment)
->>>>>>> 80cc7008
-  throws (
-    1: exceptions.SecurityException ex,
-    2: exceptions.TransactionException ex2);
-
-<<<<<<< HEAD
-  map<i64, set<data.TObject>> navigateKeyRecordTimestr(
-    1: string key,
-    2: i64 record,
-    3: string timestamp,
-    4: shared.AccessToken creds,
-    5: shared.TransactionToken transaction,
-    6: string environment)
-  throws (
-    1: exceptions.SecurityException ex,
-    2: exceptions.TransactionException ex2);
-
-  map<i64, map<string, set<data.TObject>>> navigateKeysRecord(
-    1: list<string> keys,
-    2: i64 record,
-=======
+  throws (
+    1: exceptions.SecurityException ex,
+    2: exceptions.TransactionException ex2);
+
   data.TObject averageKeyTime(
     1: string key,
     2: i64 timestamp,
->>>>>>> 80cc7008
-    3: shared.AccessToken creds,
-    4: shared.TransactionToken transaction,
-    5: string environment)
-  throws (
-    1: exceptions.SecurityException ex,
-    2: exceptions.TransactionException ex2);
-
-<<<<<<< HEAD
-   map<i64, map<string, set<data.TObject>>> navigateKeysRecordTime(
-    1: list<string> keys,
-=======
+    3: shared.AccessToken creds,
+    4: shared.TransactionToken transaction,
+    5: string environment)
+  throws (
+    1: exceptions.SecurityException ex,
+    2: exceptions.TransactionException ex2);
+
   data.TObject averageKeyRecordTime(
     1: string key,
->>>>>>> 80cc7008
     2: i64 record,
     3: i64 timestamp,
     4: shared.AccessToken creds,
@@ -3308,20 +3272,8 @@
     1: exceptions.SecurityException ex,
     2: exceptions.TransactionException ex2);
 
-<<<<<<< HEAD
-  map<i64, map<string, set<data.TObject>>> navigateKeysRecordTimestr(
-    1: list<string> keys,
-    2: i64 record,
-    3: string timestamp,
-    4: shared.AccessToken creds,
-    5: shared.TransactionToken transaction,
-    6: string environment)
-  throws (
-    1: exceptions.SecurityException ex,
-    2: exceptions.TransactionException ex2);
-
-  map<i64, map<string, set<data.TObject>>> navigateKeysRecords(
-    1: list<string> keys,
+  data.TObject averageKeyRecords(
+    1: string key,
     2: list<i64> records,
     3: shared.AccessToken creds,
     4: shared.TransactionToken transaction,
@@ -3330,24 +3282,7 @@
     1: exceptions.SecurityException ex,
     2: exceptions.TransactionException ex2);
 
-  map<i64, set<data.TObject>> navigateKeyRecords(
-=======
-  data.TObject averageKeyRecords(
->>>>>>> 80cc7008
-    1: string key,
-    2: list<i64> records,
-    3: shared.AccessToken creds,
-    4: shared.TransactionToken transaction,
-    5: string environment)
-  throws (
-    1: exceptions.SecurityException ex,
-    2: exceptions.TransactionException ex2);
-
-<<<<<<< HEAD
-  map<i64, set<data.TObject>> navigateKeyRecordsTime(
-=======
   data.TObject averageKeyRecordsTime(
->>>>>>> 80cc7008
     1: string key,
     2: list<i64> records,
     3: i64 timestamp,
@@ -3358,7 +3293,145 @@
     1: exceptions.SecurityException ex,
     2: exceptions.TransactionException ex2);
 
-<<<<<<< HEAD
+  data.TObject averageKeyCriteria(
+    1: string key,
+    2: data.TCriteria criteria,
+    3: shared.AccessToken creds,
+    4: shared.TransactionToken transaction,
+    5: string environment)
+  throws (
+    1: exceptions.SecurityException ex,
+    2: exceptions.TransactionException ex2);
+
+  data.TObject averageKeyCcl(
+    1: string key,
+    2: string ccl,
+    3: shared.AccessToken creds,
+    4: shared.TransactionToken transaction,
+    5: string environment)
+  throws (
+    1: exceptions.SecurityException ex,
+    2: exceptions.TransactionException ex2,
+    3: exceptions.ParseException ex3);
+
+  data.TObject averageKeyCriteriaTime(
+    1: string key,
+    2: data.TCriteria criteria,
+    3: i64 timestamp,
+    4: shared.AccessToken creds,
+    5: shared.TransactionToken transaction,
+    6: string environment)
+  throws (
+    1: exceptions.SecurityException ex,
+    2: exceptions.TransactionException ex2);
+
+  data.TObject averageKeyCclTime(
+    1: string key,
+    2: string ccl,
+    3: i64 timestamp,
+    4: shared.AccessToken creds,
+    5: shared.TransactionToken transaction,
+    6: string environment)
+  throws (
+    1: exceptions.SecurityException ex,
+    2: exceptions.TransactionException ex2,
+    3: exceptions.ParseException ex3);
+
+  map<i64, set<data.TObject>> navigateKeyRecord(
+    1: string key,
+    2: i64 record,
+    3: shared.AccessToken creds,
+    4: shared.TransactionToken transaction,
+    5: string environment)
+  throws (
+    1: exceptions.SecurityException ex,
+    2: exceptions.TransactionException ex2);
+
+  map<i64, set<data.TObject>> navigateKeyRecordTime(
+    1: string key,
+    2: i64 record,
+    3: i64 timestamp,
+    4: shared.AccessToken creds,
+    5: shared.TransactionToken transaction,
+    6: string environment)
+  throws (
+    1: exceptions.SecurityException ex,
+    2: exceptions.TransactionException ex2);
+
+  map<i64, set<data.TObject>> navigateKeyRecordTimestr(
+    1: string key,
+    2: i64 record,
+    3: string timestamp,
+    4: shared.AccessToken creds,
+    5: shared.TransactionToken transaction,
+    6: string environment)
+  throws (
+    1: exceptions.SecurityException ex,
+    2: exceptions.TransactionException ex2);
+
+  map<i64, map<string, set<data.TObject>>> navigateKeysRecord(
+    1: list<string> keys,
+    2: i64 record,
+    3: shared.AccessToken creds,
+    4: shared.TransactionToken transaction,
+    5: string environment)
+  throws (
+    1: exceptions.SecurityException ex,
+    2: exceptions.TransactionException ex2);
+
+   map<i64, map<string, set<data.TObject>>> navigateKeysRecordTime(
+    1: list<string> keys,
+    2: i64 record,
+    3: i64 timestamp,
+    4: shared.AccessToken creds,
+    5: shared.TransactionToken transaction,
+    6: string environment)
+  throws (
+    1: exceptions.SecurityException ex,
+    2: exceptions.TransactionException ex2);
+
+  map<i64, map<string, set<data.TObject>>> navigateKeysRecordTimestr(
+    1: list<string> keys,
+    2: i64 record,
+    3: string timestamp,
+    4: shared.AccessToken creds,
+    5: shared.TransactionToken transaction,
+    6: string environment)
+  throws (
+    1: exceptions.SecurityException ex,
+    2: exceptions.TransactionException ex2);
+
+  map<i64, map<string, set<data.TObject>>> navigateKeysRecords(
+    1: list<string> keys,
+    2: list<i64> records,
+    3: shared.AccessToken creds,
+    4: shared.TransactionToken transaction,
+    5: string environment)
+  throws (
+    1: exceptions.SecurityException ex,
+    2: exceptions.TransactionException ex2);
+
+  map<i64, set<data.TObject>> navigateKeyRecords(
+    1: string key,
+    2: list<i64> records,
+    3: shared.AccessToken creds,
+    4: shared.TransactionToken transaction,
+    5: string environment)
+  throws (
+    1: exceptions.SecurityException ex,
+    2: exceptions.TransactionException ex2);
+
+  map<i64, set<data.TObject>> navigateKeyRecordsTime(
+    1: string key,
+    2: list<i64> records,
+    3: i64 timestamp,
+    4: shared.AccessToken creds,
+    5: shared.TransactionToken transaction,
+    6: string environment)
+  throws (
+    1: exceptions.SecurityException ex,
+    2: exceptions.TransactionException ex2);
+
   map<i64, set<data.TObject>> navigateKeyRecordsTimestr(
     1: string key,
     2: list<i64> records,
@@ -3395,17 +3468,11 @@
   map<i64, set<data.TObject>> navigateKeyCcl(
     1: string key,
     2: string ccl,
-=======
-  data.TObject averageKeyCriteria(
-    1: string key,
-    2: data.TCriteria criteria,
->>>>>>> 80cc7008
-    3: shared.AccessToken creds,
-    4: shared.TransactionToken transaction,
-    5: string environment)
-  throws (
-    1: exceptions.SecurityException ex,
-<<<<<<< HEAD
+    3: shared.AccessToken creds,
+    4: shared.TransactionToken transaction,
+    5: string environment)
+  throws (
+    1: exceptions.SecurityException ex,
     2: exceptions.TransactionException ex2,
     3: exceptions.ParseException ex3);
 
@@ -3471,26 +3538,15 @@
   map<i64, set<data.TObject>> navigateKeyCriteria(
     1: string key,
     2: data.TCriteria criteria,
-=======
-    2: exceptions.TransactionException ex2);
-
-  data.TObject averageKeyCcl(
-    1: string key,
-    2: string ccl,
->>>>>>> 80cc7008
-    3: shared.AccessToken creds,
-    4: shared.TransactionToken transaction,
-    5: string environment)
-  throws (
-    1: exceptions.SecurityException ex,
-    2: exceptions.TransactionException ex2,
-    3: exceptions.ParseException ex3);
-
-<<<<<<< HEAD
+    3: shared.AccessToken creds,
+    4: shared.TransactionToken transaction,
+    5: string environment)
+  throws (
+    1: exceptions.SecurityException ex,
+    2: exceptions.TransactionException ex2,
+    3: exceptions.ParseException ex3);
+
   map<i64, set<data.TObject>> navigateKeyCriteriaTime(
-=======
-  data.TObject averageKeyCriteriaTime(
->>>>>>> 80cc7008
     1: string key,
     2: data.TCriteria criteria,
     3: i64 timestamp,
@@ -3499,7 +3555,6 @@
     6: string environment)
   throws (
     1: exceptions.SecurityException ex,
-<<<<<<< HEAD
     2: exceptions.TransactionException ex2,
     3: exceptions.ParseException ex3);
 
@@ -3507,21 +3562,14 @@
     1: string key,
     2: data.TCriteria criteria,
     3: string timestamp,
-=======
-    2: exceptions.TransactionException ex2);
-
-  data.TObject averageKeyCclTime(
-    1: string key,
-    2: string ccl,
-    3: i64 timestamp,
->>>>>>> 80cc7008
-    4: shared.AccessToken creds,
-    5: shared.TransactionToken transaction,
-    6: string environment)
-  throws (
-    1: exceptions.SecurityException ex,
-    2: exceptions.TransactionException ex2,
-    3: exceptions.ParseException ex3);
+    4: shared.AccessToken creds,
+    5: shared.TransactionToken transaction,
+    6: string environment)
+  throws (
+    1: exceptions.SecurityException ex,
+    2: exceptions.TransactionException ex2,
+    3: exceptions.ParseException ex3);
+
 
   # ~~~~~~~~~~~~~~~~~~~~~~~~~~
   # ~~~~~~~~ Metadata ~~~~~~~~
