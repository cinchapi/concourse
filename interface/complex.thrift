# Copyright (c) 2016 Cinchapi Inc.
#
# Licensed under the Apache License, Version 2.0 (the "License");
# you may not use this file except in compliance with the License.
# You may obtain a copy of the License at
#
#   http://www.apache.org/licenses/LICENSE-2.0
#
# Unless required by applicable law or agreed to in writing, software
# distributed under the License is distributed on an "AS IS" BASIS,
# WITHOUT WARRANTIES OR CONDITIONS OF ANY KIND, either express or implied.
# See the License for the specific language governing permissions and
# limitations under the License.

# ~~~~~~~~~~~~~~~~~~~~~~~~~~~~~~~~~~~~~~~~~~~~~~~~~~~~~~~~~~~~~~~~~~~~~~~~
# This file contains "complex" data structures that build on those defined
# in data.thrift.
# ~~~~~~~~~~~~~~~~~~~~~~~~~~~~~~~~~~~~~~~~~~~~~~~~~~~~~~~~~~~~~~~~~~~~~~~~

include "data.thrift"

# To generate java source code run:
# thrift -out concourse-driver-java/src/main/java -gen java interface/complex.thrift
namespace java com.cinchapi.concourse.thrift

# To generate python source code run:
# thrift -out concourse-driver-python -gen py interface/complex.thrift
namespace py concourse.thriftapi.complex

# To generate PHP source code run:
# thrift -out concourse-driver-php/src -gen php interface/complex.thrift
namespace php concourse.thrift.complex

# To generate Ruby source code run:
# thrift -out concourse-driver-ruby/lib/ -gen rb:namespaced interface/complex.thrift
namespace rb concourse.thrift

/**
 * The possible types for a {@link ComplexTObject}.
 */
enum ComplexTObjectType {
    SCALAR = 1,
    MAP = 2,
    LIST = 3,
    SET = 4,
    TOBJECT = 5,
    TCRITERIA = 6
}

/**
 * A recursive structure that encodes one or more {@link TObject TObjects}.
 *
 * <p>
 * The most basic {@link ComplexTObject} is a
 * {@link ComplexTObjectType#SCALAR scalar}, which is just a wrapped
 * {@link TObject}. Beyond that, complex collections can be represented as a
 * {@link Set}, {@link List} or {@link Map} of
 * {@link ComplexTObject ComplexTObjects}.
 * </p>
 */
struct ComplexTObject {
    1: required ComplexTObjectType type,
    2: optional data.TObject tscalar,
    3: optional map<ComplexTObject, ComplexTObject> tmap,
    4: optional list<ComplexTObject> tlist,
    5: optional set<ComplexTObject> tset,
    6: optional data.TObject tobject,
<<<<<<< HEAD
    7: optional data.TCriteria tcriteria
=======
    7: optional data.TCriteria tcriteria,
    8: optional binary tbinary
>>>>>>> 4dd0d764
}<|MERGE_RESOLUTION|>--- conflicted
+++ resolved
@@ -65,10 +65,6 @@
     4: optional list<ComplexTObject> tlist,
     5: optional set<ComplexTObject> tset,
     6: optional data.TObject tobject,
-<<<<<<< HEAD
-    7: optional data.TCriteria tcriteria
-=======
     7: optional data.TCriteria tcriteria,
     8: optional binary tbinary
->>>>>>> 4dd0d764
 }