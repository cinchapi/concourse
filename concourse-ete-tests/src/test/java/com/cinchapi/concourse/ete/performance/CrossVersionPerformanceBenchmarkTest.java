--- conflicted
+++ resolved
@@ -31,11 +31,7 @@
  *
  * @author Jeff Nelson
  */
-<<<<<<< HEAD
-@Versions({ "0.10.3", "latest" })
-=======
 @Versions({ "0.9.6", "0.10.4", "latest" })
->>>>>>> f9316527
 public class CrossVersionPerformanceBenchmarkTest extends CrossVersionTest {
 
     @Test
