#!/usr/bin/env bash

# Copyright (c) 2015-2016 Cinchapi Inc.
#
# Licensed under the Apache License, Version 2.0 (the "License");
# you may not use this file except in compliance with the License.
# You may obtain a copy of the License at
#
# http://www.apache.org/licenses/LICENSE-2.0
#
# Unless required by applicable law or agreed to in writing, software
# distributed under the License is distributed on an "AS IS" BASIS,
# WITHOUT WARRANTIES OR CONDITIONS OF ANY KIND, either express or implied.
# See the License for the specific language governing permissions and
# limitations under the License.

#
# This script will sync a forked repo with the main upstream source
# Changes from the upstream branch with the same name as the local one
# are pulled into the local repository and pushed to the fork.

# Change to the directory of the repo
DIR=`dirname $0`
cd $DIR

# Check to make sure this script is not being run from a non-fork
FORK=`git remote -v | grep "origin.*cinchapi/"`
if [ ! -z "$FORK" ]; then
	echo "There is no need to sync a non-forked repo!"
	exit 128
else
	REMOTE_NAME="upstream"
	REPO_NAME=$(basename `git rev-parse --show-toplevel`)

	# check to see if the upstream exists
	EXISTS=`git remote -v | grep $REMOTE_NAME`
	if [ -z "$EXISTS" ]; then
		echo "Configuring a remote URL to point to the $REMOTE_NAME $REPO_NAME repo"
		git remote add $REMOTE_NAME https://github.com/cinchapi/$REPO_NAME.git
	fi
<<<<<<< HEAD
	
=======
>>>>>>> 883cfa58
	BRANCH=`git rev-parse --abbrev-ref HEAD`
	STASH=`git stash`
	echo $STASH
	git fetch upstream
	git pull --no-edit upstream $BRANCH
	git push origin HEAD
	if [ "$STASH" != "No local changes to save" ]; then
		git stash pop
	fi
	cd - > /dev/null
	exit 0
fi<|MERGE_RESOLUTION|>--- conflicted
+++ resolved
@@ -38,10 +38,6 @@
 		echo "Configuring a remote URL to point to the $REMOTE_NAME $REPO_NAME repo"
 		git remote add $REMOTE_NAME https://github.com/cinchapi/$REPO_NAME.git
 	fi
-<<<<<<< HEAD
-	
-=======
->>>>>>> 883cfa58
 	BRANCH=`git rev-parse --abbrev-ref HEAD`
 	STASH=`git stash`
 	echo $STASH
