/*
 * Copyright (c) 2013-2016 Cinchapi Inc.
 * 
 * Licensed under the Apache License, Version 2.0 (the "License");
 * you may not use this file except in compliance with the License.
 * You may obtain a copy of the License at
 * 
 * http://www.apache.org/licenses/LICENSE-2.0
 * 
 * Unless required by applicable law or agreed to in writing, software
 * distributed under the License is distributed on an "AS IS" BASIS,
 * WITHOUT WARRANTIES OR CONDITIONS OF ANY KIND, either express or implied.
 * See the License for the specific language governing permissions and
 * limitations under the License.
 */
package com.cinchapi.concourse.test;

import java.io.File;
import java.nio.file.Files;
import java.nio.file.Paths;

import javax.annotation.Nullable;

import com.cinchapi.concourse.Concourse;

import org.junit.Rule;
import org.junit.rules.TestWatcher;
import org.junit.runner.Description;
import org.slf4j.Logger;
import org.slf4j.LoggerFactory;

import com.cinchapi.concourse.server.ManagedConcourseServer;
import com.cinchapi.concourse.server.ManagedConcourseServer.LogLevel;
import com.cinchapi.concourse.util.ConcourseCodebase;
import com.google.common.base.Strings;
import com.google.common.base.Throwables;

/**
 * A {@link ClientServerTest} is one that interacts with a Concourse server via
 * the public client API. This base class handles boilerplate logic for creating
 * a new server for each test and managing resources.
 * <ul>
 * <li>Specify the server version or custom installer file to test against using
 * the {@link #getServerVersion()} method.</li>
 * <li>Specify actions to take before each test using the
 * {@link #beforeEachTest()} method.</li>
 * <li>Specify actions to take after each test using the
 * {@link #afterEachTest()} method.</li>
 * </ul>
 * 
 * @author jnelson
 */
public abstract class ClientServerTest {

    // Initialization for all tests
    static {
        System.setProperty("test", "true");
    }

    /**
     * The client allows the subclass to define tests that perform actions
     * against the test {@link #server} using the public API.
     */
    protected Concourse client = null;

    /**
     * A new server is created for every test. The subclass can perform
     * lifecycle and management operations on the server using this variable and
     * may also interact via the {@link #client} API.
     */
    protected ManagedConcourseServer server = null;

    /**
     * This watcher clears previously registered {@link Variables} on startup
     * and dumps them in the event of failure.
     */
    @Rule
    public final TestWatcher __watcher = new TestWatcher() {

        @Override
        protected void failed(Throwable t, Description description) {
            System.out.println("TEST FAILURE in " + description.getMethodName()
                    + ": " + t.getMessage());
            System.out.println("---");
            System.out.println(Variables.dump());
            System.out.println("");
            System.out.println("Printing relevant server logs...");
<<<<<<< HEAD
            server.printLogs(LogLevel.ERROR, LogLevel.WARN);
=======
            server.printLogs(LogLevel.ERROR, LogLevel.WARN, LogLevel.INFO, LogLevel.DEBUG);
>>>>>>> 4dd0d764
            server.printLog("console");
        }

        @Override
        protected void finished(Description description) {
            afterEachTest();
            client.exit();
            server.destroy();
            client = null;
            server = null;
        }

        @Override
        protected void starting(Description description) {
            Variables.clear();
            if(Files.exists(Paths.get(getServerVersion()))) { // if
                                                              // #getServerVersion
                                                              // returns a valid
                                                              // path, then
                                                              // assume its an
                                                              // installer and
                                                              // pass the
                                                              // appropriate
                                                              // File for
                                                              // construction
                server = ManagedConcourseServer.manageNewServer(new File(
                        getServerVersion()));
            }
            else if(getServerVersion().equalsIgnoreCase("latest")) {
                ConcourseCodebase codebase = ConcourseCodebase
                        .cloneFromGithub();
                try {
                    log.info("Creating an installer for the latest "
                            + "version using the code in {}",
                            codebase.getPath());
                    String installer = codebase.buildInstaller();
                    if(!Strings.isNullOrEmpty(installer)) {
                        server = ManagedConcourseServer
                                .manageNewServer(new File(installer));
                    }
                    else {
                        throw new RuntimeException(
                                "An unknown error occurred when trying to build the installer");
                    }
                }
                catch (Exception e) {
                    throw Throwables.propagate(e);
                }
            }
            else if(installerPath() == null) {
                server = ManagedConcourseServer
                        .manageNewServer(getServerVersion());
            }
            else {
                server = ManagedConcourseServer
                        .manageNewServer(installerPath());
            }
            server.start();
            client = server.connect();
            beforeEachTest();
        }

    };

    /**
     * This method is provided for the subclass to specify additional behaviour
     * to be run after each test is done. The subclass should define such logic
     * in this method as opposed to a test watcher.
     */
    protected void afterEachTest() {}

    /**
     * This method is provided for the subclass to specify additional behaviour
     * to be run before each test begins. The subclass should define such logic
     * in this method as opposed to a test watcher.
     */
    protected void beforeEachTest() {}

    /**
     * This method is provided for the subclass to specify the appropriate
     * release version number OR path to an installer file (i.e. an unreleased
     * SNAPSHOT version) to test against.
     * 
     * @return the version number
     */
    protected abstract String getServerVersion();

    /**
     * This method is provided for the subclass to specify the path to a custom
     * installer (i.e. testing against a SNAPSHOT version of the server). If
     * this method returns a null or empty string, the default installer is
     * used.
     * 
     * @return the custom installer path
     * @deprecated Return the path to the installer in
     *             {@link #getServerVersion()} instead
     */
    @Nullable
    @Deprecated
    protected File installerPath() {
        return null;
    }

    /**
     * A {@link Logger} to print information about the test case.
     */
    protected Logger log = LoggerFactory.getLogger(getClass());

}<|MERGE_RESOLUTION|>--- conflicted
+++ resolved
@@ -85,12 +85,12 @@
             System.out.println(Variables.dump());
             System.out.println("");
             System.out.println("Printing relevant server logs...");
-<<<<<<< HEAD
-            server.printLogs(LogLevel.ERROR, LogLevel.WARN);
-=======
             server.printLogs(LogLevel.ERROR, LogLevel.WARN, LogLevel.INFO, LogLevel.DEBUG);
->>>>>>> 4dd0d764
             server.printLog("console");
+            if(PluginTest.class.isAssignableFrom(ClientServerTest.this
+                    .getClass())) {
+                
+            }
         }
 
         @Override
@@ -147,7 +147,18 @@
                 server = ManagedConcourseServer
                         .manageNewServer(installerPath());
             }
+            Path pluginBundlePath = null;
+            if(PluginTest.class.isAssignableFrom(ClientServerTest.this
+                    .getClass())) {
+                // Turn the current codebase into a plugin bundle and place it
+                // inside the install directory
+                log.info("Generating plugin to install in Concourse Server");
+                pluginBundlePath = PluginBundleGenerator.generateBundleZip();
+            }
             server.start();
+            if(pluginBundlePath != null) {
+                server.installPlugin(pluginBundlePath);
+            }
             client = server.connect();
             beforeEachTest();
         }
