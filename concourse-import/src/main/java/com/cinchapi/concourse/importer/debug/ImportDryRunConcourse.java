/*
 * Copyright (c) 2013-2019 Cinchapi Inc.
 *
 * Licensed under the Apache License, Version 2.0 (the "License");
 * you may not use this file except in compliance with the License.
 * You may obtain a copy of the License at
 *
 * http://www.apache.org/licenses/LICENSE-2.0
 *
 * Unless required by applicable law or agreed to in writing, software
 * distributed under the License is distributed on an "AS IS" BASIS,
 * WITHOUT WARRANTIES OR CONDITIONS OF ANY KIND, either express or implied.
 * See the License for the specific language governing permissions and
 * limitations under the License.
 */
package com.cinchapi.concourse.importer.debug;

import java.util.Collection;
import java.util.Collections;
import java.util.List;
import java.util.Map;
import java.util.Set;

import com.cinchapi.concourse.Concourse;
import com.cinchapi.concourse.DuplicateEntryException;
import com.cinchapi.concourse.Timestamp;
import com.cinchapi.concourse.TransactionException;
import com.cinchapi.concourse.lang.Criteria;
import com.cinchapi.concourse.lang.pagination.Page;
import com.cinchapi.concourse.thrift.Diff;
import com.cinchapi.concourse.thrift.Operator;
import com.cinchapi.concourse.util.Convert;
import com.cinchapi.concourse.util.TSets;
import com.google.common.collect.Lists;
import com.google.common.collect.Multimap;
import com.google.common.collect.Sets;

/**
 * A {@link Concourse} API that holds {@link #insert(String) inserted} data in
 * memory.
 * <p>
 * This particular API is designed to allow the import framework to perform
 * dry-run data imports.
 * </p>
 * <p>
 * <strong>NOTE:</strong> By default, this class intentionally contains
 * <em>static state.</em>. In order to support multi-threaded imports, this
 * class maintains a global view of data that has been inserted from multiple
 * instances.
 * </p>
 * 
 * @author Jeff Nelson
 */
public class ImportDryRunConcourse extends Concourse {

    /**
     * The imported data across ALL instances.
     */
    private static final List<Multimap<String, Object>> IMPORTED = Lists
            .newArrayList();

    /**
     * The list that holds each of the imported records, represented as a
     * multimap.
     */
    private final List<Multimap<String, Object>> imported;

    /**
     * Construct a new instance.
     */
    public ImportDryRunConcourse() {
        this(false);
    }

    /**
     * Construct a new instance.
     * 
     * @param isolated
     */
    public ImportDryRunConcourse(boolean isolated) {
        imported = isolated ? Lists.newArrayList() : IMPORTED;
    }

    @Override
    public void abort() {
        throw new UnsupportedOperationException();
    }

    @Override
    public <T> long add(String key, T value) {
        throw new UnsupportedOperationException();
    }

    @Override
    public <T> Map<Long, Boolean> add(String key, T value,
            Collection<Long> records) {
        throw new UnsupportedOperationException();
    }

    @Override
    public <T> boolean add(String key, T value, long record) {
        throw new UnsupportedOperationException();
    }

    @Override
    public Map<Timestamp, String> audit(long record) {
        throw new UnsupportedOperationException();
    }

    @Override
    public Map<Timestamp, String> audit(long record, Timestamp start) {
        throw new UnsupportedOperationException();
    }

    @Override
    public Map<Timestamp, String> audit(long record, Timestamp start,
            Timestamp end) {
        throw new UnsupportedOperationException();
    }

    @Override
    public Map<Timestamp, String> audit(String key, long record) {
        throw new UnsupportedOperationException();
    }

    @Override
    public Map<Timestamp, String> audit(String key, long record,
            Timestamp start) {
        throw new UnsupportedOperationException();
    }

    @Override
    public Map<Timestamp, String> audit(String key, long record,
            Timestamp start, Timestamp end) {
        throw new UnsupportedOperationException();
    }

    @Override
    public Map<String, Map<Object, Set<Long>>> browse(Collection<String> keys) {
        throw new UnsupportedOperationException();
    }

    @Override
    public Map<String, Map<Object, Set<Long>>> browse(Collection<String> keys,
            Timestamp timestamp) {
        throw new UnsupportedOperationException();
    }

    @Override
    public Map<Object, Set<Long>> browse(String key) {
        throw new UnsupportedOperationException();
    }

    @Override
    public Map<Object, Set<Long>> browse(String key, Timestamp timestamp) {
        throw new UnsupportedOperationException();
    }

    @Override
    public Map<Timestamp, Set<Object>> chronologize(String key, long record) {
        throw new UnsupportedOperationException();
    }

    @Override
    public Map<Timestamp, Set<Object>> chronologize(String key, long record,
            Timestamp start) {
        throw new UnsupportedOperationException();
    }

    @Override
    public Map<Timestamp, Set<Object>> chronologize(String key, long record,
            Timestamp start, Timestamp end) {
        throw new UnsupportedOperationException();
    }

    @Override
    public void clear(Collection<Long> records) {
        throw new UnsupportedOperationException();
    }

    @Override
    public void clear(Collection<String> keys, Collection<Long> records) {
        throw new UnsupportedOperationException();
    }

    @Override
    public void clear(Collection<String> keys, long record) {
        throw new UnsupportedOperationException();
    }

    @Override
    public void clear(long record) {
        throw new UnsupportedOperationException();
    }

    @Override
    public void clear(String key, Collection<Long> records) {
        throw new UnsupportedOperationException();
    }

    @Override
    public void clear(String key, long record) {
        throw new UnsupportedOperationException();
    }

    @Override
    public boolean commit() {
        throw new UnsupportedOperationException();
    }

    @Override
    public Set<String> describe() {
        synchronized (imported) {
            Set<String> keys = Sets.newHashSet();
            imported.forEach(record -> keys.addAll(record.keySet()));
            return keys;
        }
    }

    @Override
    public Map<Long, Set<String>> describe(Collection<Long> records) {
        throw new UnsupportedOperationException();
    }

    @Override
    public Map<Long, Set<String>> describe(Collection<Long> records,
            Timestamp timestamp) {
        throw new UnsupportedOperationException();
    }

    @Override
    public Set<String> describe(long record) {
        throw new UnsupportedOperationException();
    }

    @Override
    public Set<String> describe(long record, Timestamp timestamp) {
        throw new UnsupportedOperationException();
    }

    @Override
    public Set<String> describe(Timestamp timestamp) {
        throw new UnsupportedOperationException();
    }

    @Override
    public <T> Map<String, Map<Diff, Set<T>>> diff(long record,
            Timestamp start) {
        throw new UnsupportedOperationException();
    }

    @Override
    public <T> Map<String, Map<Diff, Set<T>>> diff(long record, Timestamp start,
            Timestamp end) {
        throw new UnsupportedOperationException();
    }

    @Override
    public <T> Map<Diff, Set<T>> diff(String key, long record,
            Timestamp start) {
        throw new UnsupportedOperationException();
    }

    @Override
    public <T> Map<Diff, Set<T>> diff(String key, long record, Timestamp start,
            Timestamp end) {
        throw new UnsupportedOperationException();
    }

    @Override
    public <T> Map<T, Map<Diff, Set<Long>>> diff(String key, Timestamp start) {
        throw new UnsupportedOperationException();
    }

    @Override
    public <T> Map<T, Map<Diff, Set<Long>>> diff(String key, Timestamp start,
            Timestamp end) {
        throw new UnsupportedOperationException();
    }

    /**
     * Dump the data that was inserted as a JSON blob.
     * 
     * @return a json dump
     */
    public String dump() {
        StringBuilder sb = new StringBuilder();
        synchronized (imported) {
            sb.append("[");
            for (Multimap<String, Object> map : imported) {
                sb.append(Convert.mapToJson(map)).append(",");
            }
            sb.deleteCharAt(sb.length() - 1);
            sb.append("]");
            return sb.toString();
        }

    }

    @Override
    public void exit() {}

    @Override
    public Set<Long> find(Criteria criteria) {
        throw new UnsupportedOperationException();
    }

    @Override
<<<<<<< HEAD
    public Set<Long> find(Criteria criteria, Page page) {
        throw new UnsupportedOperationException();
    }

    @Override
    public Set<Long> find(Object criteria) {
        throw new UnsupportedOperationException();
    }

    @Override
    public Set<Long> find(Object criteria, Page page) {
        throw new UnsupportedOperationException();
    }

    @Override
=======
>>>>>>> a4cc5cb8
    public Set<Long> find(String ccl) {
        throw new UnsupportedOperationException();
    }

    @Override
    public Set<Long> find(String ccl, Page page) {
        throw new UnsupportedOperationException();
    }

    @Override
    public Set<Long> find(String key, Object value) {
        throw new UnsupportedOperationException();
    }

    @Override
    public Set<Long> find(String key, Object value, Page page) {
        throw new UnsupportedOperationException();
    }

    @Override
    public Set<Long> find(String key, Object value, Timestamp timestamp) {
        throw new UnsupportedOperationException();
    }

    @Override
    public Set<Long> find(String key, Object value, Timestamp timestamp,
            Page page) {
        throw new UnsupportedOperationException();
    }

    @Override
    public Set<Long> find(String key, Operator operator, Object value) {
        throw new UnsupportedOperationException();
    }

    @Override
    public Set<Long> find(String key, Operator operator, Object value,
            Page page) {
        throw new UnsupportedOperationException();
    }

    @Override
    public Set<Long> find(String key, Operator operator, Object value,
            Object value2) {
        throw new UnsupportedOperationException();
    }

    @Override
    public Set<Long> find(String key, Operator operator, Object value,
            Object value2, Page page) {
        throw new UnsupportedOperationException();
    }

    @Override
    public Set<Long> find(String key, Operator operator, Object value,
            Object value2, Timestamp timestamp) {
        throw new UnsupportedOperationException();
    }

    @Override
    public Set<Long> find(String key, Operator operator, Object value,
            Object value2, Timestamp timestamp, Page page) {
        throw new UnsupportedOperationException();
    }

    @Override
    public Set<Long> find(String key, Operator operator, Object value,
            Timestamp timestamp) {
        throw new UnsupportedOperationException();
    }

    @Override
    public Set<Long> find(String key, Operator operator, Object value,
            Timestamp timestamp, Page page) {
        throw new UnsupportedOperationException();
    }

    @Override
    public Set<Long> find(String key, String operator, Object value) {
        throw new UnsupportedOperationException();
    }

    @Override
    public Set<Long> find(String key, String operator, Object value,
            Page page) {
        throw new UnsupportedOperationException();
    }

    @Override
    public Set<Long> find(String key, String operator, Object value,
            Object value2) {
        throw new UnsupportedOperationException();
    }

    @Override
    public Set<Long> find(String key, String operator, Object value,
            Object value2, Page page) {
        throw new UnsupportedOperationException();
    }

    @Override
    public Set<Long> find(String key, String operator, Object value,
            Object value2, Timestamp timestamp) {
        throw new UnsupportedOperationException();
    }

    @Override
    public Set<Long> find(String key, String operator, Object value,
            Object value2, Timestamp timestamp, Page page) {
        throw new UnsupportedOperationException();
    }

    @Override
    public Set<Long> find(String key, String operator, Object value,
            Timestamp timestamp) {
        throw new UnsupportedOperationException();
    }

    @Override
    public Set<Long> find(String key, String operator, Object value,
            Timestamp timestamp, Page page) {
        throw new UnsupportedOperationException();
    }

    @Override
    public <T> long findOrAdd(String key, T value)
            throws DuplicateEntryException {
        throw new UnsupportedOperationException();
    }

    @Override
    public long findOrInsert(Criteria criteria, String json)
            throws DuplicateEntryException {
        throw new UnsupportedOperationException();
    }

    @Override
    public long findOrInsert(String ccl, String json)
            throws DuplicateEntryException {
        throw new UnsupportedOperationException();
    }

    @Override
    public <T> Map<Long, Map<String, T>> get(Collection<String> keys,
            Collection<Long> records) {
        throw new UnsupportedOperationException();
    }

    @Override
    public <T> Map<Long, Map<String, T>> get(Collection<String> keys,
            Collection<Long> records, Page page) {
        throw new UnsupportedOperationException();
    }

    @Override
    public <T> Map<Long, Map<String, T>> get(Collection<String> keys,
            Collection<Long> records, Timestamp timestamp) {
        throw new UnsupportedOperationException();
    }

    @Override
    public <T> Map<Long, Map<String, T>> get(Collection<String> keys,
            Collection<Long> records, Timestamp timestamp, Page page) {
        throw new UnsupportedOperationException();
    }

    @Override
    public <T> Map<Long, Map<String, T>> get(Collection<String> keys,
            Criteria criteria) {
        throw new UnsupportedOperationException();
    }

    @Override
    public <T> Map<Long, Map<String, T>> get(Collection<String> keys,
            Criteria criteria, Page page) {
        throw new UnsupportedOperationException();
    }

    @Override
    public <T> Map<Long, Map<String, T>> get(Collection<String> keys,
            Criteria criteria, Timestamp timestamp) {
        throw new UnsupportedOperationException();
    }

    @Override
    public <T> Map<Long, Map<String, T>> get(Collection<String> keys,
            Criteria criteria, Timestamp timestamp, Page page) {
        throw new UnsupportedOperationException();
    }

    @Override
    public <T> Map<String, T> get(Collection<String> keys, long record) {
        throw new UnsupportedOperationException();
    }

    @Override
    public <T> Map<String, T> get(Collection<String> keys, long record,
            Timestamp timestamp) {
        throw new UnsupportedOperationException();
    }

    @Override
    public <T> Map<Long, Map<String, T>> get(Collection<String> keys,
<<<<<<< HEAD
            Object criteria) {
        throw new UnsupportedOperationException();
    }

    @Override
    public <T> Map<Long, Map<String, T>> get(Collection<String> keys,
            Object criteria, Page page) {
        throw new UnsupportedOperationException();
    }

    @Override
    public <T> Map<Long, Map<String, T>> get(Collection<String> keys,
            Object criteria, Timestamp timestamp) {
        throw new UnsupportedOperationException();
    }

    @Override
    public <T> Map<Long, Map<String, T>> get(Collection<String> keys,
            Object criteria, Timestamp timestamp, Page page) {
        throw new UnsupportedOperationException();
    }

    @Override
    public <T> Map<Long, Map<String, T>> get(Collection<String> keys,
=======
>>>>>>> a4cc5cb8
            String ccl) {
        throw new UnsupportedOperationException();
    }

    @Override
    public <T> Map<Long, Map<String, T>> get(Collection<String> keys,
            String ccl, Page page) {
        throw new UnsupportedOperationException();
    }

    @Override
    public <T> Map<Long, Map<String, T>> get(Collection<String> keys,
            String ccl, Timestamp timestamp) {
        throw new UnsupportedOperationException();
    }

    @Override
    public <T> Map<Long, Map<String, T>> get(Collection<String> keys,
            String ccl, Timestamp timestamp, Page page) {
        throw new UnsupportedOperationException();
    }

    @Override
    public <T> Map<Long, Map<String, T>> get(Criteria criteria) {
        throw new UnsupportedOperationException();
    }

    @Override
    public <T> Map<Long, Map<String, T>> get(Criteria criteria, Page page) {
        throw new UnsupportedOperationException();
    }

    @Override
    public <T> Map<Long, Map<String, T>> get(Criteria criteria,
            Timestamp timestamp) {
        throw new UnsupportedOperationException();
    }

    @Override
<<<<<<< HEAD
    public <T> Map<Long, Map<String, T>> get(Criteria criteria,
            Timestamp timestamp, Page page) {
        throw new UnsupportedOperationException();
    }

    @Override
    public <T> Map<Long, Map<String, T>> get(Object criteria) {
        throw new UnsupportedOperationException();
    }

    @Override
    public <T> Map<Long, Map<String, T>> get(Object criteria, Page page) {
        throw new UnsupportedOperationException();
    }

    @Override
    public <T> Map<Long, Map<String, T>> get(Object criteria,
            Timestamp timestamp) {
        throw new UnsupportedOperationException();
    }

    @Override
    public <T> Map<Long, Map<String, T>> get(Object criteria,
            Timestamp timestamp, Page page) {
        throw new UnsupportedOperationException();
    }

    @Override
=======
>>>>>>> a4cc5cb8
    public <T> Map<Long, Map<String, T>> get(String ccl) {
        throw new UnsupportedOperationException();
    }

    @Override
    public <T> Map<Long, Map<String, T>> get(String ccl, Page page) {
        throw new UnsupportedOperationException();
    }

    @Override
    public <T> Map<Long, T> get(String key, Collection<Long> records) {
        throw new UnsupportedOperationException();
    }

    @Override
    public <T> Map<Long, T> get(String key, Collection<Long> records,
            Page page) {
        throw new UnsupportedOperationException();
    }

    @Override
    public <T> Map<Long, T> get(String key, Collection<Long> records,
            Timestamp timestamp) {
        throw new UnsupportedOperationException();
    }

    @Override
    public <T> Map<Long, T> get(String key, Collection<Long> records,
            Timestamp timestamp, Page page) {
        throw new UnsupportedOperationException();
    }

    @Override
    public <T> Map<Long, T> get(String key, Criteria criteria) {
        throw new UnsupportedOperationException();
    }

    @Override
    public <T> Map<Long, T> get(String key, Criteria criteria, Page page) {
        throw new UnsupportedOperationException();
    }

    @Override
    public <T> Map<Long, T> get(String key, Criteria criteria,
            Timestamp timestamp) {
        throw new UnsupportedOperationException();
    }

    @Override
    public <T> Map<Long, T> get(String key, Criteria criteria,
            Timestamp timestamp, Page page) {
        throw new UnsupportedOperationException();
    }

    @Override
    public <T> T get(String key, long record) {
        throw new UnsupportedOperationException();
    }

    @Override
    public <T> T get(String key, long record, Timestamp timestamp) {
        throw new UnsupportedOperationException();
    }

    @Override
<<<<<<< HEAD
    public <T> Map<Long, T> get(String key, Object criteria) {
        throw new UnsupportedOperationException();
    }

    @Override
    public <T> Map<Long, T> get(String key, Object criteria, Page page) {
        throw new UnsupportedOperationException();
    }

    @Override
    public <T> Map<Long, T> get(String key, Object criteria,
            Timestamp timestamp) {
        throw new UnsupportedOperationException();
    }

    @Override
    public <T> Map<Long, T> get(String key, Object criteria,
            Timestamp timestamp, Page page) {
        throw new UnsupportedOperationException();
    }

    @Override
=======
>>>>>>> a4cc5cb8
    public <T> Map<Long, T> get(String key, String ccl) {
        throw new UnsupportedOperationException();
    }

    @Override
    public <T> Map<Long, T> get(String key, String ccl, Page page) {
        throw new UnsupportedOperationException();
    }

    @Override
    public <T> Map<Long, T> get(String key, String ccl, Timestamp timestamp) {
        throw new UnsupportedOperationException();
    }

    @Override
    public <T> Map<Long, T> get(String key, String ccl, Timestamp timestamp,
            Page page) {
        throw new UnsupportedOperationException();
    }

    @Override
    public <T> Map<Long, Map<String, T>> get(String ccl, Timestamp timestamp) {
        throw new UnsupportedOperationException();
    }

    @Override
    public <T> Map<Long, Map<String, T>> get(String ccl, Timestamp timestamp,
            Page page) {
        throw new UnsupportedOperationException();
    }

    @Override
    public String getServerEnvironment() {
        throw new UnsupportedOperationException();
    }

    @Override
    public String getServerVersion() {
        throw new UnsupportedOperationException();
    }

    @Override
    public Set<Long> insert(String json) {
        List<Multimap<String, Object>> data = Convert.anyJsonToJava(json);
        if(!data.isEmpty()) {
            synchronized (imported) {
                imported.addAll(data);
                long start = imported.size() + 1;
                long end = start + data.size() - 1;
                return TSets.sequence(start, end);
            }
        }
        else {
            return Collections.emptySet();
        }
    }

    @Override
    public Map<Long, Boolean> insert(String json, Collection<Long> records) {
        throw new UnsupportedOperationException();
    }

    @Override
    public boolean insert(String json, long record) {
        throw new UnsupportedOperationException();
    }

    @Override
    public Set<Long> inventory() {
        throw new UnsupportedOperationException();
    }

    @Override
    public <T> T invokePlugin(String id, String method, Object... args) {
        throw new UnsupportedOperationException();
    }

    @Override
    public String jsonify(Collection<Long> records) {
        throw new UnsupportedOperationException();
    }

    @Override
    public String jsonify(Collection<Long> records, boolean identifier) {
        throw new UnsupportedOperationException();
    }

    @Override
    public String jsonify(Collection<Long> records, Timestamp timestamp) {
        throw new UnsupportedOperationException();
    }

    @Override
    public String jsonify(Collection<Long> records, Timestamp timestamp,
            boolean identifier) {
        throw new UnsupportedOperationException();
    }

    @Override
    public String jsonify(long record) {
        throw new UnsupportedOperationException();
    }

    @Override
    public String jsonify(long record, boolean identifier) {
        throw new UnsupportedOperationException();
    }

    @Override
    public String jsonify(long record, Timestamp timestamp) {
        throw new UnsupportedOperationException();
    }

    @Override
    public String jsonify(long record, Timestamp timestamp,
            boolean identifier) {
        throw new UnsupportedOperationException();
    }

    @Override
    public Map<Long, Boolean> link(String key, Collection<Long> destinations,
            long source) {
        throw new UnsupportedOperationException();
    }

    @Override
    public boolean link(String key, long destination, long source) {
        throw new UnsupportedOperationException();
    }

    @Override
    public <T> Map<Long, Map<String, Set<T>>> navigate(Collection<String> keys,
            Collection<Long> records) {
        throw new UnsupportedOperationException();
    }

    @Override
    public <T> Map<Long, Map<String, Set<T>>> navigate(Collection<String> keys,
            Collection<Long> records, Page page) {
        throw new UnsupportedOperationException();
    }

    @Override
    public <T> Map<Long, Map<String, Set<T>>> navigate(Collection<String> keys,
            Collection<Long> records, Timestamp timestamp) {
        throw new UnsupportedOperationException();
    }

    @Override
    public <T> Map<Long, Map<String, Set<T>>> navigate(Collection<String> keys,
            Collection<Long> records, Timestamp timestamp, Page page) {
        throw new UnsupportedOperationException();
    }

    @Override
    public <T> Map<Long, Map<String, Set<T>>> navigate(Collection<String> keys,
            Criteria criteria) {
        throw new UnsupportedOperationException();
    }

    @Override
    public <T> Map<Long, Map<String, Set<T>>> navigate(Collection<String> keys,
            Criteria criteria, Page page) {
        throw new UnsupportedOperationException();
    }

    @Override
    public <T> Map<Long, Map<String, Set<T>>> navigate(Collection<String> keys,
            Criteria criteria, Timestamp timestamp) {
        throw new UnsupportedOperationException();
    }

    @Override
    public <T> Map<Long, Map<String, Set<T>>> navigate(Collection<String> keys,
            Criteria criteria, Timestamp timestamp, Page page) {
        throw new UnsupportedOperationException();
    }

    @Override
    public <T> Map<Long, Map<String, Set<T>>> navigate(Collection<String> keys,
            long record) {
        throw new UnsupportedOperationException();
    }

    @Override
    public <T> Map<Long, Map<String, Set<T>>> navigate(Collection<String> keys,
            long record, Page page) {
        throw new UnsupportedOperationException();
    }

    @Override
    public <T> Map<Long, Map<String, Set<T>>> navigate(Collection<String> keys,
            long record, Timestamp timestamp) {
        throw new UnsupportedOperationException();
    }

    @Override
    public <T> Map<Long, Map<String, Set<T>>> navigate(Collection<String> keys,
            long record, Timestamp timestamp, Page page) {
        throw new UnsupportedOperationException();
    }

    @Override
    public <T> Map<Long, Map<String, Set<T>>> navigate(Collection<String> keys,
            String ccl) {
        throw new UnsupportedOperationException();
    }

    @Override
    public <T> Map<Long, Map<String, Set<T>>> navigate(Collection<String> keys,
            String ccl, Page page) {
        throw new UnsupportedOperationException();
    }

    @Override
    public <T> Map<Long, Map<String, Set<T>>> navigate(Collection<String> keys,
            String ccl, Timestamp timestamp) {
        throw new UnsupportedOperationException();
    }

    @Override
    public <T> Map<Long, Map<String, Set<T>>> navigate(Collection<String> keys,
            String ccl, Timestamp timestamp, Page page) {
        throw new UnsupportedOperationException();
    }

    @Override
    public <T> Map<Long, Set<T>> navigate(String key,
            Collection<Long> records) {
        throw new UnsupportedOperationException();
    }

    @Override
    public <T> Map<Long, Set<T>> navigate(String key, Collection<Long> records,
            Page page) {
        throw new UnsupportedOperationException();
    }

    @Override
    public <T> Map<Long, Set<T>> navigate(String key, Collection<Long> records,
            Timestamp timestamp) {
        throw new UnsupportedOperationException();
    }

    @Override
    public <T> Map<Long, Set<T>> navigate(String key, Collection<Long> records,
            Timestamp timestamp, Page page) {
        throw new UnsupportedOperationException();
    }

    @Override
    public <T> Map<Long, Set<T>> navigate(String key, Criteria criteria) {
        throw new UnsupportedOperationException();
    }

    @Override
    public <T> Map<Long, Set<T>> navigate(String key, Criteria criteria,
            Page page) {
        throw new UnsupportedOperationException();
    }

    @Override
    public <T> Map<Long, Set<T>> navigate(String key, Criteria criteria,
            Timestamp timestamp) {
        throw new UnsupportedOperationException();
    }

    @Override
    public <T> Map<Long, Set<T>> navigate(String key, Criteria criteria,
            Timestamp timestamp, Page page) {
        throw new UnsupportedOperationException();
    }

    @Override
    public <T> Map<Long, Set<T>> navigate(String key, long record) {
        throw new UnsupportedOperationException();
    }

    @Override
    public <T> Map<Long, Set<T>> navigate(String key, long record, Page page) {
        throw new UnsupportedOperationException();
    }

    @Override
    public <T> Map<Long, Set<T>> navigate(String key, long record,
            Timestamp timestamp) {
        throw new UnsupportedOperationException();
    }

    @Override
    public <T> Map<Long, Set<T>> navigate(String key, long record,
            Timestamp timestamp, Page page) {
        throw new UnsupportedOperationException();
    }

    @Override
    public <T> Map<Long, Set<T>> navigate(String key, String ccl) {
        throw new UnsupportedOperationException();
    }

    @Override
    public <T> Map<Long, Set<T>> navigate(String key, String ccl, Page page) {
        throw new UnsupportedOperationException();
    }

    @Override
    public <T> Map<Long, Set<T>> navigate(String key, String ccl,
            Timestamp timestamp) {
        throw new UnsupportedOperationException();
    }

    @Override
    public <T> Map<Long, Set<T>> navigate(String key, String ccl,
            Timestamp timestamp, Page page) {
        throw new UnsupportedOperationException();
    }

    @Override
    public Map<Long, Boolean> ping(Collection<Long> records) {
        throw new UnsupportedOperationException();
    }

    @Override
    public boolean ping(long record) {
        throw new UnsupportedOperationException();
    }

    @Override
    public <T> void reconcile(String key, long record, Collection<T> values) {
        throw new UnsupportedOperationException();
    }

    @Override
    public <T> Map<Long, Boolean> remove(String key, T value,
            Collection<Long> records) {
        throw new UnsupportedOperationException();
    }

    @Override
    public <T> boolean remove(String key, T value, long record) {
        throw new UnsupportedOperationException();
    }

    @Override
    public void revert(Collection<String> keys, Collection<Long> records,
            Timestamp timestamp) {
        throw new UnsupportedOperationException();
    }

    @Override
    public void revert(Collection<String> keys, long record,
            Timestamp timestamp) {
        throw new UnsupportedOperationException();
    }

    @Override
    public void revert(String key, Collection<Long> records,
            Timestamp timestamp) {
        throw new UnsupportedOperationException();
    }

    @Override
    public void revert(String key, long record, Timestamp timestamp) {
        throw new UnsupportedOperationException();
    }

    @Override
    public Set<Long> search(String key, String query) {
        throw new UnsupportedOperationException();
    }

    @Override
    public Set<Long> search(String key, String query, Page page) {
        throw new UnsupportedOperationException();
    }

    @Override
    public Map<Long, Map<String, Set<Object>>> select(
            Collection<Long> records) {
        throw new UnsupportedOperationException();
    }

    @Override
    public Map<Long, Map<String, Set<Object>>> select(Collection<Long> records,
            Page page) {
        throw new UnsupportedOperationException();
    }

    @Override
    public Map<Long, Map<String, Set<Object>>> select(Collection<Long> records,
            Timestamp timestamp) {
        throw new UnsupportedOperationException();
    }

    @Override
    public Map<Long, Map<String, Set<Object>>> select(Collection<Long> records,
            Timestamp timestamp, Page page) {
        throw new UnsupportedOperationException();
    }

    @Override
    public <T> Map<Long, Map<String, Set<T>>> select(Collection<String> keys,
            Collection<Long> records) {
        throw new UnsupportedOperationException();
    }

    @Override
    public <T> Map<Long, Map<String, Set<T>>> select(Collection<String> keys,
            Collection<Long> records, Page page) {
        throw new UnsupportedOperationException();
    }

    @Override
    public <T> Map<Long, Map<String, Set<T>>> select(Collection<String> keys,
            Collection<Long> records, Timestamp timestamp) {
        throw new UnsupportedOperationException();
    }

    @Override
    public <T> Map<Long, Map<String, Set<T>>> select(Collection<String> keys,
            Collection<Long> records, Timestamp timestamp, Page page) {
        throw new UnsupportedOperationException();
    }

    @Override
    public <T> Map<Long, Map<String, Set<T>>> select(Collection<String> keys,
            Criteria criteria) {
        throw new UnsupportedOperationException();
    }

    @Override
    public <T> Map<Long, Map<String, Set<T>>> select(Collection<String> keys,
            Criteria criteria, Timestamp timestamp) {
        throw new UnsupportedOperationException();
    }

    @Override
    public <T> Map<Long, Map<String, Set<T>>> select(Collection<String> keys,
            Criteria criteria, Page page) {
        throw new UnsupportedOperationException();
    }

    @Override
    public <T> Map<Long, Map<String, Set<T>>> select(Collection<String> keys,
            Criteria criteria, Timestamp timestamp, Page page) {
        throw new UnsupportedOperationException();
    }

    @Override
    public <T> Map<String, Set<T>> select(Collection<String> keys,
            long record) {
        throw new UnsupportedOperationException();
    }

    @Override
    public <T> Map<String, Set<T>> select(Collection<String> keys, long record,
            Timestamp timestamp) {
        throw new UnsupportedOperationException();
    }

    @Override
    public <T> Map<Long, Map<String, Set<T>>> select(Collection<String> keys,
<<<<<<< HEAD
            Object criteria) {
        throw new UnsupportedOperationException();
    }

    @Override
    public <T> Map<Long, Map<String, Set<T>>> select(Collection<String> keys,
            Object criteria, Page page) {
        throw new UnsupportedOperationException();
    }

    @Override
    public <T> Map<Long, Map<String, Set<T>>> select(Collection<String> keys,
            Object criteria, Timestamp timestamp) {
        throw new UnsupportedOperationException();
    }

    @Override
    public <T> Map<Long, Map<String, Set<T>>> select(Collection<String> keys,
            Object criteria, Timestamp timestamp, Page page) {
        throw new UnsupportedOperationException();
    }

    @Override
    public <T> Map<Long, Map<String, Set<T>>> select(Collection<String> keys,
=======
>>>>>>> a4cc5cb8
            String ccl) {
        throw new UnsupportedOperationException();
    }

    @Override
    public <T> Map<Long, Map<String, Set<T>>> select(Collection<String> keys,
            String ccl, Page page) {
        throw new UnsupportedOperationException();
    }

    @Override
    public <T> Map<Long, Map<String, Set<T>>> select(Collection<String> keys,
            String ccl, Timestamp timestamp) {
        throw new UnsupportedOperationException();
    }

    @Override
    public <T> Map<Long, Map<String, Set<T>>> select(Collection<String> keys,
            String ccl, Timestamp timestamp, Page page) {
        throw new UnsupportedOperationException();
    }

    @Override
    public <T> Map<Long, Map<String, Set<T>>> select(Criteria criteria) {
        throw new UnsupportedOperationException();
    }

    @Override
    public <T> Map<Long, Map<String, Set<T>>> select(Criteria criteria,
            Page page) {
        throw new UnsupportedOperationException();
    }

    @Override
    public <T> Map<Long, Map<String, Set<T>>> select(Criteria criteria,
            Timestamp timestamp) {
        throw new UnsupportedOperationException();
    }

    @Override
    public <T> Map<Long, Map<String, Set<T>>> select(Criteria criteria,
            Timestamp timestamp, Page page) {
        throw new UnsupportedOperationException();
    }

    @Override
    public Map<String, Set<Object>> select(long record) {
        throw new UnsupportedOperationException();
    }

    @Override
    public Map<String, Set<Object>> select(long record, Timestamp timestamp) {
        throw new UnsupportedOperationException();
    }

    @Override
<<<<<<< HEAD
    public <T> Map<Long, Map<String, Set<T>>> select(Object criteria) {
        throw new UnsupportedOperationException();
    }

    @Override
    public <T> Map<Long, Map<String, Set<T>>> select(Object criteria,
            Page page) {
        throw new UnsupportedOperationException();
    }

    @Override
    public <T> Map<Long, Map<String, Set<T>>> select(Object criteria,
            Timestamp timestamp) {
        throw new UnsupportedOperationException();
    }

    @Override
    public <T> Map<Long, Map<String, Set<T>>> select(Object criteria,
            Timestamp timestamp, Page page) {
        throw new UnsupportedOperationException();
    }

    @Override
=======
>>>>>>> a4cc5cb8
    public <T> Map<Long, Map<String, Set<T>>> select(String ccl) {
        throw new UnsupportedOperationException();
    }

    @Override
    public <T> Map<Long, Map<String, Set<T>>> select(String ccl, Page page) {
        throw new UnsupportedOperationException();
    }

    @Override
    public <T> Map<Long, Set<T>> select(String key, Collection<Long> records) {
        throw new UnsupportedOperationException();
    }

    @Override
    public <T> Map<Long, Set<T>> select(String key, Collection<Long> records,
            Page page) {
        throw new UnsupportedOperationException();
    }

    @Override
    public <T> Map<Long, Set<T>> select(String key, Collection<Long> records,
            Timestamp timestamp) {
        throw new UnsupportedOperationException();
    }

    @Override
    public <T> Map<Long, Set<T>> select(String key, Collection<Long> records,
            Timestamp timestamp, Page page) {
        throw new UnsupportedOperationException();
    }

    @Override
    public <T> Map<Long, Set<T>> select(String key, Criteria criteria) {
        throw new UnsupportedOperationException();
    }

    @Override
    public <T> Map<Long, Set<T>> select(String key, Criteria criteria,
            Page page) {
        throw new UnsupportedOperationException();
    }

    @Override
    public <T> Map<Long, Set<T>> select(String key, Criteria criteria,
            Timestamp timestamp) {
        throw new UnsupportedOperationException();
    }

    @Override
    public <T> Map<Long, Set<T>> select(String key, Criteria criteria,
            Timestamp timestamp, Page page) {
        throw new UnsupportedOperationException();
    }

    @Override
    public <T> Set<T> select(String key, long record) {
        throw new UnsupportedOperationException();
    }

    @Override
    public <T> Set<T> select(String key, long record, Timestamp timestamp) {
        throw new UnsupportedOperationException();
    }

    @Override
<<<<<<< HEAD
    public <T> Map<Long, Set<T>> select(String key, Object criteria) {
        throw new UnsupportedOperationException();
    }

    @Override
    public <T> Map<Long, Set<T>> select(String key, Object criteria,
            Page page) {
        throw new UnsupportedOperationException();
    }

    @Override
    public <T> Map<Long, Set<T>> select(String key, Object criteria,
            Timestamp timestamp) {
        throw new UnsupportedOperationException();
    }

    @Override
    public <T> Map<Long, Set<T>> select(String key, Object criteria,
            Timestamp timestamp, Page page) {
        throw new UnsupportedOperationException();
    }

    @Override
=======
>>>>>>> a4cc5cb8
    public <T> Map<Long, Set<T>> select(String key, String ccl) {
        throw new UnsupportedOperationException();
    }

    @Override
    public <T> Map<Long, Set<T>> select(String key, String ccl, Page page) {
        throw new UnsupportedOperationException();
    }

    @Override
    public <T> Map<Long, Set<T>> select(String key, String ccl,
            Timestamp timestamp) {
        throw new UnsupportedOperationException();
    }

    @Override
    public <T> Map<Long, Set<T>> select(String key, String ccl,
            Timestamp timestamp, Page page) {
        throw new UnsupportedOperationException();
    }

    @Override
    public <T> Map<Long, Map<String, Set<T>>> select(String ccl,
            Timestamp timestamp) {
        throw new UnsupportedOperationException();
    }

    @Override
    public <T> Map<Long, Map<String, Set<T>>> select(String ccl,
            Timestamp timestamp, Page page) {
        throw new UnsupportedOperationException();
    }

    @Override
    public void set(String key, Object value, Collection<Long> records) {
        throw new UnsupportedOperationException();
    }

    @Override
    public <T> void set(String key, T value, long record) {
        throw new UnsupportedOperationException();
    }

    @Override
    public void stage() throws TransactionException {
        throw new UnsupportedOperationException();
    }

    @Override
    public Timestamp time() {
        throw new UnsupportedOperationException();
    }

    @Override
    public Timestamp time(String phrase) {
        throw new UnsupportedOperationException();
    }

    @Override
    public boolean unlink(String key, long destination, long source) {
        throw new UnsupportedOperationException();
    }

    @Override
    public boolean verify(String key, Object value, long record) {
        throw new UnsupportedOperationException();
    }

    @Override
    public boolean verify(String key, Object value, long record,
            Timestamp timestamp) {
        throw new UnsupportedOperationException();
    }

    @Override
    public boolean verifyAndSwap(String key, Object expected, long record,
            Object replacement) {
        throw new UnsupportedOperationException();
    }

    @Override
    public void verifyOrSet(String key, Object value, long record) {
        throw new UnsupportedOperationException();
    }

    @Override
    protected Concourse copyConnection() {
        return new ImportDryRunConcourse();
    }

}<|MERGE_RESOLUTION|>--- conflicted
+++ resolved
@@ -306,24 +306,6 @@
     }
 
     @Override
-<<<<<<< HEAD
-    public Set<Long> find(Criteria criteria, Page page) {
-        throw new UnsupportedOperationException();
-    }
-
-    @Override
-    public Set<Long> find(Object criteria) {
-        throw new UnsupportedOperationException();
-    }
-
-    @Override
-    public Set<Long> find(Object criteria, Page page) {
-        throw new UnsupportedOperationException();
-    }
-
-    @Override
-=======
->>>>>>> a4cc5cb8
     public Set<Long> find(String ccl) {
         throw new UnsupportedOperationException();
     }
@@ -527,33 +509,6 @@
 
     @Override
     public <T> Map<Long, Map<String, T>> get(Collection<String> keys,
-<<<<<<< HEAD
-            Object criteria) {
-        throw new UnsupportedOperationException();
-    }
-
-    @Override
-    public <T> Map<Long, Map<String, T>> get(Collection<String> keys,
-            Object criteria, Page page) {
-        throw new UnsupportedOperationException();
-    }
-
-    @Override
-    public <T> Map<Long, Map<String, T>> get(Collection<String> keys,
-            Object criteria, Timestamp timestamp) {
-        throw new UnsupportedOperationException();
-    }
-
-    @Override
-    public <T> Map<Long, Map<String, T>> get(Collection<String> keys,
-            Object criteria, Timestamp timestamp, Page page) {
-        throw new UnsupportedOperationException();
-    }
-
-    @Override
-    public <T> Map<Long, Map<String, T>> get(Collection<String> keys,
-=======
->>>>>>> a4cc5cb8
             String ccl) {
         throw new UnsupportedOperationException();
     }
@@ -593,37 +548,6 @@
     }
 
     @Override
-<<<<<<< HEAD
-    public <T> Map<Long, Map<String, T>> get(Criteria criteria,
-            Timestamp timestamp, Page page) {
-        throw new UnsupportedOperationException();
-    }
-
-    @Override
-    public <T> Map<Long, Map<String, T>> get(Object criteria) {
-        throw new UnsupportedOperationException();
-    }
-
-    @Override
-    public <T> Map<Long, Map<String, T>> get(Object criteria, Page page) {
-        throw new UnsupportedOperationException();
-    }
-
-    @Override
-    public <T> Map<Long, Map<String, T>> get(Object criteria,
-            Timestamp timestamp) {
-        throw new UnsupportedOperationException();
-    }
-
-    @Override
-    public <T> Map<Long, Map<String, T>> get(Object criteria,
-            Timestamp timestamp, Page page) {
-        throw new UnsupportedOperationException();
-    }
-
-    @Override
-=======
->>>>>>> a4cc5cb8
     public <T> Map<Long, Map<String, T>> get(String ccl) {
         throw new UnsupportedOperationException();
     }
@@ -689,31 +613,6 @@
     }
 
     @Override
-<<<<<<< HEAD
-    public <T> Map<Long, T> get(String key, Object criteria) {
-        throw new UnsupportedOperationException();
-    }
-
-    @Override
-    public <T> Map<Long, T> get(String key, Object criteria, Page page) {
-        throw new UnsupportedOperationException();
-    }
-
-    @Override
-    public <T> Map<Long, T> get(String key, Object criteria,
-            Timestamp timestamp) {
-        throw new UnsupportedOperationException();
-    }
-
-    @Override
-    public <T> Map<Long, T> get(String key, Object criteria,
-            Timestamp timestamp, Page page) {
-        throw new UnsupportedOperationException();
-    }
-
-    @Override
-=======
->>>>>>> a4cc5cb8
     public <T> Map<Long, T> get(String key, String ccl) {
         throw new UnsupportedOperationException();
     }
@@ -1086,11 +985,6 @@
     }
 
     @Override
-    public Set<Long> search(String key, String query, Page page) {
-        throw new UnsupportedOperationException();
-    }
-
-    @Override
     public Map<Long, Map<String, Set<Object>>> select(
             Collection<Long> records) {
         throw new UnsupportedOperationException();
@@ -1176,33 +1070,6 @@
 
     @Override
     public <T> Map<Long, Map<String, Set<T>>> select(Collection<String> keys,
-<<<<<<< HEAD
-            Object criteria) {
-        throw new UnsupportedOperationException();
-    }
-
-    @Override
-    public <T> Map<Long, Map<String, Set<T>>> select(Collection<String> keys,
-            Object criteria, Page page) {
-        throw new UnsupportedOperationException();
-    }
-
-    @Override
-    public <T> Map<Long, Map<String, Set<T>>> select(Collection<String> keys,
-            Object criteria, Timestamp timestamp) {
-        throw new UnsupportedOperationException();
-    }
-
-    @Override
-    public <T> Map<Long, Map<String, Set<T>>> select(Collection<String> keys,
-            Object criteria, Timestamp timestamp, Page page) {
-        throw new UnsupportedOperationException();
-    }
-
-    @Override
-    public <T> Map<Long, Map<String, Set<T>>> select(Collection<String> keys,
-=======
->>>>>>> a4cc5cb8
             String ccl) {
         throw new UnsupportedOperationException();
     }
@@ -1259,32 +1126,6 @@
     }
 
     @Override
-<<<<<<< HEAD
-    public <T> Map<Long, Map<String, Set<T>>> select(Object criteria) {
-        throw new UnsupportedOperationException();
-    }
-
-    @Override
-    public <T> Map<Long, Map<String, Set<T>>> select(Object criteria,
-            Page page) {
-        throw new UnsupportedOperationException();
-    }
-
-    @Override
-    public <T> Map<Long, Map<String, Set<T>>> select(Object criteria,
-            Timestamp timestamp) {
-        throw new UnsupportedOperationException();
-    }
-
-    @Override
-    public <T> Map<Long, Map<String, Set<T>>> select(Object criteria,
-            Timestamp timestamp, Page page) {
-        throw new UnsupportedOperationException();
-    }
-
-    @Override
-=======
->>>>>>> a4cc5cb8
     public <T> Map<Long, Map<String, Set<T>>> select(String ccl) {
         throw new UnsupportedOperationException();
     }
@@ -1351,32 +1192,12 @@
     }
 
     @Override
-<<<<<<< HEAD
-    public <T> Map<Long, Set<T>> select(String key, Object criteria) {
-        throw new UnsupportedOperationException();
-    }
-
-    @Override
     public <T> Map<Long, Set<T>> select(String key, Object criteria,
-            Page page) {
-        throw new UnsupportedOperationException();
-    }
-
-    @Override
-    public <T> Map<Long, Set<T>> select(String key, Object criteria,
-            Timestamp timestamp) {
-        throw new UnsupportedOperationException();
-    }
-
-    @Override
-    public <T> Map<Long, Set<T>> select(String key, Object criteria,
-            Timestamp timestamp, Page page) {
-        throw new UnsupportedOperationException();
-    }
-
-    @Override
-=======
->>>>>>> a4cc5cb8
+            Timestamp timestamp, Page page) {
+        throw new UnsupportedOperationException();
+    }
+
+    @Override
     public <T> Map<Long, Set<T>> select(String key, String ccl) {
         throw new UnsupportedOperationException();
     }
