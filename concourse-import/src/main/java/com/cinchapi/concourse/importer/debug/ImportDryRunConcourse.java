/*
 * Copyright (c) 2013-2018 Cinchapi Inc.
 *
 * Licensed under the Apache License, Version 2.0 (the "License");
 * you may not use this file except in compliance with the License.
 * You may obtain a copy of the License at
 *
 * http://www.apache.org/licenses/LICENSE-2.0
 *
 * Unless required by applicable law or agreed to in writing, software
 * distributed under the License is distributed on an "AS IS" BASIS,
 * WITHOUT WARRANTIES OR CONDITIONS OF ANY KIND, either express or implied.
 * See the License for the specific language governing permissions and
 * limitations under the License.
 */
package com.cinchapi.concourse.importer.debug;

import java.util.Collection;
import java.util.Collections;
import java.util.List;
import java.util.Map;
import java.util.Set;

import com.cinchapi.concourse.Concourse;
import com.cinchapi.concourse.DuplicateEntryException;
import com.cinchapi.concourse.Timestamp;
import com.cinchapi.concourse.TransactionException;
import com.cinchapi.concourse.lang.Criteria;
import com.cinchapi.concourse.thrift.Diff;
import com.cinchapi.concourse.thrift.Operator;
import com.cinchapi.concourse.util.Convert;
import com.cinchapi.concourse.util.TSets;
import com.google.common.collect.Lists;
import com.google.common.collect.Multimap;
import com.google.common.collect.Sets;

/**
 * A {@link Concourse} API that holds {@link #insert(String) inserted} data in
 * memory.
 * <p>
 * This particular API is designed to allow the import framework to perform
 * dry-run data imports.
 * </p>
 * <p>
 * <strong>NOTE:</strong> By default, this class intentionally contains
 * <em>static state.</em>. In order to support multi-threaded imports, this
 * class maintains a global view of data that has been inserted from multiple
 * instances.
 * </p>
 * 
 * @author Jeff Nelson
 */
public class ImportDryRunConcourse extends Concourse {

    /**
     * The imported data across ALL instances.
     */
    private static final List<Multimap<String, Object>> IMPORTED = Lists
            .newArrayList();

    /**
     * The list that holds each of the imported records, represented as a
     * multimap.
     */
    private final List<Multimap<String, Object>> imported;

    /**
     * Construct a new instance.
     */
    public ImportDryRunConcourse() {
        this(false);
    }

    /**
     * Construct a new instance.
     * 
     * @param isolated
     */
    public ImportDryRunConcourse(boolean isolated) {
        imported = isolated ? Lists.newArrayList() : IMPORTED;
    }

    @Override
    public void abort() {
        throw new UnsupportedOperationException();
    }

    @Override
    public <T> long add(String key, T value) {
        throw new UnsupportedOperationException();
    }

    @Override
    public <T> Map<Long, Boolean> add(String key, T value,
            Collection<Long> records) {
        throw new UnsupportedOperationException();
    }

    @Override
    public <T> boolean add(String key, T value, long record) {
        throw new UnsupportedOperationException();
    }

    @Override
    public Map<Timestamp, String> audit(long record) {
        throw new UnsupportedOperationException();
    }

    @Override
    public Map<Timestamp, String> audit(long record, Timestamp start) {
        throw new UnsupportedOperationException();
    }

    @Override
    public Map<Timestamp, String> audit(long record, Timestamp start,
            Timestamp end) {
        throw new UnsupportedOperationException();
    }

    @Override
    public Map<Timestamp, String> audit(String key, long record) {
        throw new UnsupportedOperationException();
    }

    @Override
    public Map<Timestamp, String> audit(String key, long record,
            Timestamp start) {
        throw new UnsupportedOperationException();
    }

    @Override
    public Map<Timestamp, String> audit(String key, long record,
            Timestamp start, Timestamp end) {
        throw new UnsupportedOperationException();
    }

    @Override
    public Map<String, Map<Object, Set<Long>>> browse(Collection<String> keys) {
        throw new UnsupportedOperationException();
    }

    @Override
    public Map<String, Map<Object, Set<Long>>> browse(Collection<String> keys,
            Timestamp timestamp) {
        throw new UnsupportedOperationException();
    }

    @Override
    public Map<Object, Set<Long>> browse(String key) {
        throw new UnsupportedOperationException();
    }

    @Override
    public Map<Object, Set<Long>> browse(String key, Timestamp timestamp) {
        throw new UnsupportedOperationException();
    }

    @Override
    public Map<Timestamp, Set<Object>> chronologize(String key, long record) {
        throw new UnsupportedOperationException();
    }

    @Override
    public Map<Timestamp, Set<Object>> chronologize(String key, long record,
            Timestamp start) {
        throw new UnsupportedOperationException();
    }

    @Override
    public Map<Timestamp, Set<Object>> chronologize(String key, long record,
            Timestamp start, Timestamp end) {
        throw new UnsupportedOperationException();
    }

    @Override
    public void clear(Collection<Long> records) {
        throw new UnsupportedOperationException();
    }

    @Override
    public void clear(Collection<String> keys, Collection<Long> records) {
        throw new UnsupportedOperationException();
    }

    @Override
    public void clear(Collection<String> keys, long record) {
        throw new UnsupportedOperationException();
    }

    @Override
    public void clear(long record) {
        throw new UnsupportedOperationException();
    }

    @Override
    public void clear(String key, Collection<Long> records) {
        throw new UnsupportedOperationException();
    }

    @Override
    public void clear(String key, long record) {
        throw new UnsupportedOperationException();
    }

    @Override
    public boolean commit() {
        throw new UnsupportedOperationException();
    }

    @Override
    public Set<String> describe() {
        synchronized (imported) {
            Set<String> keys = Sets.newHashSet();
            imported.forEach(record -> keys.addAll(record.keySet()));
            return keys;
        }
    }

    @Override
    public Map<Long, Set<String>> describe(Collection<Long> records) {
        throw new UnsupportedOperationException();
    }

    @Override
    public Map<Long, Set<String>> describe(Collection<Long> records,
            Timestamp timestamp) {
        throw new UnsupportedOperationException();
    }

    @Override
    public Set<String> describe(long record) {
        throw new UnsupportedOperationException();
    }

    @Override
    public Set<String> describe(long record, Timestamp timestamp) {
        throw new UnsupportedOperationException();
    }

    @Override
    public Set<String> describe(Timestamp timestamp) {
        throw new UnsupportedOperationException();
    }

    @Override
    public <T> Map<String, Map<Diff, Set<T>>> diff(long record,
            Timestamp start) {
        throw new UnsupportedOperationException();
    }

    @Override
    public <T> Map<String, Map<Diff, Set<T>>> diff(long record, Timestamp start,
            Timestamp end) {
        throw new UnsupportedOperationException();
    }

    @Override
    public <T> Map<Diff, Set<T>> diff(String key, long record,
            Timestamp start) {
        throw new UnsupportedOperationException();
    }

    @Override
    public <T> Map<Diff, Set<T>> diff(String key, long record, Timestamp start,
            Timestamp end) {
        throw new UnsupportedOperationException();
    }

    @Override
    public <T> Map<T, Map<Diff, Set<Long>>> diff(String key, Timestamp start) {
        throw new UnsupportedOperationException();
    }

    @Override
    public <T> Map<T, Map<Diff, Set<Long>>> diff(String key, Timestamp start,
            Timestamp end) {
        throw new UnsupportedOperationException();
    }

    /**
     * Dump the data that was inserted as a JSON blob.
     * 
     * @return a json dump
     */
    public String dump() {
        StringBuilder sb = new StringBuilder();
        synchronized (imported) {
<<<<<<< HEAD
            for (Multimap<String, Object> map : imported) {
                sb.append(Convert.mapToJson(map))
                        .append(System.lineSeparator());
=======
            sb.append("[");
            for (Multimap<String, Object> map : imported) {
                sb.append(Convert.mapToJson(map)).append(",");
>>>>>>> 22023961
            }
            sb.deleteCharAt(sb.length() - 1);
            sb.append("]");
            return sb.toString();
        }

    }

    @Override
    public void exit() {}

    @Override
    public Set<Long> find(Criteria criteria) {
        throw new UnsupportedOperationException();
    }

    @Override
    public Set<Long> find(Object criteria) {
        throw new UnsupportedOperationException();
    }

    @Override
    public Set<Long> find(String ccl) {
        throw new UnsupportedOperationException();
    }

    @Override
    public Set<Long> find(String key, Object value) {
        throw new UnsupportedOperationException();
    }

    @Override
    public Set<Long> find(String key, Object value, Timestamp timestamp) {
        throw new UnsupportedOperationException();
    }

    @Override
    public Set<Long> find(String key, Operator operator, Object value) {
        throw new UnsupportedOperationException();
    }

    @Override
    public Set<Long> find(String key, Operator operator, Object value,
            Object value2) {
        throw new UnsupportedOperationException();
    }

    @Override
    public Set<Long> find(String key, Operator operator, Object value,
            Object value2, Timestamp timestamp) {
        throw new UnsupportedOperationException();
    }

    @Override
    public Set<Long> find(String key, Operator operator, Object value,
            Timestamp timestamp) {
        throw new UnsupportedOperationException();
    }

    @Override
    public Set<Long> find(String key, String operator, Object value) {
        throw new UnsupportedOperationException();
    }

    @Override
    public Set<Long> find(String key, String operator, Object value,
            Object value2) {
        throw new UnsupportedOperationException();
    }

    @Override
    public Set<Long> find(String key, String operator, Object value,
            Object value2, Timestamp timestamp) {
        throw new UnsupportedOperationException();
    }

    @Override
    public Set<Long> find(String key, String operator, Object value,
            Timestamp timestamp) {
        throw new UnsupportedOperationException();
    }

    @Override
    public <T> long findOrAdd(String key, T value)
            throws DuplicateEntryException {
        throw new UnsupportedOperationException();
    }

    @Override
    public long findOrInsert(Criteria criteria, String json)
            throws DuplicateEntryException {
        throw new UnsupportedOperationException();
    }

    @Override
    public long findOrInsert(String ccl, String json)
            throws DuplicateEntryException {
        throw new UnsupportedOperationException();
    }

    @Override
    public <T> Map<Long, Map<String, T>> get(Collection<String> keys,
            Collection<Long> records) {
        throw new UnsupportedOperationException();
    }

    @Override
    public <T> Map<Long, Map<String, T>> get(Collection<String> keys,
            Collection<Long> records, Timestamp timestamp) {
        throw new UnsupportedOperationException();
    }

    @Override
    public <T> Map<Long, Map<String, T>> get(Collection<String> keys,
            Criteria criteria) {
        throw new UnsupportedOperationException();
    }

    @Override
    public <T> Map<Long, Map<String, T>> get(Collection<String> keys,
            Criteria criteria, Timestamp timestamp) {
        throw new UnsupportedOperationException();
    }

    @Override
    public <T> Map<String, T> get(Collection<String> keys, long record) {
        throw new UnsupportedOperationException();
    }

    @Override
    public <T> Map<String, T> get(Collection<String> keys, long record,
            Timestamp timestamp) {
        throw new UnsupportedOperationException();
    }

    @Override
    public <T> Map<Long, Map<String, T>> get(Collection<String> keys,
            Object criteria) {
        throw new UnsupportedOperationException();
    }

    @Override
    public <T> Map<Long, Map<String, T>> get(Collection<String> keys,
            Object criteria, Timestamp timestamp) {
        throw new UnsupportedOperationException();
    }

    @Override
    public <T> Map<Long, Map<String, T>> get(Collection<String> keys,
            String ccl) {
        throw new UnsupportedOperationException();
    }

    @Override
    public <T> Map<Long, Map<String, T>> get(Collection<String> keys,
            String ccl, Timestamp timestamp) {
        throw new UnsupportedOperationException();
    }

    @Override
    public <T> Map<Long, Map<String, T>> get(Criteria criteria) {
        throw new UnsupportedOperationException();
    }

    @Override
    public <T> Map<Long, Map<String, T>> get(Criteria criteria,
            Timestamp timestamp) {
        throw new UnsupportedOperationException();
    }

    @Override
    public <T> Map<Long, Map<String, T>> get(Object criteria) {
        throw new UnsupportedOperationException();
    }

    @Override
    public <T> Map<Long, Map<String, T>> get(Object criteria,
            Timestamp timestamp) {
        throw new UnsupportedOperationException();
    }

    @Override
    public <T> Map<Long, Map<String, T>> get(String ccl) {
        throw new UnsupportedOperationException();
    }

    @Override
    public <T> Map<Long, T> get(String key, Collection<Long> records) {
        throw new UnsupportedOperationException();
    }

    @Override
    public <T> Map<Long, T> get(String key, Collection<Long> records,
            Timestamp timestamp) {
        throw new UnsupportedOperationException();
    }

    @Override
    public <T> Map<Long, T> get(String key, Criteria criteria) {
        throw new UnsupportedOperationException();
    }

    @Override
    public <T> Map<Long, T> get(String key, Criteria criteria,
            Timestamp timestamp) {
        throw new UnsupportedOperationException();
    }

    @Override
    public <T> T get(String key, long record) {
        throw new UnsupportedOperationException();
    }

    @Override
    public <T> T get(String key, long record, Timestamp timestamp) {
        throw new UnsupportedOperationException();
    }

    @Override
    public <T> Map<Long, T> get(String key, Object criteria) {
        throw new UnsupportedOperationException();
    }

    @Override
    public <T> Map<Long, T> get(String key, Object criteria,
            Timestamp timestamp) {
        throw new UnsupportedOperationException();
    }

    @Override
    public <T> Map<Long, T> get(String key, String ccl) {
        throw new UnsupportedOperationException();
    }

    @Override
    public <T> Map<Long, T> get(String key, String ccl, Timestamp timestamp) {
        throw new UnsupportedOperationException();
    }

    @Override
    public <T> Map<Long, Map<String, T>> get(String ccl, Timestamp timestamp) {
        throw new UnsupportedOperationException();
    }

    @Override
    public String getServerEnvironment() {
        throw new UnsupportedOperationException();
    }

    @Override
    public String getServerVersion() {
        throw new UnsupportedOperationException();
    }

    @Override
    public Set<Long> insert(String json) {
        List<Multimap<String, Object>> data = Convert.anyJsonToJava(json);
        if(!data.isEmpty()) {
            synchronized (imported) {
                imported.addAll(data);
                long start = imported.size() + 1;
                long end = start + data.size() - 1;
                return TSets.sequence(start, end);
            }
        }
        else {
            return Collections.emptySet();
        }
    }

    @Override
    public Map<Long, Boolean> insert(String json, Collection<Long> records) {
        throw new UnsupportedOperationException();
    }

    @Override
    public boolean insert(String json, long record) {
        throw new UnsupportedOperationException();
    }

    @Override
    public Set<Long> inventory() {
        throw new UnsupportedOperationException();
    }

    @Override
    public <T> T invokePlugin(String id, String method, Object... args) {
        throw new UnsupportedOperationException();
    }

    @Override
    public String jsonify(Collection<Long> records) {
        throw new UnsupportedOperationException();
    }

    @Override
    public String jsonify(Collection<Long> records, boolean identifier) {
        throw new UnsupportedOperationException();
    }

    @Override
    public String jsonify(Collection<Long> records, Timestamp timestamp) {
        throw new UnsupportedOperationException();
    }

    @Override
    public String jsonify(Collection<Long> records, Timestamp timestamp,
            boolean identifier) {
        throw new UnsupportedOperationException();
    }

    @Override
    public String jsonify(long record) {
        throw new UnsupportedOperationException();
    }

    @Override
    public String jsonify(long record, boolean identifier) {
        throw new UnsupportedOperationException();
    }

    @Override
    public String jsonify(long record, Timestamp timestamp) {
        throw new UnsupportedOperationException();
    }

    @Override
    public String jsonify(long record, Timestamp timestamp,
            boolean identifier) {
        throw new UnsupportedOperationException();
    }

    @Override
    public Map<Long, Boolean> link(String key, Collection<Long> destinations,
            long source) {
        throw new UnsupportedOperationException();
    }

    @Override
    public boolean link(String key, long destination, long source) {
        throw new UnsupportedOperationException();
    }

    @Override
    public <T> Map<Long, Map<String, Set<T>>> navigate(Collection<String> keys,
            Collection<Long> records) {
        throw new UnsupportedOperationException();
    }

    @Override
    public <T> Map<Long, Map<String, Set<T>>> navigate(Collection<String> keys,
            Collection<Long> records, Timestamp timestamp) {
        throw new UnsupportedOperationException();
    }

    @Override
    public <T> Map<Long, Map<String, Set<T>>> navigate(Collection<String> keys,
            Criteria criteria) {
        throw new UnsupportedOperationException();
    }

    @Override
    public <T> Map<Long, Map<String, Set<T>>> navigate(Collection<String> keys,
            Criteria criteria, Timestamp timestamp) {
        throw new UnsupportedOperationException();
    }

    @Override
    public <T> Map<Long, Map<String, Set<T>>> navigate(Collection<String> keys,
            long record) {
        throw new UnsupportedOperationException();
    }

    @Override
    public <T> Map<Long, Map<String, Set<T>>> navigate(Collection<String> keys,
            long record, Timestamp timestamp) {
        throw new UnsupportedOperationException();
    }

    @Override
    public <T> Map<Long, Map<String, Set<T>>> navigate(Collection<String> keys,
            String ccl) {
        throw new UnsupportedOperationException();
    }

    @Override
    public <T> Map<Long, Map<String, Set<T>>> navigate(Collection<String> keys,
            String ccl, Timestamp timestamp) {
        throw new UnsupportedOperationException();
    }

    @Override
    public <T> Map<Long, Set<T>> navigate(String key,
            Collection<Long> records) {
        throw new UnsupportedOperationException();
    }

    @Override
    public <T> Map<Long, Set<T>> navigate(String key, Collection<Long> records,
            Timestamp timestamp) {
        throw new UnsupportedOperationException();
    }

    @Override
    public <T> Map<Long, Set<T>> navigate(String key, Criteria criteria) {
        throw new UnsupportedOperationException();
    }

    @Override
    public <T> Map<Long, Set<T>> navigate(String key, Criteria criteria,
            Timestamp timestamp) {
        throw new UnsupportedOperationException();
    }

    @Override
    public <T> Map<Long, Set<T>> navigate(String key, long record) {
        throw new UnsupportedOperationException();
    }

    @Override
    public <T> Map<Long, Set<T>> navigate(String key, long record,
            Timestamp timestamp) {
        throw new UnsupportedOperationException();
    }

    @Override
    public <T> Map<Long, Set<T>> navigate(String key, String ccl) {
        throw new UnsupportedOperationException();
    }

    @Override
    public <T> Map<Long, Set<T>> navigate(String key, String ccl,
            Timestamp timestamp) {
        throw new UnsupportedOperationException();
    }

    @Override
    public Map<Long, Boolean> ping(Collection<Long> records) {
        throw new UnsupportedOperationException();
    }

    @Override
    public boolean ping(long record) {
        throw new UnsupportedOperationException();
    }

    @Override
    public <T> void reconcile(String key, long record, Collection<T> values) {
        throw new UnsupportedOperationException();
    }

    @Override
    public <T> Map<Long, Boolean> remove(String key, T value,
            Collection<Long> records) {
        throw new UnsupportedOperationException();
    }

    @Override
    public <T> boolean remove(String key, T value, long record) {
        throw new UnsupportedOperationException();
    }

    @Override
    public void revert(Collection<String> keys, Collection<Long> records,
            Timestamp timestamp) {
        throw new UnsupportedOperationException();
    }

    @Override
    public void revert(Collection<String> keys, long record,
            Timestamp timestamp) {
        throw new UnsupportedOperationException();
    }

    @Override
    public void revert(String key, Collection<Long> records,
            Timestamp timestamp) {
        throw new UnsupportedOperationException();
    }

    @Override
    public void revert(String key, long record, Timestamp timestamp) {
        throw new UnsupportedOperationException();
    }

    @Override
    public Set<Long> search(String key, String query) {
        throw new UnsupportedOperationException();
    }

    @Override
    public Map<Long, Map<String, Set<Object>>> select(
            Collection<Long> records) {
        throw new UnsupportedOperationException();
    }

    @Override
    public Map<Long, Map<String, Set<Object>>> select(Collection<Long> records,
            Timestamp timestamp) {
        throw new UnsupportedOperationException();
    }

    @Override
    public <T> Map<Long, Map<String, Set<T>>> select(Collection<String> keys,
            Collection<Long> records) {
        throw new UnsupportedOperationException();
    }

    @Override
    public <T> Map<Long, Map<String, Set<T>>> select(Collection<String> keys,
            Collection<Long> records, Timestamp timestamp) {
        throw new UnsupportedOperationException();
    }

    @Override
    public <T> Map<Long, Map<String, Set<T>>> select(Collection<String> keys,
            Criteria criteria) {
        throw new UnsupportedOperationException();
    }

    @Override
    public <T> Map<Long, Map<String, Set<T>>> select(Collection<String> keys,
            Criteria criteria, Timestamp timestamp) {
        throw new UnsupportedOperationException();
    }

    @Override
    public <T> Map<String, Set<T>> select(Collection<String> keys,
            long record) {
        throw new UnsupportedOperationException();
    }

    @Override
    public <T> Map<String, Set<T>> select(Collection<String> keys, long record,
            Timestamp timestamp) {
        throw new UnsupportedOperationException();
    }

    @Override
    public <T> Map<Long, Map<String, Set<T>>> select(Collection<String> keys,
            Object criteria) {
        throw new UnsupportedOperationException();
    }

    @Override
    public <T> Map<Long, Map<String, Set<T>>> select(Collection<String> keys,
            Object criteria, Timestamp timestamp) {
        throw new UnsupportedOperationException();
    }

    @Override
    public <T> Map<Long, Map<String, Set<T>>> select(Collection<String> keys,
            String ccl) {
        throw new UnsupportedOperationException();
    }

    @Override
    public <T> Map<Long, Map<String, Set<T>>> select(Collection<String> keys,
            String ccl, Timestamp timestamp) {
        throw new UnsupportedOperationException();
    }

    @Override
    public <T> Map<Long, Map<String, Set<T>>> select(Criteria criteria) {
        throw new UnsupportedOperationException();
    }

    @Override
    public <T> Map<Long, Map<String, Set<T>>> select(Criteria criteria,
            Timestamp timestamp) {
        throw new UnsupportedOperationException();
    }

    @Override
    public Map<String, Set<Object>> select(long record) {
        throw new UnsupportedOperationException();
    }

    @Override
    public Map<String, Set<Object>> select(long record, Timestamp timestamp) {
        throw new UnsupportedOperationException();
    }

    @Override
    public <T> Map<Long, Map<String, Set<T>>> select(Object criteria) {
        throw new UnsupportedOperationException();
    }

    @Override
    public <T> Map<Long, Map<String, Set<T>>> select(Object criteria,
            Timestamp timestamp) {
        throw new UnsupportedOperationException();
    }

    @Override
    public <T> Map<Long, Map<String, Set<T>>> select(String ccl) {
        throw new UnsupportedOperationException();
    }

    @Override
    public <T> Map<Long, Set<T>> select(String key, Collection<Long> records) {
        throw new UnsupportedOperationException();
    }

    @Override
    public <T> Map<Long, Set<T>> select(String key, Collection<Long> records,
            Timestamp timestamp) {
        throw new UnsupportedOperationException();
    }

    @Override
    public <T> Map<Long, Set<T>> select(String key, Criteria criteria) {
        throw new UnsupportedOperationException();
    }

    @Override
    public <T> Map<Long, Set<T>> select(String key, Criteria criteria,
            Timestamp timestamp) {
        throw new UnsupportedOperationException();
    }

    @Override
    public <T> Set<T> select(String key, long record) {
        throw new UnsupportedOperationException();
    }

    @Override
    public <T> Set<T> select(String key, long record, Timestamp timestamp) {
        throw new UnsupportedOperationException();
    }

    @Override
    public <T> Map<Long, Set<T>> select(String key, Object criteria) {
        throw new UnsupportedOperationException();
    }

    @Override
    public <T> Map<Long, Set<T>> select(String key, Object criteria,
            Timestamp timestamp) {
        throw new UnsupportedOperationException();
    }

    @Override
    public <T> Map<Long, Set<T>> select(String key, String ccl) {
        throw new UnsupportedOperationException();
    }

    @Override
    public <T> Map<Long, Set<T>> select(String key, String ccl,
            Timestamp timestamp) {
        throw new UnsupportedOperationException();
    }

    @Override
    public <T> Map<Long, Map<String, Set<T>>> select(String ccl,
            Timestamp timestamp) {
        throw new UnsupportedOperationException();
    }

    @Override
    public void set(String key, Object value, Collection<Long> records) {
        throw new UnsupportedOperationException();
    }

    @Override
    public <T> void set(String key, T value, long record) {
        throw new UnsupportedOperationException();
    }

    @Override
    public void stage() throws TransactionException {
        throw new UnsupportedOperationException();
    }

    @Override
    public Timestamp time() {
        throw new UnsupportedOperationException();
    }

    @Override
    public Timestamp time(String phrase) {
        throw new UnsupportedOperationException();
    }

    @Override
    public boolean unlink(String key, long destination, long source) {
        throw new UnsupportedOperationException();
    }

    @Override
    public boolean verify(String key, Object value, long record) {
        throw new UnsupportedOperationException();
    }

    @Override
    public boolean verify(String key, Object value, long record,
            Timestamp timestamp) {
        throw new UnsupportedOperationException();
    }

    @Override
    public boolean verifyAndSwap(String key, Object expected, long record,
            Object replacement) {
        throw new UnsupportedOperationException();
    }

    @Override
    public void verifyOrSet(String key, Object value, long record) {
        throw new UnsupportedOperationException();
    }

    @Override
    protected Concourse copyConnection() {
        return new ImportDryRunConcourse();
    }

}<|MERGE_RESOLUTION|>--- conflicted
+++ resolved
@@ -285,15 +285,9 @@
     public String dump() {
         StringBuilder sb = new StringBuilder();
         synchronized (imported) {
-<<<<<<< HEAD
-            for (Multimap<String, Object> map : imported) {
-                sb.append(Convert.mapToJson(map))
-                        .append(System.lineSeparator());
-=======
             sb.append("[");
             for (Multimap<String, Object> map : imported) {
                 sb.append(Convert.mapToJson(map)).append(",");
->>>>>>> 22023961
             }
             sb.deleteCharAt(sb.length() - 1);
             sb.append("]");
