--- conflicted
+++ resolved
@@ -12,22 +12,14 @@
 	}
 
 	dependencies {
-<<<<<<< HEAD
-    	compile 'com.cinchapi:concourse-driver-java:0.7.3+'
-=======
     	compile 'com.cinchapi:concourse-driver-java:0.8.0+'
->>>>>>> 975d626f
 	}
 
 If you prefer to use another dependency manager like Maven or Ivy, then use the following project information when declaring the dependency:
 
 	GroupId: com.cinchapi
 	ArtifactId: concourse-driver-java
-<<<<<<< HEAD
-	Version: 0.7.3+
-=======
 	Version: 0.8.0+
->>>>>>> 975d626f
 
 Alternatively, you can [download](http://cinchapi.org/concourse/download-api) the latest jar and manually add it to your project's classpath.
 
