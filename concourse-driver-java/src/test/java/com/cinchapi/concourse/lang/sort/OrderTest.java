/*
 * Copyright (c) 2013-2022 Cinchapi Inc.
 *
 * Licensed under the Apache License, Version 2.0 (the "License");
 * you may not use this file except in compliance with the License.
 * You may obtain a copy of the License at
 *
 * http://www.apache.org/licenses/LICENSE-2.0
 *
 * Unless required by applicable law or agreed to in writing, software
 * distributed under the License is distributed on an "AS IS" BASIS,
 * WITHOUT WARRANTIES OR CONDITIONS OF ANY KIND, either express or implied.
 * See the License for the specific language governing permissions and
 * limitations under the License.
 */
package com.cinchapi.concourse.lang.sort;

import java.util.Collection;
import java.util.HashSet;
import java.util.LinkedHashMap;
import java.util.List;
import java.util.Map;
import java.util.Set;

import org.junit.Assert;
import org.junit.Test;

import com.cinchapi.concourse.Timestamp;
import com.google.common.collect.ImmutableList;

/**
 * Unit tests for the {@link com.cinchapi.concourse.lang.sort.Order} building
 * functionality.
 */
public class OrderTest {

    @Test
    public void testDefaultSortOrder() {
        List<OrderComponent> expected = ImmutableList
                .of(new OrderComponent("foo", Direction.ASCENDING));
        Order order = Order.by("foo").build();
        Assert.assertEquals(expected, order.spec());
    }

    @Test
    public void testAscendingSortOrder() {
        List<OrderComponent> expected = ImmutableList
                .of(new OrderComponent("foo", Direction.ASCENDING));
        Order order = Order.by("foo").ascending().build();
        Assert.assertEquals(expected, order.spec());
    }

    @Test
    public void testDescendingSortOrder() {
        List<OrderComponent> expected = ImmutableList
                .of(new OrderComponent("foo", Direction.DESCENDING));
        Order order = Order.by("foo").descending().build();
        Assert.assertEquals(expected, order.spec());
    }

    @Test
    public void testMultipleSortKeysSortOrder() {
        List<OrderComponent> expected = ImmutableList.of(
                new OrderComponent("foo", Direction.ASCENDING),
                new OrderComponent("bar", Direction.ASCENDING));
        Order order = Order.by("foo").then().by("bar").ascending().build();
        Assert.assertEquals(expected, order.spec());
    }

    @Test
    public void testMultipleSortKeysWithImplicitSortOrders() {
        List<OrderComponent> expected = ImmutableList.of(
                new OrderComponent("foo", Direction.ASCENDING),
                new OrderComponent("bar", Direction.ASCENDING),
                new OrderComponent("zoo", Direction.ASCENDING));
        Order order = Order.by("foo").then().by("bar").then().by("zoo").build();
        Assert.assertEquals(expected, order.spec());
    }

    @Test(expected = IllegalStateException.class)
    public void testCannotAddSymbolToOrder() {
        Order order = Order.by("foo").build();
        ((BuiltOrder) order).append("bar");
    }

    @Test
    public void testAlias() {
        List<OrderComponent> expected = ImmutableList
                .of(new OrderComponent("foo", Direction.ASCENDING));
        Order order = Sort.by("foo").build();
        Assert.assertEquals(expected, order.spec());
    }

    @Test
    public void testComplexOrder() {
        Order order = Sort.by("a").then().by("b").ascending().then().by("c")
                .then().by("d").descending().then().by("e").largestFirst()
                .build();
        List<OrderComponent> expected = ImmutableList.of(
                new OrderComponent("a", Direction.ASCENDING),
                new OrderComponent("b", Direction.ASCENDING),
                new OrderComponent("c", Direction.ASCENDING),
                new OrderComponent("d", Direction.DESCENDING),
                new OrderComponent("e", Direction.DESCENDING));
        Assert.assertEquals(expected, order.spec());
    }

    @Test
    public void testComplexOrderWithShortcut() {
        Order order = Sort.by("a").then("b").ascending().then("c").then()
                .by("d").descending().then("e").largestFirst().build();
        List<OrderComponent> expected = ImmutableList.of(
                new OrderComponent("a", Direction.ASCENDING),
                new OrderComponent("b", Direction.ASCENDING),
                new OrderComponent("c", Direction.ASCENDING),
                new OrderComponent("d", Direction.DESCENDING),
                new OrderComponent("e", Direction.DESCENDING));
        Assert.assertEquals(expected, order.spec());
    }

    @Test
    public void testOrderWithTimestamp() {
        Timestamp t1 = Timestamp.now();
        Timestamp t2 = Timestamp.now();
        Order order = Order.by("name").at(t1).descending().then("age").then()
                .by("email").at(t2);
        List<OrderComponent> expected = ImmutableList.of(
                new OrderComponent("name", t1, Direction.DESCENDING),
                new OrderComponent("age", Direction.ASCENDING),
                new OrderComponent("email", t2, Direction.ASCENDING));
        Assert.assertEquals(expected, order.spec());
    }

    @Test
<<<<<<< HEAD
    public void testEmptyOrderWithTimestampsCorrectness() {
        Order order = Sort.by("name").then("age").then("foo").descending()
                .then("bar");
        Assert.assertTrue(order.keysWithTimestamps().isEmpty());
=======
    public void testOrderWithTimestampsCorrectness() {
        Timestamp t1 = Timestamp.now();
        Timestamp t2 = Timestamp.now();
        Order order = Order.by("name").then("name").at(t1).then().by("age")
                .then().by("score").at(t2).then("foo").then("bar").at(t1)
                .then("name").at(t2);
        Map<String, Collection<Timestamp>> expected = new LinkedHashMap<>();
        expected.put("name", ImmutableList.of(t1, t2));
        expected.put("score", ImmutableList.of(t2));
        expected.put("bar", ImmutableList.of(t1));
        Assert.assertEquals(expected, order.keysWithTimestamps());
    }

    @Test
    public void testDeDuplicateOrderComponent() {
        Timestamp t1 = Timestamp.now();
        Order order = Order.by("name").then().by("name").at(t1).then()
                .by("name").descending().then("name").at(t1).then().by("name")
                .at(t1).decreasing();
        Assert.assertEquals(4, order.spec().size());
        Set<OrderComponent> unique = new HashSet<>(order.spec());
        Assert.assertEquals(unique.size(), order.spec().size());
>>>>>>> 4efda75d
    }

}<|MERGE_RESOLUTION|>--- conflicted
+++ resolved
@@ -132,12 +132,13 @@
     }
 
     @Test
-<<<<<<< HEAD
     public void testEmptyOrderWithTimestampsCorrectness() {
         Order order = Sort.by("name").then("age").then("foo").descending()
                 .then("bar");
         Assert.assertTrue(order.keysWithTimestamps().isEmpty());
-=======
+    }
+
+    @Test  
     public void testOrderWithTimestampsCorrectness() {
         Timestamp t1 = Timestamp.now();
         Timestamp t2 = Timestamp.now();
@@ -160,7 +161,6 @@
         Assert.assertEquals(4, order.spec().size());
         Set<OrderComponent> unique = new HashSet<>(order.spec());
         Assert.assertEquals(unique.size(), order.spec().size());
->>>>>>> 4efda75d
     }
 
 }