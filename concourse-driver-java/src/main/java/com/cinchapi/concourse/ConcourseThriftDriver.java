/*
 * Copyright (c) 2013-2025 Cinchapi Inc.
 *
 * Licensed under the Apache License, Version 2.0 (the "License");
 * you may not use this file except in compliance with the License.
 * You may obtain a copy of the License at
 *
 * http://www.apache.org/licenses/LICENSE-2.0
 *
 * Unless required by applicable law or agreed to in writing, software
 * distributed under the License is distributed on an "AS IS" BASIS,
 * WITHOUT WARRANTIES OR CONDITIONS OF ANY KIND, either express or implied.
 * See the License for the specific language governing permissions and
 * limitations under the License.
 */
package com.cinchapi.concourse;

import java.net.SocketException;
import java.nio.ByteBuffer;
import java.util.Arrays;
import java.util.Collection;
import java.util.List;
import java.util.Map;
import java.util.Map.Entry;
import java.util.Set;
import java.util.concurrent.Callable;
import java.util.stream.Collectors;

import javax.annotation.Nullable;

import org.apache.thrift.TApplicationException;
import org.apache.thrift.TException;
import org.apache.thrift.TServiceClient;
import org.apache.thrift.protocol.TBinaryProtocol;
import org.apache.thrift.protocol.TMultiplexedProtocol;
import org.apache.thrift.protocol.TProtocol;
import org.apache.thrift.transport.TSocket;
import org.apache.thrift.transport.TTransport;
import org.apache.thrift.transport.TTransportException;

import com.cinchapi.common.base.CheckedExceptions;
import com.cinchapi.common.io.ByteBuffers;
import com.cinchapi.common.reflect.Reflection;
import com.cinchapi.concourse.config.ConcourseClientConfiguration;
import com.cinchapi.concourse.data.transform.DataColumn;
import com.cinchapi.concourse.data.transform.DataIndex;
import com.cinchapi.concourse.data.transform.DataProjection;
import com.cinchapi.concourse.data.transform.DataRow;
import com.cinchapi.concourse.data.transform.DataTable;
import com.cinchapi.concourse.lang.Criteria;
import com.cinchapi.concourse.lang.Language;
import com.cinchapi.concourse.lang.paginate.Page;
import com.cinchapi.concourse.lang.sort.Order;
import com.cinchapi.concourse.security.ClientSecurity;
import com.cinchapi.concourse.thrift.AccessToken;
import com.cinchapi.concourse.thrift.ComplexTObject;
import com.cinchapi.concourse.thrift.ConcourseCalculateService;
import com.cinchapi.concourse.thrift.ConcourseNavigateService;
import com.cinchapi.concourse.thrift.ConcourseService;
import com.cinchapi.concourse.thrift.Diff;
import com.cinchapi.concourse.thrift.JavaThriftBridge;
import com.cinchapi.concourse.thrift.Operator;
import com.cinchapi.concourse.thrift.SecurityException;
import com.cinchapi.concourse.thrift.TObject;
import com.cinchapi.concourse.thrift.TransactionToken;
import com.cinchapi.concourse.util.Collections;
import com.cinchapi.concourse.util.Conversions;
import com.cinchapi.concourse.util.Convert;
import com.cinchapi.concourse.util.Navigation;
import com.cinchapi.concourse.util.PrettyLinkedHashMap;
import com.cinchapi.concourse.util.PrettyLinkedTableMap;
import com.cinchapi.concourse.util.Transformers;
<<<<<<< HEAD
import com.google.common.base.Throwables;
=======
import com.google.common.annotations.VisibleForTesting;
>>>>>>> 2f9ff684
import com.google.common.collect.ImmutableSet;
import com.google.common.collect.Lists;
import com.google.common.collect.Sets;

/**
 * An implementation of the {@link Concourse} interface that interacts with the
 * server via Thrift's RPC protocols.
 * 
 * @author Jeff Nelson
 */
class ConcourseThriftDriver extends Concourse {

    private static String ENVIRONMENT;
    private static String PASSWORD;
    private static String SERVER_HOST;
    private static int SERVER_PORT;
    private static String USERNAME;
    static {
        // If there is a concourse_client.yaml file located in the working
        // directory, parse it and use its values as defaults.
        ConcourseClientConfiguration config = ConcourseClientConfiguration
                .fromCurrentWorkingDirectory();
        SERVER_HOST = config.getHost();
        SERVER_PORT = config.getPort();
        USERNAME = config.getUsername();
        PASSWORD = new String(config.getPassword());
        ENVIRONMENT = config.getEnvironment();
    }

    /**
<<<<<<< HEAD
     * Exceptions that indicate the connection to the server has failed.
     */
    private static final Set<Class<? extends Throwable>> FAILED_CONNECTION_EXCEPTION_TYPES = ImmutableSet
            .of(TTransportException.class, SocketException.class);
=======
     * The client-side configuration for the allowed message size. Use by Thrift
     * to prevent malicious messages. Prior to Thrift 0.14, was effectively
     * unbounded (~ Integer.MAX_VALUE)
     */
    // See https://github.com/apache/thrift/pull/2191/files
    @VisibleForTesting
    static int MAX_MESSAGE_SIZE = Integer.MAX_VALUE;
>>>>>>> 2f9ff684

    /**
     * The thrift client that actually handles aggregation RPC communication.
     */
    private final ConcourseCalculateService.Client calculate;

    /**
     * A container with all the thrift clients.
     */
    private final Set<TServiceClient> clients;

    /**
     * The Thrift client that actually handles core RPC communication.
     */
    private final ConcourseService.Client core;

    /**
     * The client keeps a copy of its {@link AccessToken} and passes it to
     * the server for each remote procedure call. The client will
     * re-authenticate when necessary using the username/password read from
     * the configuration.
     */
    private AccessToken creds = null;

    /**
     * The environment to which the client is connected.
     */
    private final String environment;

    /**
     * The host of the connection.
     */
    private final String host;

    /**
     * The Thrift client that actually handles navigate RPC communication.
     */
    private final ConcourseNavigateService.Client navigate;

    /**
     * An encrypted copy of the password passed to the constructor.
     */
    private final ByteBuffer password;

    /**
     * The port of the connection.
     */
    private final int port;

    /**
     * The thrift protocol.
     */
    private final TProtocol protocol;

    /**
     * Whenever the client starts a Transaction, it keeps a
     * {@link TransactionToken} so that the server can stage the changes in
     * the appropriate place.
     */
    private TransactionToken transaction = null;

    /**
     * An encrypted copy of the username passed to the constructor.
     */
    private final ByteBuffer username;

    /**
     * A boolean that indicates whether this client has been marked as failed.
     */
    private boolean failed = false;

    /**
     * Create a new Client connection to the environment of the Concourse
     * Server described in the client configuration (e.g.,
     * {@code concourse_client.yaml}) or the default
     * environment and server if the configuration file does not exist, and
     * return a handler to facilitate database interaction.
     */
    public ConcourseThriftDriver() {
        this(ENVIRONMENT);
    }

    /**
     * Create a new Client connection to the specified {@code environment}
     * of the Concourse Server described in the client configuration (e.g.,
     * {@code concourse_client.yaml}) or the default
     * environment and server if the configuration file does not exist) and
     * return a handler to facilitate database interaction.
     * 
     * @param environment
     */
    public ConcourseThriftDriver(String environment) {
        this(SERVER_HOST, SERVER_PORT, USERNAME, PASSWORD, environment);
    }

    /**
     * Create a new Client connection to the default environment of the
     * specified Concourse Server and return a handler to facilitate
     * database interaction.
     * 
     * @param host
     * @param port
     * @param username
     * @param password
     */
    public ConcourseThriftDriver(String host, int port, String username,
            String password) {
        this(host, port, username, password, "");
    }

    /**
     * Create a new Client connection to the specified {@code environment}
     * of the specified Concourse Server and return a handler to facilitate
     * database interaction.
     * 
     * @param host
     * @param port
     * @param username
     * @param password
     * @param environment
     */
    public ConcourseThriftDriver(String host, int port, String username,
            String password, String environment) {
        this.host = host;
        this.port = port;
        this.username = ClientSecurity.encrypt(username);
        this.password = ClientSecurity.encrypt(password);
        this.environment = environment;
        try {
            final TTransport transport = new TSocket(host, port);
            transport.getConfiguration().setMaxMessageSize(MAX_MESSAGE_SIZE);
            transport.open();
            this.protocol = new TBinaryProtocol(transport);
            this.core = new ConcourseService.Client(
                    new TMultiplexedProtocol(protocol, "core"));
            this.calculate = new ConcourseCalculateService.Client(
                    new TMultiplexedProtocol(protocol, "calculate"));
            this.navigate = new ConcourseNavigateService.Client(
                    new TMultiplexedProtocol(protocol, "navigate"));
            this.clients = ImmutableSet.of(core, calculate, navigate);
            authenticate();
            Runtime.getRuntime().addShutdownHook(new Thread("shutdown") {

                @Override
                public void run() {
                    if(transaction != null && transport.isOpen()) {
                        abort();
                        transport.close();
                    }
                }

            });
        }
        catch (TTransportException e) {
            throw new RuntimeException(
                    "Could not connect to the Concourse Server at " + host + ":"
                            + port);
        }
    }

    @Override
    public void abort() {
        execute(() -> {
            if(transaction != null) {
                final TransactionToken token = transaction;
                transaction = null;
                core.abort(creds, token, environment);
            }
            return null;
        });
    }

    @Override
    public <T> long add(String key, T value) {
        return execute(() -> core.addKeyValue(key, Convert.javaToThrift(value),
                creds, transaction, environment));
    }

    @Override
    public <T> Map<Long, Boolean> add(String key, T value,
            Collection<Long> records) {
        return execute(() -> {
            Map<Long, Boolean> data = core.addKeyValueRecords(key,
                    Convert.javaToThrift(value),
                    Collections.toLongList(records), creds, transaction,
                    environment);
            return PrettyLinkedHashMap.of(data, "Record", "Successful");
        });
    }

    @Override
    public <T> boolean add(String key, T value, long record) {
        return execute(
                () -> core.addKeyValueRecord(key, Convert.javaToThrift(value),
                        record, creds, transaction, environment));
    }

    @Override
    public Map<String, Map<Object, Set<Long>>> browse(Collection<String> keys) {
        return execute(() -> {
            Map<String, Map<TObject, Set<Long>>> data = core.browseKeys(
                    Collections.toList(keys), creds, transaction, environment);
            return DataIndex.of(data);
        });
    }

    @Override
    public Map<String, Map<Object, Set<Long>>> browse(Collection<String> keys,
            Timestamp timestamp) {
        return execute(() -> {
            Map<String, Map<TObject, Set<Long>>> data;
            if(timestamp.isString()) {
                data = core.browseKeysTimestr(Collections.toList(keys),
                        timestamp.toString(), creds, transaction, environment);
            }
            else {
                data = core.browseKeysTime(Collections.toList(keys),
                        timestamp.getMicros(), creds, transaction, environment);
            }
            return DataIndex.of(data);
        });
    }

    @Override
    public Map<Object, Set<Long>> browse(String key) {
        return execute(() -> {
            Map<TObject, Set<Long>> data = core.browseKey(key, creds,
                    transaction, environment);
            return DataProjection.of(data);
        });
    }

    @Override
    public Map<Object, Set<Long>> browse(String key, Timestamp timestamp) {
        return execute(() -> {
            Map<TObject, Set<Long>> data;
            if(timestamp.isString()) {
                data = core.browseKeyTimestr(key, timestamp.toString(), creds,
                        transaction, environment);
            }
            else {
                data = core.browseKeyTime(key, timestamp.getMicros(), creds,
                        transaction, environment);
            }
            return DataProjection.of(data);
        });
    }

    @Override
    public <T> Map<Timestamp, Set<T>> chronologize(String key, long record) {
        return execute(() -> {
            Map<Long, Set<TObject>> raw = core.chronologizeKeyRecord(key,
                    record, creds, transaction, environment);
            Map<Timestamp, Set<T>> pretty = PrettyLinkedHashMap
                    .create("DateTime", "Values");
            for (Entry<Long, Set<TObject>> entry : raw.entrySet()) {
                pretty.put(Timestamp.fromMicros(entry.getKey()),
                        Transformers.transformSetLazily(entry.getValue(),
                                Conversions.thriftToJavaCasted()));
            }
            return pretty;
        });
    }

    @Override
    public <T> Map<Timestamp, Set<T>> chronologize(String key, long record,
            Timestamp start) {
        return execute(() -> {
            Map<Long, Set<TObject>> raw;
            if(start.isString()) {
                raw = core.chronologizeKeyRecordStartstr(key, record,
                        start.toString(), creds, transaction, environment);
            }
            else {
                raw = core.chronologizeKeyRecordStart(key, record,
                        start.getMicros(), creds, transaction, environment);
            }
            Map<Timestamp, Set<T>> pretty = PrettyLinkedHashMap
                    .create("DateTime", "Values");
            for (Entry<Long, Set<TObject>> entry : raw.entrySet()) {
                pretty.put(Timestamp.fromMicros(entry.getKey()),
                        Transformers.transformSetLazily(entry.getValue(),
                                Conversions.thriftToJavaCasted()));
            }
            return pretty;
        });
    }

    @Override
    public <T> Map<Timestamp, Set<T>> chronologize(String key, long record,
            Timestamp start, Timestamp end) {
        return execute(() -> {
            Map<Long, Set<TObject>> raw;
            if(start.isString()) {
                raw = core.chronologizeKeyRecordStartstrEndstr(key, record,
                        start.toString(), end.toString(), creds, transaction,
                        environment);
            }
            else {
                raw = core.chronologizeKeyRecordStartEnd(key, record,
                        start.getMicros(), end.getMicros(), creds, transaction,
                        environment);
            }
            Map<Timestamp, Set<T>> pretty = PrettyLinkedHashMap
                    .create("DateTime", "Values");
            for (Entry<Long, Set<TObject>> entry : raw.entrySet()) {
                pretty.put(Timestamp.fromMicros(entry.getKey()),
                        Transformers.transformSetLazily(entry.getValue(),
                                Conversions.thriftToJavaCasted()));
            }
            return pretty;
        });
    }

    @Override
    public void clear(Collection<Long> records) {
        execute(() -> {
            core.clearRecords(Collections.toLongList(records), creds,
                    transaction, environment);
            return null;
        });
    }

    @Override
    public void clear(Collection<String> keys, Collection<Long> records) {
        execute(() -> {
            core.clearKeysRecords(Collections.toList(keys),
                    Collections.toLongList(records), creds, transaction,
                    environment);
            return null;
        });
    }

    @Override
    public void clear(Collection<String> keys, long record) {
        execute(() -> {
            core.clearKeysRecord(Collections.toList(keys), record, creds,
                    transaction, environment);
            return null;
        });
    }

    @Override
    public void clear(long record) {
        execute(() -> {
            core.clearRecord(record, creds, transaction, environment);
            return null;
        });
    }

    @Override
    public void clear(String key, Collection<Long> records) {
        execute(() -> {
            core.clearKeyRecords(key, Collections.toLongList(records), creds,
                    transaction, environment);
            return null;
        });
    }

    @Override
    public void clear(String key, long record) {
        execute(() -> {
            core.clearKeyRecord(key, record, creds, transaction, environment);
            return null;
        });
    }

    @Override
    public boolean commit() {
        return execute(() -> {
            final TransactionToken token = transaction;
            transaction = null;
            return token != null ? core.commit(creds, token, environment)
                    : false;
        });
    }

    @Override
    public boolean consolidate(long first, long second, long... remaining) {
        List<Long> records = Lists
                .newArrayListWithExpectedSize(remaining.length + 2);
        records.add(first);
        records.add(second);
        for (long record : remaining) {
            records.add(record);
        }
        return execute(() -> core.consolidateRecords(records, creds,
                transaction, environment));
    }

    @Override
    public Set<String> describe() {
        return execute(() -> core.describe(creds, transaction, environment));
    }

    @Override
    public Map<Long, Set<String>> describe(Collection<Long> records) {
        return execute(() -> {
            Map<Long, Set<String>> data = core.describeRecords(
                    Collections.toLongList(records), creds, transaction,
                    environment);
            return PrettyLinkedHashMap.of(data, "Record", "Keys");
        });
    }

    @Override
    public Map<Long, Set<String>> describe(Collection<Long> records,
            Timestamp timestamp) {
        return execute(() -> {
            Map<Long, Set<String>> data;
            if(timestamp.isString()) {
                data = core.describeRecordsTimestr(
                        Collections.toLongList(records), timestamp.toString(),
                        creds, transaction, environment);
            }
            else {
                data = core.describeRecordsTime(Collections.toLongList(records),
                        timestamp.getMicros(), creds, transaction, environment);
            }
            return PrettyLinkedHashMap.of(data, "Record", "Keys");
        });
    }

    @Override
    public Set<String> describe(long record) {
        return execute(() -> core.describeRecord(record, creds, transaction,
                environment));
    }

    @Override
    public Set<String> describe(long record, Timestamp timestamp) {
        return execute(() -> {
            if(timestamp.isString()) {
                return core.describeRecordTimestr(record, timestamp.toString(),
                        creds, transaction, environment);
            }
            else {
                return core.describeRecordTime(record, timestamp.getMicros(),
                        creds, transaction, environment);
            }
        });
    }

    @Override
    public Set<String> describe(Timestamp timestamp) {
        return execute(() -> {
            if(timestamp.isString()) {
                return core.describeTimestr(timestamp.toString(), creds,
                        transaction, environment);
            }
            else {
                return core.describeTime(timestamp.getMicros(), creds,
                        transaction, environment);
            }
        });
    }

    @Override
    public <T> Map<String, Map<Diff, Set<T>>> diff(long record,
            Timestamp start) {
        return execute(() -> {
            Map<String, Map<Diff, Set<TObject>>> raw;
            if(start.isString()) {
                raw = core.diffRecordStartstr(record, start.toString(), creds,
                        transaction, environment);
            }
            else {
                raw = core.diffRecordStart(record, start.getMicros(), creds,
                        transaction, environment);
            }
            Map<String, Map<Diff, Set<T>>> pretty = PrettyLinkedTableMap
                    .create("Key");
            for (Entry<String, Map<Diff, Set<TObject>>> entry : raw
                    .entrySet()) {
                pretty.put(entry.getKey(),
                        Transformers.transformMapSet(entry.getValue(),
                                Conversions.<Diff> none(),
                                Conversions.<T> thriftToJavaCasted()));
            }
            return pretty;
        });
    }

    @Override
    public <T> Map<String, Map<Diff, Set<T>>> diff(long record, Timestamp start,
            Timestamp end) {
        return execute(() -> {
            Map<String, Map<Diff, Set<TObject>>> raw;
            if(start.isString()) {
                raw = core.diffRecordStartstrEndstr(record, start.toString(),
                        end.toString(), creds, transaction, environment);
            }
            else {
                raw = core.diffRecordStartEnd(record, start.getMicros(),
                        end.getMicros(), creds, transaction, environment);
            }
            Map<String, Map<Diff, Set<T>>> pretty = PrettyLinkedTableMap
                    .create("Key");
            for (Entry<String, Map<Diff, Set<TObject>>> entry : raw
                    .entrySet()) {
                pretty.put(entry.getKey(),
                        Transformers.transformMapSet(entry.getValue(),
                                Conversions.<Diff> none(),
                                Conversions.<T> thriftToJavaCasted()));
            }
            return pretty;
        });
    }

    @Override
    public <T> Map<Diff, Set<T>> diff(String key, long record,
            Timestamp start) {
        return execute(() -> {
            Map<Diff, Set<TObject>> raw;
            if(start.isString()) {
                raw = core.diffKeyRecordStartstr(key, record, start.toString(),
                        creds, transaction, environment);
            }
            else {
                raw = core.diffKeyRecordStart(key, record, start.getMicros(),
                        creds, transaction, environment);
            }
            Map<Diff, Set<T>> pretty = PrettyLinkedHashMap.create("Operation",
                    "Value");
            for (Entry<Diff, Set<TObject>> entry : raw.entrySet()) {
                pretty.put(entry.getKey(),
                        Transformers.transformSetLazily(entry.getValue(),
                                Conversions.<T> thriftToJavaCasted()));
            }
            return pretty;
        });
    }

    @Override
    public <T> Map<Diff, Set<T>> diff(String key, long record, Timestamp start,
            Timestamp end) {
        return execute(() -> {
            Map<Diff, Set<TObject>> raw;
            if(start.isString()) {
                raw = core.diffKeyRecordStartstrEndstr(key, record,
                        start.toString(), end.toString(), creds, transaction,
                        environment);
            }
            else {
                raw = core.diffKeyRecordStartEnd(key, record, start.getMicros(),
                        end.getMicros(), creds, transaction, environment);
            }
            Map<Diff, Set<T>> pretty = PrettyLinkedHashMap.create("Operation",
                    "Value");
            for (Entry<Diff, Set<TObject>> entry : raw.entrySet()) {
                pretty.put(entry.getKey(),
                        Transformers.transformSetLazily(entry.getValue(),
                                Conversions.<T> thriftToJavaCasted()));
            }
            return pretty;
        });
    }

    @SuppressWarnings("unchecked")
    @Override
    public <T> Map<T, Map<Diff, Set<Long>>> diff(String key, Timestamp start) {
        return execute(() -> {
            Map<TObject, Map<Diff, Set<Long>>> raw;
            if(start.isString()) {
                raw = core.diffKeyStartstr(key, start.toString(), creds,
                        transaction, environment);
            }
            else {
                raw = core.diffKeyStart(key, start.getMicros(), creds,
                        transaction, environment);
            }
            Map<T, Map<Diff, Set<Long>>> pretty = PrettyLinkedTableMap
                    .create("Value");
            for (Entry<TObject, Map<Diff, Set<Long>>> entry : raw.entrySet()) {
                pretty.put((T) Convert.thriftToJava(entry.getKey()),
                        entry.getValue());
            }
            return pretty;
        });
    }

    @SuppressWarnings("unchecked")
    @Override
    public <T> Map<T, Map<Diff, Set<Long>>> diff(String key, Timestamp start,
            Timestamp end) {
        return execute(() -> {
            Map<TObject, Map<Diff, Set<Long>>> raw;
            if(start.isString()) {
                raw = core.diffKeyStartstrEndstr(key, start.toString(),
                        end.toString(), creds, transaction, environment);
            }
            else {
                raw = core.diffKeyStartEnd(key, start.getMicros(),
                        end.getMicros(), creds, transaction, environment);
            }
            Map<T, Map<Diff, Set<Long>>> pretty = PrettyLinkedTableMap
                    .create("Value");
            for (Entry<TObject, Map<Diff, Set<Long>>> entry : raw.entrySet()) {
                pretty.put((T) Convert.thriftToJava(entry.getKey()),
                        entry.getValue());
            }
            return pretty;
        });
    }

    @Override
    public void exit() {
        try {
            core.logout(creds, environment);
            for (TServiceClient client : clients) {
                client.getInputProtocol().getTransport().close();
                client.getOutputProtocol().getTransport().close();
            }
        }
        catch (com.cinchapi.concourse.thrift.SecurityException
                | TTransportException e) {
            // Handle corner case where the client is existing because of
            // (or after the occurrence of) a password change, which means
            // it can't perform a traditional logout. Its worth nothing that
            // we're okay with this scenario because a password change will
            // delete all previously issued tokens.
        }
        catch (Exception e) {
            throw CheckedExceptions.wrapAsRuntimeException(e);
        }
    }

    @Override
    public Set<Long> find(Criteria criteria) {
        return execute(() -> core.findCriteria(
                Language.translateToThriftCriteria(criteria), creds,
                transaction, environment));
    }

    @Override
    public Set<Long> find(Criteria criteria, Order order) {
        return execute(() -> core.findCriteriaOrder(
                Language.translateToThriftCriteria(criteria),
                JavaThriftBridge.convert(order), creds, transaction,
                environment));
    }

    @Override
    public Set<Long> find(Criteria criteria, Order order, Page page) {
        return execute(() -> core.findCriteriaOrderPage(
                Language.translateToThriftCriteria(criteria),
                JavaThriftBridge.convert(order), JavaThriftBridge.convert(page),
                creds, transaction, environment));
    }

    @Override
    public Set<Long> find(Criteria criteria, Page page) {
        return execute(() -> core.findCriteriaPage(
                Language.translateToThriftCriteria(criteria),
                JavaThriftBridge.convert(page), creds, transaction,
                environment));
    }

    @Override
    public Set<Long> find(String ccl) {
        return execute(
                () -> core.findCcl(ccl, creds, transaction, environment));
    }

    @Override
    public Set<Long> find(String key, Object value) {
        return executeFind(key, Operator.EQUALS, value);
    }

    @Override
    public Set<Long> find(String key, Object value, Order order) {
        return executeFind(order, key, Operator.EQUALS, value);
    }

    @Override
    public Set<Long> find(String key, Object value, Order order, Page page) {
        return executeFind(order, page, key, Operator.EQUALS, value);
    }

    @Override
    public Set<Long> find(String key, Object value, Page page) {
        return executeFind(page, key, Operator.EQUALS, value);
    }

    @Override
    public Set<Long> find(String key, Object value, Timestamp timestamp) {
        return executeFind(key, Operator.EQUALS, value, timestamp);
    }

    @Override
    public Set<Long> find(String key, Object value, Timestamp timestamp,
            Order order) {
        return executeFind(timestamp, order, key, Operator.EQUALS, value);
    }

    @Override
    public Set<Long> find(String key, Object value, Timestamp timestamp,
            Order order, Page page) {
        return executeFind(timestamp, order, page, key, Operator.EQUALS, value);
    }

    @Override
    public Set<Long> find(String key, Object value, Timestamp timestamp,
            Page page) {
        return executeFind(timestamp, key, Operator.EQUALS, value);
    }

    @Override
    public Set<Long> find(String key, Operator operator, Object value) {
        return executeFind(key, operator, value);
    }

    @Override
    public Set<Long> find(String key, Operator operator, Object value,
            Object value2) {
        return executeFind(key, operator, value, value2);
    }

    @Override
    public Set<Long> find(String key, Operator operator, Object value,
            Object value2, Order order) {
        return executeFind(order, key, operator, value, value2);
    }

    @Override
    public Set<Long> find(String key, Operator operator, Object value,
            Object value2, Order order, Page page) {
        return executeFind(order, page, key, operator, value, value2);
    }

    @Override
    public Set<Long> find(String key, Operator operator, Object value,
            Object value2, Page page) {
        return executeFind(page, key, operator, value, value2);
    }

    @Override
    public Set<Long> find(String key, Operator operator, Object value,
            Object value2, Timestamp timestamp) {
        return executeFind(timestamp, key, operator, value, value2);
    }

    @Override
    public Set<Long> find(String key, Operator operator, Object value,
            Object value2, Timestamp timestamp, Order order) {
        return executeFind(timestamp, order, key, operator, value, value2);
    }

    @Override
    public Set<Long> find(String key, Operator operator, Object value,
            Object value2, Timestamp timestamp, Order order, Page page) {
        return executeFind(timestamp, order, page, key, operator, value,
                value2);
    }

    @Override
    public Set<Long> find(String key, Operator operator, Object value,
            Object value2, Timestamp timestamp, Page page) {
        return executeFind(timestamp, page, key, operator, value, value2);
    }

    @Override
    public Set<Long> find(String key, Operator operator, Object value,
            Order order) {
        return executeFind(order, key, operator, value);
    }

    @Override
    public Set<Long> find(String key, Operator operator, Object value,
            Order order, Page page) {
        return executeFind(order, page, key, operator, value);
    }

    @Override
    public Set<Long> find(String key, Operator operator, Object value,
            Page page) {
        return executeFind(page, key, operator, value);
    }

    @Override
    public Set<Long> find(String key, Operator operator, Object value,
            Timestamp timestamp) {
        return executeFind(timestamp, key, operator, value);
    }

    @Override
    public Set<Long> find(String key, Operator operator, Object value,
            Timestamp timestamp, Order order) {
        return executeFind(timestamp, order, key, operator, value);
    }

    @Override
    public Set<Long> find(String key, Operator operator, Object value,
            Timestamp timestamp, Order order, Page page) {
        return executeFind(timestamp, order, page, key, operator, value);
    }

    @Override
    public Set<Long> find(String key, Operator operator, Object value,
            Timestamp timestamp, Page page) {
        return executeFind(timestamp, page, key, operator, value);
    }

    @Override
    public Set<Long> find(String ccl, Order order) {
        return execute(
                () -> core.findCclOrder(ccl, JavaThriftBridge.convert(order),
                        creds, transaction, environment));
    }

    @Override
    public Set<Long> find(String ccl, Order order, Page page) {
        return execute(() -> core.findCclOrderPage(ccl,
                JavaThriftBridge.convert(order), JavaThriftBridge.convert(page),
                creds, transaction, environment));
    }

    @Override
    public Set<Long> find(String ccl, Page page) {
        return execute(
                () -> core.findCclPage(ccl, JavaThriftBridge.convert(page),
                        creds, transaction, environment));
    }

    @Override
    public Set<Long> find(String key, String operator, Object value) {
        return executeFind(key, operator, value);
    }

    @Override
    public Set<Long> find(String key, String operator, Object value,
            Object value2) {
        return executeFind(key, operator, value, value2);
    }

    @Override
    public Set<Long> find(String key, String operator, Object value,
            Object value2, Order order) {
        return executeFind(order, key, operator, value, value2);
    }

    @Override
    public Set<Long> find(String key, String operator, Object value,
            Object value2, Order order, Page page) {
        return executeFind(order, page, key, operator, value, value2);
    }

    @Override
    public Set<Long> find(String key, String operator, Object value,
            Object value2, Page page) {
        return executeFind(page, key, operator, value, value2);
    }

    @Override
    public Set<Long> find(String key, String operator, Object value,
            Object value2, Timestamp timestamp) {
        return executeFind(timestamp, key, operator, value, value2);
    }

    @Override
    public Set<Long> find(String key, String operator, Object value,
            Object value2, Timestamp timestamp, Order order) {
        return executeFind(timestamp, order, key, operator, value, value2);
    }

    @Override
    public Set<Long> find(String key, String operator, Object value,
            Object value2, Timestamp timestamp, Order order, Page page) {
        return executeFind(timestamp, order, page, key, operator, value,
                value2);
    }

    @Override
    public Set<Long> find(String key, String operator, Object value,
            Object value2, Timestamp timestamp, Page page) {
        return executeFind(timestamp, key, operator, value, value2);
    }

    @Override
    public Set<Long> find(String key, String operator, Object value,
            Order order) {
        return executeFind(order, key, operator, value);
    }

    @Override
    public Set<Long> find(String key, String operator, Object value,
            Order order, Page page) {
        return executeFind(order, page, key, operator, value);
    }

    @Override
    public Set<Long> find(String key, String operator, Object value,
            Page page) {
        return executeFind(page, key, operator, value);
    }

    @Override
    public Set<Long> find(String key, String operator, Object value,
            Timestamp timestamp) {
        return executeFind(timestamp, key, operator, value);
    }

    @Override
    public Set<Long> find(String key, String operator, Object value,
            Timestamp timestamp, Order order) {
        return executeFind(timestamp, order, key, operator, value);
    }

    @Override
    public Set<Long> find(String key, String operator, Object value,
            Timestamp timestamp, Order order, Page page) {
        return executeFind(timestamp, order, page, key, operator, value);
    }

    @Override
    public Set<Long> find(String key, String operator, Object value,
            Timestamp timestamp, Page page) {
        return executeFind(timestamp, page, key, operator, value);
    }

    @Override
    public <T> long findOrAdd(String key, T value)
            throws DuplicateEntryException {
        return execute(() -> core.findOrAddKeyValue(key,
                Convert.javaToThrift(value), creds, transaction, environment));
    }

    @Override
    public long findOrInsert(Criteria criteria, String json)
            throws DuplicateEntryException {
        return execute(() -> core.findOrInsertCriteriaJson(
                Language.translateToThriftCriteria(criteria), json, creds,
                transaction, environment));
    }

    @Override
    public long findOrInsert(String ccl, String json)
            throws DuplicateEntryException {
        return execute(() -> core.findOrInsertCclJson(ccl, json, creds,
                transaction, environment));
    }

    @Override
    public <T> Map<Long, Map<String, T>> get(Collection<String> keys,
            Collection<Long> records) {
        return execute(() -> {
            Map<Long, Map<String, TObject>> data = core.getKeysRecords(
                    Collections.toList(keys), Collections.toLongList(records),
                    creds, transaction, environment);
            return DataTable.singleValued(data);
        });
    }

    @Override
    public <T> Map<Long, Map<String, T>> get(Collection<String> keys,
            Collection<Long> records, Order order) {
        return execute(() -> {
            Map<Long, Map<String, TObject>> data = core.getKeysRecordsOrder(
                    Collections.toList(keys), Collections.toLongList(records),
                    JavaThriftBridge.convert(order), creds, transaction,
                    environment);
            return DataTable.singleValued(data);
        });
    }

    @Override
    public <T> Map<Long, Map<String, T>> get(Collection<String> keys,
            Collection<Long> records, Order order, Page page) {
        return execute(() -> {
            Map<Long, Map<String, TObject>> data = core.getKeysRecordsOrderPage(
                    Collections.toList(keys), Collections.toLongList(records),
                    JavaThriftBridge.convert(order),
                    JavaThriftBridge.convert(page), creds, transaction,
                    environment);
            return DataTable.singleValued(data);
        });
    }

    @Override
    public <T> Map<Long, Map<String, T>> get(Collection<String> keys,
            Collection<Long> records, Page page) {
        return execute(() -> {
            Map<Long, Map<String, TObject>> data = core.getKeysRecordsPage(
                    Collections.toList(keys), Collections.toLongList(records),
                    JavaThriftBridge.convert(page), creds, transaction,
                    environment);
            return DataTable.singleValued(data);
        });
    }

    @Override
    public <T> Map<Long, Map<String, T>> get(Collection<String> keys,
            Collection<Long> records, Timestamp timestamp) {
        return execute(() -> {
            Map<Long, Map<String, TObject>> data;
            if(timestamp.isString()) {
                data = core.getKeysRecordsTimestr(Collections.toList(keys),
                        Collections.toLongList(records), timestamp.toString(),
                        creds, transaction, environment);
            }
            else {
                data = core.getKeysRecordsTime(Collections.toList(keys),
                        Collections.toLongList(records), timestamp.getMicros(),
                        creds, transaction, environment);
            }
            return DataTable.singleValued(data);
        });
    }

    @Override
    public <T> Map<Long, Map<String, T>> get(Collection<String> keys,
            Collection<Long> records, Timestamp timestamp, Order order) {
        return execute(() -> {
            Map<Long, Map<String, TObject>> data;
            if(timestamp.isString()) {
                data = core.getKeysRecordsTimestrOrder(Collections.toList(keys),
                        Collections.toLongList(records), timestamp.toString(),
                        JavaThriftBridge.convert(order), creds, transaction,
                        environment);
            }
            else {
                data = core.getKeysRecordsTimeOrder(Collections.toList(keys),
                        Collections.toLongList(records), timestamp.getMicros(),
                        JavaThriftBridge.convert(order), creds, transaction,
                        environment);
            }
            return DataTable.singleValued(data);
        });
    }

    @Override
    public <T> Map<Long, Map<String, T>> get(Collection<String> keys,
            Collection<Long> records, Timestamp timestamp, Order order,
            Page page) {
        return execute(() -> {
            Map<Long, Map<String, TObject>> data;
            if(timestamp.isString()) {
                data = core.getKeysRecordsTimestrOrderPage(
                        Collections.toList(keys),
                        Collections.toLongList(records), timestamp.toString(),
                        JavaThriftBridge.convert(order),
                        JavaThriftBridge.convert(page), creds, transaction,
                        environment);
            }
            else {
                data = core.getKeysRecordsTimeOrderPage(
                        Collections.toList(keys),
                        Collections.toLongList(records), timestamp.getMicros(),
                        JavaThriftBridge.convert(order),
                        JavaThriftBridge.convert(page), creds, transaction,
                        environment);
            }
            return DataTable.singleValued(data);
        });
    }

    @Override
    public <T> Map<Long, Map<String, T>> get(Collection<String> keys,
            Collection<Long> records, Timestamp timestamp, Page page) {
        return execute(() -> {
            Map<Long, Map<String, TObject>> data;
            if(timestamp.isString()) {
                data = core.getKeysRecordsTimestrPage(Collections.toList(keys),
                        Collections.toLongList(records), timestamp.toString(),
                        JavaThriftBridge.convert(page), creds, transaction,
                        environment);
            }
            else {
                data = core.getKeysRecordsTimePage(Collections.toList(keys),
                        Collections.toLongList(records), timestamp.getMicros(),
                        JavaThriftBridge.convert(page), creds, transaction,
                        environment);
            }
            return DataTable.singleValued(data);
        });
    }

    @Override
    public <T> Map<Long, Map<String, T>> get(Collection<String> keys,
            Criteria criteria) {
        return execute(() -> {
            Map<Long, Map<String, TObject>> data = core.getKeysCriteria(
                    Collections.toList(keys),
                    Language.translateToThriftCriteria(criteria), creds,
                    transaction, environment);
            return DataTable.singleValued(data);
        });
    }

    @Override
    public <T> Map<Long, Map<String, T>> get(Collection<String> keys,
            Criteria criteria, Order order) {
        return execute(() -> {
            Map<Long, Map<String, TObject>> data = core.getKeysCriteriaOrder(
                    Collections.toList(keys),
                    Language.translateToThriftCriteria(criteria),
                    JavaThriftBridge.convert(order), creds, transaction,
                    environment);
            return DataTable.singleValued(data);
        });
    }

    @Override
    public <T> Map<Long, Map<String, T>> get(Collection<String> keys,
            Criteria criteria, Order order, Page page) {
        return execute(() -> {
            Map<Long, Map<String, TObject>> data = core
                    .getKeysCriteriaOrderPage(Collections.toList(keys),
                            Language.translateToThriftCriteria(criteria),
                            JavaThriftBridge.convert(order),
                            JavaThriftBridge.convert(page), creds, transaction,
                            environment);
            return DataTable.singleValued(data);
        });
    }

    @Override
    public <T> Map<Long, Map<String, T>> get(Collection<String> keys,
            Criteria criteria, Page page) {
        return execute(() -> {
            Map<Long, Map<String, TObject>> data = core.getKeysCriteriaPage(
                    Collections.toList(keys),
                    Language.translateToThriftCriteria(criteria),
                    JavaThriftBridge.convert(page), creds, transaction,
                    environment);
            return DataTable.singleValued(data);
        });
    }

    @Override
    public <T> Map<Long, Map<String, T>> get(Collection<String> keys,
            Criteria criteria, Timestamp timestamp) {
        return execute(() -> {
            Map<Long, Map<String, TObject>> data;
            if(timestamp.isString()) {
                data = core.getKeysCriteriaTimestr(Collections.toList(keys),
                        Language.translateToThriftCriteria(criteria),
                        timestamp.toString(), creds, transaction, environment);
            }
            else {
                data = core.getKeysCriteriaTime(Collections.toList(keys),
                        Language.translateToThriftCriteria(criteria),
                        timestamp.getMicros(), creds, transaction, environment);
            }
            return DataTable.singleValued(data);
        });
    }

    @Override
    public <T> Map<Long, Map<String, T>> get(Collection<String> keys,
            Criteria criteria, Timestamp timestamp, Order order) {
        return execute(() -> {
            Map<Long, Map<String, TObject>> data;
            if(timestamp.isString()) {
                data = core.getKeysCriteriaTimestrOrder(
                        Collections.toList(keys),
                        Language.translateToThriftCriteria(criteria),
                        timestamp.toString(), JavaThriftBridge.convert(order),
                        creds, transaction, environment);
            }
            else {
                data = core.getKeysCriteriaTimeOrder(Collections.toList(keys),
                        Language.translateToThriftCriteria(criteria),
                        timestamp.getMicros(), JavaThriftBridge.convert(order),
                        creds, transaction, environment);
            }
            return DataTable.singleValued(data);
        });
    }

    @Override
    public <T> Map<Long, Map<String, T>> get(Collection<String> keys,
            Criteria criteria, Timestamp timestamp, Order order, Page page) {
        return execute(() -> {
            Map<Long, Map<String, TObject>> data;
            if(timestamp.isString()) {
                data = core.getKeysCriteriaTimestrOrderPage(
                        Collections.toList(keys),
                        Language.translateToThriftCriteria(criteria),
                        timestamp.toString(), JavaThriftBridge.convert(order),
                        JavaThriftBridge.convert(page), creds, transaction,
                        environment);
            }
            else {
                data = core.getKeysCriteriaTimeOrderPage(
                        Collections.toList(keys),
                        Language.translateToThriftCriteria(criteria),
                        timestamp.getMicros(), JavaThriftBridge.convert(order),
                        JavaThriftBridge.convert(page), creds, transaction,
                        environment);
            }
            return DataTable.singleValued(data);
        });
    }

    @Override
    public <T> Map<Long, Map<String, T>> get(Collection<String> keys,
            Criteria criteria, Timestamp timestamp, Page page) {
        return execute(() -> {
            Map<Long, Map<String, TObject>> data;
            if(timestamp.isString()) {
                data = core.getKeysCriteriaTimestrPage(Collections.toList(keys),
                        Language.translateToThriftCriteria(criteria),
                        timestamp.toString(), JavaThriftBridge.convert(page),
                        creds, transaction, environment);
            }
            else {
                data = core.getKeysCriteriaTimePage(Collections.toList(keys),
                        Language.translateToThriftCriteria(criteria),
                        timestamp.getMicros(), JavaThriftBridge.convert(page),
                        creds, transaction, environment);
            }
            return DataTable.singleValued(data);
        });
    }

    @Override
    public <T> Map<String, T> get(Collection<String> keys, long record) {
        return execute(() -> {
            Map<String, TObject> data = core.getKeysRecord(
                    Collections.toList(keys), record, creds, transaction,
                    environment);
            return DataRow.singleValued(data);
        });
    }

    @Override
    public <T> Map<String, T> get(Collection<String> keys, long record,
            Timestamp timestamp) {
        return execute(() -> {
            Map<String, TObject> data;
            if(timestamp.isString()) {
                data = core.getKeysRecordTimestr(Collections.toList(keys),
                        record, timestamp.toString(), creds, transaction,
                        environment);
            }
            else {
                data = core.getKeysRecordTime(Collections.toList(keys), record,
                        timestamp.getMicros(), creds, transaction, environment);
            }
            return DataRow.singleValued(data);
        });
    }

    @Override
    public <T> Map<Long, Map<String, T>> get(Collection<String> keys,
            String ccl) {
        return execute(() -> {
            Map<Long, Map<String, TObject>> data = core.getKeysCcl(
                    Collections.toList(keys), ccl, creds, transaction,
                    environment);
            return DataTable.singleValued(data);
        });
    }

    @Override
    public <T> Map<Long, Map<String, T>> get(Collection<String> keys,
            String ccl, Order order) {
        return execute(() -> {
            Map<Long, Map<String, TObject>> data = core.getKeysCclOrder(
                    Collections.toList(keys), ccl,
                    JavaThriftBridge.convert(order), creds, transaction,
                    environment);
            return DataTable.singleValued(data);
        });
    }

    @Override
    public <T> Map<Long, Map<String, T>> get(Collection<String> keys,
            String ccl, Order order, Page page) {
        return execute(() -> {
            Map<Long, Map<String, TObject>> data = core.getKeysCclOrderPage(
                    Collections.toList(keys), ccl,
                    JavaThriftBridge.convert(order),
                    JavaThriftBridge.convert(page), creds, transaction,
                    environment);
            return DataTable.singleValued(data);
        });
    }

    @Override
    public <T> Map<Long, Map<String, T>> get(Collection<String> keys,
            String ccl, Page page) {
        return execute(() -> {
            Map<Long, Map<String, TObject>> data = core.getKeysCclPage(
                    Collections.toList(keys), ccl,
                    JavaThriftBridge.convert(page), creds, transaction,
                    environment);
            return DataTable.singleValued(data);
        });
    }

    @Override
    public <T> Map<Long, Map<String, T>> get(Collection<String> keys,
            String ccl, Timestamp timestamp) {
        return execute(() -> {
            Map<Long, Map<String, TObject>> data;
            if(timestamp.isString()) {
                data = core.getKeysCclTimestr(Collections.toList(keys), ccl,
                        timestamp.toString(), creds, transaction, environment);
            }
            else {
                data = core.getKeysCclTime(Collections.toList(keys), ccl,
                        timestamp.getMicros(), creds, transaction, environment);
            }
            return DataTable.singleValued(data);
        });
    }

    @Override
    public <T> Map<Long, Map<String, T>> get(Collection<String> keys,
            String ccl, Timestamp timestamp, Order order) {
        return execute(() -> {
            Map<Long, Map<String, TObject>> data;
            if(timestamp.isString()) {
                data = core.getKeysCclTimestrOrder(Collections.toList(keys),
                        ccl, timestamp.toString(),
                        JavaThriftBridge.convert(order), creds, transaction,
                        environment);
            }
            else {
                data = core.getKeysCclTimeOrder(Collections.toList(keys), ccl,
                        timestamp.getMicros(), JavaThriftBridge.convert(order),
                        creds, transaction, environment);
            }
            return DataTable.singleValued(data);
        });
    }

    @Override
    public <T> Map<Long, Map<String, T>> get(Collection<String> keys,
            String ccl, Timestamp timestamp, Order order, Page page) {
        return execute(() -> {
            Map<Long, Map<String, TObject>> data;
            if(timestamp.isString()) {
                data = core.getKeysCclTimestrOrderPage(Collections.toList(keys),
                        ccl, timestamp.toString(),
                        JavaThriftBridge.convert(order),
                        JavaThriftBridge.convert(page), creds, transaction,
                        environment);
            }
            else {
                data = core.getKeysCclTimeOrderPage(Collections.toList(keys),
                        ccl, timestamp.getMicros(),
                        JavaThriftBridge.convert(order),
                        JavaThriftBridge.convert(page), creds, transaction,
                        environment);
            }
            return DataTable.singleValued(data);
        });
    }

    @Override
    public <T> Map<Long, Map<String, T>> get(Collection<String> keys,
            String ccl, Timestamp timestamp, Page page) {
        return execute(() -> {
            Map<Long, Map<String, TObject>> data;
            if(timestamp.isString()) {
                data = core.getKeysCclTimestrPage(Collections.toList(keys), ccl,
                        timestamp.toString(), JavaThriftBridge.convert(page),
                        creds, transaction, environment);
            }
            else {
                data = core.getKeysCclTimePage(Collections.toList(keys), ccl,
                        timestamp.getMicros(), JavaThriftBridge.convert(page),
                        creds, transaction, environment);
            }
            return DataTable.singleValued(data);
        });
    }

    @Override
    public <T> Map<Long, Map<String, T>> get(Criteria criteria) {
        return execute(() -> {
            Map<Long, Map<String, TObject>> data = core.getCriteria(
                    Language.translateToThriftCriteria(criteria), creds,
                    transaction, environment);
            return DataTable.singleValued(data);
        });
    }

    @Override
    public <T> Map<Long, Map<String, T>> get(Criteria criteria, Order order) {
        return execute(() -> {
            Map<Long, Map<String, TObject>> data = core.getCriteriaOrder(
                    Language.translateToThriftCriteria(criteria),
                    JavaThriftBridge.convert(order), creds, transaction,
                    environment);
            return DataTable.singleValued(data);
        });
    }

    @Override
    public <T> Map<Long, Map<String, T>> get(Criteria criteria, Order order,
            Page page) {
        return execute(() -> {
            Map<Long, Map<String, TObject>> data = core.getCriteriaOrderPage(
                    Language.translateToThriftCriteria(criteria),
                    JavaThriftBridge.convert(order),
                    JavaThriftBridge.convert(page), creds, transaction,
                    environment);
            return DataTable.singleValued(data);
        });
    }

    @Override
    public <T> Map<Long, Map<String, T>> get(Criteria criteria, Page page) {
        return execute(() -> {
            Map<Long, Map<String, TObject>> data = core.getCriteriaPage(
                    Language.translateToThriftCriteria(criteria),
                    JavaThriftBridge.convert(page), creds, transaction,
                    environment);
            return DataTable.singleValued(data);
        });
    }

    @Override
    public <T> Map<Long, Map<String, T>> get(Criteria criteria,
            Timestamp timestamp) {
        return execute(() -> {
            Map<Long, Map<String, TObject>> data;
            if(timestamp.isString()) {
                data = core.getCriteriaTimestr(
                        Language.translateToThriftCriteria(criteria),
                        timestamp.toString(), creds, transaction, environment);
            }
            else {
                data = core.getCriteriaTime(
                        Language.translateToThriftCriteria(criteria),
                        timestamp.getMicros(), creds, transaction, environment);
            }
            return DataTable.singleValued(data);
        });
    }

    @Override
    public <T> Map<Long, Map<String, T>> get(Criteria criteria,
            Timestamp timestamp, Order order) {
        return execute(() -> {
            Map<Long, Map<String, TObject>> data;
            if(timestamp.isString()) {
                data = core.getCriteriaTimestrOrder(
                        Language.translateToThriftCriteria(criteria),
                        timestamp.toString(), JavaThriftBridge.convert(order),
                        creds, transaction, environment);
            }
            else {
                data = core.getCriteriaTimeOrder(
                        Language.translateToThriftCriteria(criteria),
                        timestamp.getMicros(), JavaThriftBridge.convert(order),
                        creds, transaction, environment);
            }
            return DataTable.singleValued(data);
        });
    }

    @Override
    public <T> Map<Long, Map<String, T>> get(Criteria criteria,
            Timestamp timestamp, Order order, Page page) {
        return execute(() -> {
            Map<Long, Map<String, TObject>> data;
            if(timestamp.isString()) {
                data = core.getCriteriaTimestrOrderPage(
                        Language.translateToThriftCriteria(criteria),
                        timestamp.toString(), JavaThriftBridge.convert(order),
                        JavaThriftBridge.convert(page), creds, transaction,
                        environment);
            }
            else {
                data = core.getCriteriaTimeOrderPage(
                        Language.translateToThriftCriteria(criteria),
                        timestamp.getMicros(), JavaThriftBridge.convert(order),
                        JavaThriftBridge.convert(page), creds, transaction,
                        environment);
            }
            return DataTable.singleValued(data);
        });
    }

    @Override
    public <T> Map<Long, Map<String, T>> get(Criteria criteria,
            Timestamp timestamp, Page page) {
        return execute(() -> {
            Map<Long, Map<String, TObject>> data;
            if(timestamp.isString()) {
                data = core.getCriteriaTimestrPage(
                        Language.translateToThriftCriteria(criteria),
                        timestamp.toString(), JavaThriftBridge.convert(page),
                        creds, transaction, environment);
            }
            else {
                data = core.getCriteriaTimePage(
                        Language.translateToThriftCriteria(criteria),
                        timestamp.getMicros(), JavaThriftBridge.convert(page),
                        creds, transaction, environment);
            }
            return DataTable.singleValued(data);
        });
    }

    @Override
    public <T> Map<Long, Map<String, T>> get(String ccl) {
        return execute(() -> {
            Map<Long, Map<String, TObject>> data = core.getCcl(ccl, creds,
                    transaction, environment);
            return DataTable.singleValued(data);
        });
    }

    @Override
    public <T> Map<Long, T> get(String key, Collection<Long> records) {
        return execute(() -> {
            Map<Long, TObject> data = core.getKeyRecords(key,
                    Collections.toLongList(records), creds, transaction,
                    environment);
            return DataColumn.singleValued(key, data);
        });
    }

    @Override
    public <T> Map<Long, T> get(String key, Collection<Long> records,
            Order order) {
        return execute(() -> {
            Map<Long, TObject> data = core.getKeyRecordsOrder(key,
                    Collections.toLongList(records),
                    JavaThriftBridge.convert(order), creds, transaction,
                    environment);
            return DataColumn.singleValued(key, data);
        });
    }

    @Override
    public <T> Map<Long, T> get(String key, Collection<Long> records,
            Order order, Page page) {
        return execute(() -> {
            Map<Long, TObject> data = core.getKeyRecordsOrderPage(key,
                    Collections.toLongList(records),
                    JavaThriftBridge.convert(order),
                    JavaThriftBridge.convert(page), creds, transaction,
                    environment);
            return DataColumn.singleValued(key, data);
        });
    }

    @Override
    public <T> Map<Long, T> get(String key, Collection<Long> records,
            Page page) {
        return execute(() -> {
            Map<Long, TObject> data = core.getKeyRecordsPage(key,
                    Collections.toLongList(records),
                    JavaThriftBridge.convert(page), creds, transaction,
                    environment);
            return DataColumn.singleValued(key, data);
        });
    }

    @Override
    public <T> Map<Long, T> get(String key, Collection<Long> records,
            Timestamp timestamp) {
        return execute(() -> {
            Map<Long, TObject> data;
            if(timestamp.isString()) {
                data = core.getKeyRecordsTimestr(key,
                        Collections.toLongList(records), timestamp.toString(),
                        creds, transaction, environment);
            }
            else {
                data = core.getKeyRecordsTime(key,
                        Collections.toLongList(records), timestamp.getMicros(),
                        creds, transaction, environment);
            }
            return DataColumn.singleValued(key, data);
        });
    }

    @Override
    public <T> Map<Long, T> get(String key, Collection<Long> records,
            Timestamp timestamp, Order order) {
        return execute(() -> {
            Map<Long, TObject> data;
            if(timestamp.isString()) {
                data = core.getKeyRecordsTimestrOrder(key,
                        Collections.toLongList(records), timestamp.toString(),
                        JavaThriftBridge.convert(order), creds, transaction,
                        environment);
            }
            else {
                data = core.getKeyRecordsTimeOrder(key,
                        Collections.toLongList(records), timestamp.getMicros(),
                        JavaThriftBridge.convert(order), creds, transaction,
                        environment);
            }
            return DataColumn.singleValued(key, data);
        });
    }

    @Override
    public <T> Map<Long, T> get(String key, Collection<Long> records,
            Timestamp timestamp, Order order, Page page) {
        return execute(() -> {
            Map<Long, TObject> data;
            if(timestamp.isString()) {
                data = core.getKeyRecordsTimestrOrderPage(key,
                        Collections.toLongList(records), timestamp.toString(),
                        JavaThriftBridge.convert(order),
                        JavaThriftBridge.convert(page), creds, transaction,
                        environment);
            }
            else {
                data = core.getKeyRecordsTimeOrderPage(key,
                        Collections.toLongList(records), timestamp.getMicros(),
                        JavaThriftBridge.convert(order),
                        JavaThriftBridge.convert(page), creds, transaction,
                        environment);
            }
            return DataColumn.singleValued(key, data);
        });
    }

    @Override
    public <T> Map<Long, T> get(String key, Collection<Long> records,
            Timestamp timestamp, Page page) {
        return execute(() -> {
            Map<Long, TObject> data;
            if(timestamp.isString()) {
                data = core.getKeyRecordsTimestrPage(key,
                        Collections.toLongList(records), timestamp.toString(),
                        JavaThriftBridge.convert(page), creds, transaction,
                        environment);
            }
            else {
                data = core.getKeyRecordsTimePage(key,
                        Collections.toLongList(records), timestamp.getMicros(),
                        JavaThriftBridge.convert(page), creds, transaction,
                        environment);
            }
            return DataColumn.singleValued(key, data);
        });
    }

    @Override
    public <T> Map<Long, T> get(String key, Criteria criteria) {
        return execute(() -> {
            Map<Long, TObject> data = core.getKeyCriteria(key,
                    Language.translateToThriftCriteria(criteria), creds,
                    transaction, environment);
            return DataColumn.singleValued(key, data);
        });
    }

    @Override
    public <T> Map<Long, T> get(String key, Criteria criteria, Order order) {
        return execute(() -> {
            Map<Long, TObject> data = core.getKeyCriteriaOrder(key,
                    Language.translateToThriftCriteria(criteria),
                    JavaThriftBridge.convert(order), creds, transaction,
                    environment);
            return DataColumn.singleValued(key, data);
        });
    }

    @Override
    public <T> Map<Long, T> get(String key, Criteria criteria, Order order,
            Page page) {
        return execute(() -> {
            Map<Long, TObject> data = core.getKeyCriteriaOrderPage(key,
                    Language.translateToThriftCriteria(criteria),
                    JavaThriftBridge.convert(order),
                    JavaThriftBridge.convert(page), creds, transaction,
                    environment);
            return DataColumn.singleValued(key, data);
        });
    }

    @Override
    public <T> Map<Long, T> get(String key, Criteria criteria, Page page) {
        return execute(() -> {
            Map<Long, TObject> data = core.getKeyCriteriaPage(key,
                    Language.translateToThriftCriteria(criteria),
                    JavaThriftBridge.convert(page), creds, transaction,
                    environment);
            return DataColumn.singleValued(key, data);
        });
    }

    @Override
    public <T> Map<Long, T> get(String key, Criteria criteria,
            Timestamp timestamp) {
        return execute(() -> {
            Map<Long, TObject> data;
            if(timestamp.isString()) {
                data = core.getKeyCriteriaTimestr(key,
                        Language.translateToThriftCriteria(criteria),
                        timestamp.toString(), creds, transaction, environment);
            }
            else {
                data = core.getKeyCriteriaTime(key,
                        Language.translateToThriftCriteria(criteria),
                        timestamp.getMicros(), creds, transaction, environment);
            }
            return DataColumn.singleValued(key, data);
        });
    }

    @Override
    public <T> Map<Long, T> get(String key, Criteria criteria,
            Timestamp timestamp, Order order) {
        return execute(() -> {
            Map<Long, TObject> data;
            if(timestamp.isString()) {
                data = core.getKeyCriteriaTimestrOrder(key,
                        Language.translateToThriftCriteria(criteria),
                        timestamp.toString(), JavaThriftBridge.convert(order),
                        creds, transaction, environment);
            }
            else {
                data = core.getKeyCriteriaTimeOrder(key,
                        Language.translateToThriftCriteria(criteria),
                        timestamp.getMicros(), JavaThriftBridge.convert(order),
                        creds, transaction, environment);
            }
            return DataColumn.singleValued(key, data);
        });
    }

    @Override
    public <T> Map<Long, T> get(String key, Criteria criteria,
            Timestamp timestamp, Order order, Page page) {
        return execute(() -> {
            Map<Long, TObject> data;
            if(timestamp.isString()) {
                data = core.getKeyCriteriaTimestrOrderPage(key,
                        Language.translateToThriftCriteria(criteria),
                        timestamp.toString(), JavaThriftBridge.convert(order),
                        JavaThriftBridge.convert(page), creds, transaction,
                        environment);
            }
            else {
                data = core.getKeyCriteriaTimeOrderPage(key,
                        Language.translateToThriftCriteria(criteria),
                        timestamp.getMicros(), JavaThriftBridge.convert(order),
                        JavaThriftBridge.convert(page), creds, transaction,
                        environment);
            }
            return DataColumn.singleValued(key, data);
        });
    }

    @Override
    public <T> Map<Long, T> get(String key, Criteria criteria,
            Timestamp timestamp, Page page) {
        return execute(() -> {
            Map<Long, TObject> data;
            if(timestamp.isString()) {
                data = core.getKeyCriteriaTimestrPage(key,
                        Language.translateToThriftCriteria(criteria),
                        timestamp.toString(), JavaThriftBridge.convert(page),
                        creds, transaction, environment);
            }
            else {
                data = core.getKeyCriteriaTimePage(key,
                        Language.translateToThriftCriteria(criteria),
                        timestamp.getMicros(), JavaThriftBridge.convert(page),
                        creds, transaction, environment);
            }
            return DataColumn.singleValued(key, data);
        });
    }

    @SuppressWarnings("unchecked")
    @Override
    public <T> T get(String key, long record) {
        return execute(() -> {
            TObject raw = core.getKeyRecord(key, record, creds, transaction,
                    environment);
            return raw == TObject.NULL ? null : (T) Convert.thriftToJava(raw);
        });
    }

    @SuppressWarnings("unchecked")
    @Override
    public <T> T get(String key, long record, Timestamp timestamp) {
        return execute(() -> {
            TObject raw;
            if(timestamp.isString()) {
                raw = core.getKeyRecordTimestr(key, record,
                        timestamp.toString(), creds, transaction, environment);
            }
            else {
                raw = core.getKeyRecordTime(key, record, timestamp.getMicros(),
                        creds, transaction, environment);
            }
            return raw == TObject.NULL ? null : (T) Convert.thriftToJava(raw);
        });
    }

    @Override
    public <T> Map<Long, Map<String, T>> get(String ccl, Order order) {
        return execute(() -> {
            Map<Long, Map<String, TObject>> data = core.getCclOrder(ccl,
                    JavaThriftBridge.convert(order), creds, transaction,
                    environment);
            return DataTable.singleValued(data);
        });
    }

    @Override
    public <T> Map<Long, Map<String, T>> get(String ccl, Order order,
            Page page) {
        return execute(() -> {
            Map<Long, Map<String, TObject>> data = core.getCclOrderPage(ccl,
                    JavaThriftBridge.convert(order),
                    JavaThriftBridge.convert(page), creds, transaction,
                    environment);
            return DataTable.singleValued(data);
        });
    }

    @Override
    public <T> Map<Long, Map<String, T>> get(String ccl, Page page) {
        return execute(() -> {
            Map<Long, Map<String, TObject>> data = core.getCclPage(ccl,
                    JavaThriftBridge.convert(page), creds, transaction,
                    environment);
            return DataTable.singleValued(data);
        });
    }

    @Override
    public <T> Map<Long, T> get(String key, String ccl) {
        return execute(() -> {
            Map<Long, TObject> data = core.getKeyCcl(key, ccl, creds,
                    transaction, environment);
            return DataColumn.singleValued(key, data);
        });
    }

    @Override
    public <T> Map<Long, T> get(String key, String ccl, Order order) {
        return execute(() -> {
            Map<Long, TObject> data = core.getKeyCclOrder(key, ccl,
                    JavaThriftBridge.convert(order), creds, transaction,
                    environment);
            return DataColumn.singleValued(key, data);
        });
    }

    @Override
    public <T> Map<Long, T> get(String key, String ccl, Order order,
            Page page) {
        return execute(() -> {
            Map<Long, TObject> data = core.getKeyCclOrderPage(key, ccl,
                    JavaThriftBridge.convert(order),
                    JavaThriftBridge.convert(page), creds, transaction,
                    environment);
            return DataColumn.singleValued(key, data);
        });
    }

    @Override
    public <T> Map<Long, T> get(String key, String ccl, Page page) {
        return execute(() -> {
            Map<Long, TObject> data = core.getKeyCclPage(key, ccl,
                    JavaThriftBridge.convert(page), creds, transaction,
                    environment);
            return DataColumn.singleValued(key, data);
        });
    }

    @Override
    public <T> Map<Long, T> get(String key, String ccl, Timestamp timestamp) {
        return execute(() -> {
            Map<Long, TObject> data;
            if(timestamp.isString()) {
                data = core.getKeyCclTimestr(key, ccl, timestamp.toString(),
                        creds, transaction, environment);
            }
            else {
                data = core.getKeyCclTime(key, ccl, timestamp.getMicros(),
                        creds, transaction, environment);
            }
            return DataColumn.singleValued(key, data);
        });
    }

    @Override
    public <T> Map<Long, T> get(String key, String ccl, Timestamp timestamp,
            Order order) {
        return execute(() -> {
            Map<Long, TObject> data;
            if(timestamp.isString()) {
                data = core.getKeyCclTimestrOrder(key, ccl,
                        timestamp.toString(), JavaThriftBridge.convert(order),
                        creds, transaction, environment);
            }
            else {
                data = core.getKeyCclTimeOrder(key, ccl, timestamp.getMicros(),
                        JavaThriftBridge.convert(order), creds, transaction,
                        environment);
            }
            return DataColumn.singleValued(key, data);
        });
    }

    @Override
    public <T> Map<Long, T> get(String key, String ccl, Timestamp timestamp,
            Order order, Page page) {
        return execute(() -> {
            Map<Long, TObject> data;
            if(timestamp.isString()) {
                data = core.getKeyCclTimestrOrderPage(key, ccl,
                        timestamp.toString(), JavaThriftBridge.convert(order),
                        JavaThriftBridge.convert(page), creds, transaction,
                        environment);
            }
            else {
                data = core.getKeyCclTimeOrderPage(key, ccl,
                        timestamp.getMicros(), JavaThriftBridge.convert(order),
                        JavaThriftBridge.convert(page), creds, transaction,
                        environment);
            }
            return DataColumn.singleValued(key, data);
        });
    }

    @Override
    public <T> Map<Long, T> get(String key, String ccl, Timestamp timestamp,
            Page page) {
        return execute(() -> {
            Map<Long, TObject> data;
            if(timestamp.isString()) {
                data = core.getKeyCclTimestrPage(key, ccl, timestamp.toString(),
                        JavaThriftBridge.convert(page), creds, transaction,
                        environment);
            }
            else {
                data = core.getKeyCclTimePage(key, ccl, timestamp.getMicros(),
                        JavaThriftBridge.convert(page), creds, transaction,
                        environment);
            }
            return DataColumn.singleValued(key, data);
        });
    }

    @Override
    public <T> Map<Long, Map<String, T>> get(String ccl, Timestamp timestamp) {
        return execute(() -> {
            Map<Long, Map<String, TObject>> data;
            if(timestamp.isString()) {
                data = core.getCclTimestr(ccl, timestamp.toString(), creds,
                        transaction, environment);
            }
            else {
                data = core.getCclTime(ccl, timestamp.getMicros(), creds,
                        transaction, environment);
            }
            return DataTable.singleValued(data);
        });
    }

    @Override
    public <T> Map<Long, Map<String, T>> get(String ccl, Timestamp timestamp,
            Order order) {
        return execute(() -> {
            Map<Long, Map<String, TObject>> data;
            if(timestamp.isString()) {
                data = core.getCclTimestrOrder(ccl, timestamp.toString(),
                        JavaThriftBridge.convert(order), creds, transaction,
                        environment);
            }
            else {
                data = core.getCclTimeOrder(ccl, timestamp.getMicros(),
                        JavaThriftBridge.convert(order), creds, transaction,
                        environment);
            }
            return DataTable.singleValued(data);
        });
    }

    @Override
    public <T> Map<Long, Map<String, T>> get(String ccl, Timestamp timestamp,
            Order order, Page page) {
        return execute(() -> {
            Map<Long, Map<String, TObject>> data;
            if(timestamp.isString()) {
                data = core.getCclTimestrOrderPage(ccl, timestamp.toString(),
                        JavaThriftBridge.convert(order),
                        JavaThriftBridge.convert(page), creds, transaction,
                        environment);
            }
            else {
                data = core.getCclTimeOrderPage(ccl, timestamp.getMicros(),
                        JavaThriftBridge.convert(order),
                        JavaThriftBridge.convert(page), creds, transaction,
                        environment);
            }
            return DataTable.singleValued(data);
        });
    }

    @Override
    public <T> Map<Long, Map<String, T>> get(String ccl, Timestamp timestamp,
            Page page) {
        return execute(() -> {
            Map<Long, Map<String, TObject>> data;
            if(timestamp.isString()) {
                data = core.getCclTimestrPage(ccl, timestamp.toString(),
                        JavaThriftBridge.convert(page), creds, transaction,
                        environment);
            }
            else {
                data = core.getCclTimePage(ccl, timestamp.getMicros(),
                        JavaThriftBridge.convert(page), creds, transaction,
                        environment);
            }
            return DataTable.singleValued(data);
        });
    }

    @Override
    public String getServerEnvironment() {
        return execute(() -> core.getServerEnvironment(creds, transaction,
                environment));
    }

    @Override
    public String getServerVersion() {
        return execute(() -> core.getServerVersion());
    }

    @Override
    public Set<Long> insert(String json) {
        return execute(
                () -> core.insertJson(json, creds, transaction, environment));
    }

    @Override
    public Map<Long, Boolean> insert(String json, Collection<Long> records) {
        return execute(() -> core.insertJsonRecords(json,
                Collections.toLongList(records), creds, transaction,
                environment));
    }

    @Override
    public boolean insert(String json, long record) {
        return execute(() -> core.insertJsonRecord(json, record, creds,
                transaction, environment));
    }

    @Override
    public Set<Long> inventory() {
        return execute(() -> core.inventory(creds, transaction, environment));
    }

    @Override
    public <T> T invokePlugin(String id, String method, Object... args) {
        return execute(() -> {
            List<ComplexTObject> params = Lists
                    .newArrayListWithCapacity(args.length);
            for (Object arg : args) {
                params.add(ComplexTObject.fromJavaObject(arg));
            }
            ComplexTObject result = core.invokePlugin(id, method, params, creds,
                    transaction, environment);
            return result.getJavaObject();
        });
    }

    @Override
    public String jsonify(Collection<Long> records) {
        return jsonify(records, true);
    }

    @Override
    public String jsonify(Collection<Long> records, boolean includeId) {
        return execute(
                () -> core.jsonifyRecords(Collections.toLongList(records),
                        includeId, creds, transaction, environment));
    }

    @Override
    public String jsonify(Collection<Long> records, Timestamp timestamp) {
        return jsonify(records, timestamp, true);
    }

    @Override
    public String jsonify(Collection<Long> records, Timestamp timestamp,
            boolean includeId) {
        return execute(() -> {
            if(timestamp.isString()) {
                return core.jsonifyRecordsTimestr(
                        Collections.toLongList(records), timestamp.toString(),
                        includeId, creds, transaction, environment);
            }
            else {
                return core.jsonifyRecordsTime(Collections.toLongList(records),
                        timestamp.getMicros(), includeId, creds, transaction,
                        environment);
            }
        });
    }

    @Override
    public String jsonify(long record) {
        return jsonify(java.util.Collections.singletonList(record), true);
    }

    @Override
    public String jsonify(long record, boolean includeId) {
        return jsonify(java.util.Collections.singletonList(record), includeId);
    }

    @Override
    public String jsonify(long record, Timestamp timestamp) {
        return jsonify(java.util.Collections.singletonList(record), timestamp,
                true);
    }

    @Override
    public String jsonify(long record, Timestamp timestamp, boolean includeId) {
        return jsonify(java.util.Collections.singletonList(record), timestamp,
                includeId);
    }

    @Override
    public Map<Long, Boolean> link(String key, Collection<Long> destinations,
            long source) {
        Map<Long, Boolean> result = PrettyLinkedHashMap.create("Record",
                "Result");
        for (long destination : destinations) {
            result.put(destination, link(key, destination, source));
        }
        return result;
    }

    @Override
    public boolean link(String key, long destination, long source) {
        return add(key, Link.to(destination), source);
    }

    @Override
    public <T> Map<Long, Map<String, Set<T>>> navigate(
            final Collection<String> keys, final Collection<Long> records) {
        return execute(() -> {
            Map<Long, Map<String, Set<TObject>>> data = navigate
                    .navigateKeysRecords(Collections.toList(keys),
                            Collections.toLongList(records), creds, transaction,
                            environment);
            return DataTable.multiValued(data);
        });
    }

    @Override
    public <T> Map<Long, Map<String, Set<T>>> navigate(
            final Collection<String> keys, final Collection<Long> records,
            final Timestamp timestamp) {
        return execute(() -> {
            Map<Long, Map<String, Set<TObject>>> data = navigate
                    .navigateKeysRecordsTime(Collections.toList(keys),
                            Collections.toLongList(records),
                            timestamp.getMicros(), creds, transaction,
                            environment);
            return DataTable.multiValued(data);
        });
    }

    @Override
    public <T> Map<Long, Map<String, Set<T>>> navigate(Collection<String> keys,
            Criteria criteria) {
        return execute(() -> {
            Map<Long, Map<String, Set<TObject>>> data = navigate
                    .navigateKeysCriteria(Collections.toList(keys),
                            Language.translateToThriftCriteria(criteria), creds,
                            transaction, environment);
            return DataTable.multiValued(data);
        });
    }

    @Override
    public <T> Map<Long, Map<String, Set<T>>> navigate(Collection<String> keys,
            Criteria criteria, Timestamp timestamp) {
        return execute(() -> {
            Map<Long, Map<String, Set<TObject>>> data;
            if(timestamp.isString()) {
                data = navigate.navigateKeysCriteriaTimestr(
                        Collections.toList(keys),
                        Language.translateToThriftCriteria(criteria),
                        timestamp.toString(), creds, transaction, environment);
            }
            else {
                data = navigate.navigateKeysCriteriaTime(
                        Collections.toList(keys),
                        Language.translateToThriftCriteria(criteria),
                        timestamp.getMicros(), creds, transaction, environment);
            }
            return DataTable.multiValued(data);
        });
    }

    @Override
    public <T> Map<Long, Map<String, Set<T>>> navigate(
            final Collection<String> keys, final long record) {
        return execute(() -> {
            Map<Long, Map<String, Set<TObject>>> data = navigate
                    .navigateKeysRecord(Collections.toList(keys), record, creds,
                            transaction, environment);
            return DataTable.multiValued(data);
        });
    }

    @Override
    public <T> Map<Long, Map<String, Set<T>>> navigate(
            final Collection<String> keys, final long record,
            final Timestamp timestamp) {
        return execute(() -> {
            Map<Long, Map<String, Set<TObject>>> data;
            if(timestamp.isString()) {
                data = navigate.navigateKeysRecordTimestr(
                        Collections.toList(keys), record, timestamp.toString(),
                        creds, transaction, environment);
            }
            else {
                data = navigate.navigateKeysRecordTime(Collections.toList(keys),
                        record, timestamp.getMicros(), creds, transaction,
                        environment);
            }
            return DataTable.multiValued(data);
        });
    }

    @Override
    public <T> Map<Long, Map<String, Set<T>>> navigate(
            final Collection<String> keys, final String ccl) {
        return execute(() -> {
            Map<Long, Map<String, Set<TObject>>> data = navigate
                    .navigateKeysCcl(Collections.toList(keys), ccl, creds,
                            transaction, environment);
            return DataTable.multiValued(data);
        });
    }

    @Override
    public <T> Map<Long, Map<String, Set<T>>> navigate(
            final Collection<String> keys, final String ccl,
            final Timestamp timestamp) {
        return execute(() -> {
            Map<Long, Map<String, Set<TObject>>> data;
            if(timestamp.isString()) {
                data = navigate.navigateKeysCclTimestr(Collections.toList(keys),
                        ccl, timestamp.toString(), creds, transaction,
                        environment);
            }
            else {
                data = navigate.navigateKeysCclTime(Collections.toList(keys),
                        ccl, timestamp.getMicros(), creds, transaction,
                        environment);
            }
            return DataTable.multiValued(data);
        });
    }

    @Override
    public <T> Map<Long, Set<T>> navigate(final String key,
            final Collection<Long> records) {
        return execute(() -> {
            Map<Long, Set<TObject>> data = navigate.navigateKeyRecords(key,
                    Collections.toLongList(records), creds, transaction,
                    environment);
            String destination = Navigation.getKeyDestination(key);
            return DataColumn.multiValued(destination, data);
        });
    }

    @Override
    public <T> Map<Long, Set<T>> navigate(final String key,
            final Collection<Long> records, final Timestamp timestamp) {
        return execute(() -> {
            Map<Long, Set<TObject>> data;
            if(timestamp.isString()) {
                data = navigate.navigateKeyRecordsTimestr(key,
                        Collections.toLongList(records), timestamp.toString(),
                        creds, transaction, environment);
            }
            else {
                data = navigate.navigateKeyRecordsTime(key,
                        Collections.toLongList(records), timestamp.getMicros(),
                        creds, transaction, environment);
            }
            String destination = Navigation.getKeyDestination(key);
            return DataColumn.multiValued(destination, data);
        });
    }

    @Override
    public <T> Map<Long, Set<T>> navigate(final String key,
            final Criteria criteria) {
        return execute(() -> {
            Map<Long, Set<TObject>> data = navigate.navigateKeyCriteria(key,
                    Language.translateToThriftCriteria(criteria), creds,
                    transaction, environment);
            String destination = Navigation.getKeyDestination(key);
            return DataColumn.multiValued(destination, data);
        });
    }

    @Override
    public <T> Map<Long, Set<T>> navigate(final String key,
            final Criteria criteria, final Timestamp timestamp) {
        return execute(() -> {
            Map<Long, Set<TObject>> data;
            if(timestamp.isString()) {
                data = navigate.navigateKeyCriteriaTimestr(key,
                        Language.translateToThriftCriteria(criteria),
                        timestamp.toString(), creds, transaction, environment);
            }
            else {
                data = navigate.navigateKeyCriteriaTime(key,
                        Language.translateToThriftCriteria(criteria),
                        timestamp.getMicros(), creds, transaction, environment);
            }
            String destination = Navigation.getKeyDestination(key);
            return DataColumn.multiValued(destination, data);
        });
    }

    @Override
    public <T> Map<Long, Set<T>> navigate(final String key, final long record) {
        return execute(() -> {
            Map<Long, Set<TObject>> data = navigate.navigateKeyRecord(key,
                    record, creds, transaction, environment);
            String destination = Navigation.getKeyDestination(key);
            return DataColumn.multiValued(destination, data);
        });
    }

    @Override
    public <T> Map<Long, Set<T>> navigate(final String key, final long record,
            final Timestamp timestamp) {
        return execute(() -> {
            Map<Long, Set<TObject>> data;
            if(timestamp.isString()) {
                data = navigate.navigateKeyRecordTimestr(key, record,
                        timestamp.toString(), creds, transaction, environment);
            }
            else {
                data = navigate.navigateKeyRecordTime(key, record,
                        timestamp.getMicros(), creds, transaction, environment);
            }
            String destination = Navigation.getKeyDestination(key);
            return DataColumn.multiValued(destination, data);
        });
    }

    @Override
    public <T> Map<Long, Set<T>> navigate(final String key, final String ccl) {
        return execute(() -> {
            Map<Long, Set<TObject>> data = navigate.navigateKeyCcl(key, ccl,
                    creds, transaction, environment);
            String destination = Navigation.getKeyDestination(key);
            return DataColumn.multiValued(destination, data);
        });
    }

    @Override
    public <T> Map<Long, Set<T>> navigate(final String key, final String ccl,
            final Timestamp timestamp) {
        return execute(() -> {
            Map<Long, Set<TObject>> data;
            if(timestamp.isString()) {
                data = navigate.navigateKeyCclTimestr(key, ccl,
                        timestamp.toString(), creds, transaction, environment);
            }
            else {
                data = navigate.navigateKeyCclTime(key, ccl,
                        timestamp.getMicros(), creds, transaction, environment);
            }
            String destination = Navigation.getKeyDestination(key);
            return DataColumn.multiValued(destination, data);
        });
    }

    @Override
    public boolean ping() {
        try {
            return execute(() -> core.ping(creds, transaction, environment));
        }
        catch (Exception e) {
            Set<Class<?>> causes = Throwables.getCausalChain(e).stream()
                    .map(Object::getClass).collect(Collectors.toSet());
            if(!Sets.intersection(causes, FAILED_CONNECTION_EXCEPTION_TYPES)
                    .isEmpty()) {
                return false;
            }
            else {
                throw e;
            }
        }
    }

    @Override
    public Map<Long, Boolean> ping(Collection<Long> records) {
        return execute(() -> core.pingRecords(Collections.toLongList(records),
                creds, transaction, environment));
    }

    @Override
    public boolean ping(long record) {
        return execute(
                () -> core.pingRecord(record, creds, transaction, environment));
    }

    @Override
    public <T> void reconcile(String key, long record, Collection<T> values) {
        execute(() -> {
            Set<TObject> valueSet = Sets
                    .newHashSetWithExpectedSize(values.size());
            for (T value : values) {
                valueSet.add(Convert.javaToThrift(value));
            }
            core.reconcileKeyRecordValues(key, record, valueSet, creds,
                    transaction, environment);
            return null;
        });
    }

    @Override
    public <T> Map<Long, Boolean> remove(String key, T value,
            Collection<Long> records) {
        return execute(() -> {
            Map<Long, Boolean> raw = core.removeKeyValueRecords(key,
                    Convert.javaToThrift(value),
                    Collections.toLongList(records), creds, transaction,
                    environment);
            return PrettyLinkedHashMap.of(raw, "Record", "Result");
        });
    }

    @Override
    public <T> boolean remove(String key, T value, long record) {
        return execute(() -> core.removeKeyValueRecord(key,
                Convert.javaToThrift(value), record, creds, transaction,
                environment));
    }

    @Override
    public void revert(Collection<String> keys, Collection<Long> records,
            Timestamp timestamp) {
        execute(() -> {
            if(timestamp.isString()) {
                core.revertKeysRecordsTimestr(Collections.toList(keys),
                        Collections.toLongList(records), timestamp.toString(),
                        creds, transaction, environment);
            }
            else {
                core.revertKeysRecordsTime(Collections.toList(keys),
                        Collections.toLongList(records), timestamp.getMicros(),
                        creds, transaction, environment);
            }
            return null;
        });
    }

    @Override
    public void revert(Collection<String> keys, long record,
            Timestamp timestamp) {
        execute(() -> {
            if(timestamp.isString()) {
                core.revertKeysRecordTimestr(Collections.toList(keys), record,
                        timestamp.toString(), creds, transaction, environment);
            }
            else {
                core.revertKeysRecordTime(Collections.toList(keys), record,
                        timestamp.getMicros(), creds, transaction, environment);
            }
            return null;
        });
    }

    @Override
    public void revert(String key, Collection<Long> records,
            Timestamp timestamp) {
        execute(() -> {
            if(timestamp.isString()) {
                core.revertKeyRecordsTimestr(key,
                        Collections.toLongList(records), timestamp.toString(),
                        creds, transaction, environment);
            }
            else {
                core.revertKeyRecordsTime(key, Collections.toLongList(records),
                        timestamp.getMicros(), creds, transaction, environment);
            }
            return null;
        });
    }

    @Override
    public void revert(String key, long record, Timestamp timestamp) {
        execute(() -> {
            if(timestamp.isString()) {
                core.revertKeyRecordTimestr(key, record, timestamp.toString(),
                        creds, transaction, environment);
            }
            else {
                core.revertKeyRecordTime(key, record, timestamp.getMicros(),
                        creds, transaction, environment);
            }
            return null;
        });
    }

    @Override
    public Map<Timestamp, List<String>> review(long record) {
        return execute(() -> {
            Map<Long, List<String>> review = core.reviewRecord(record, creds,
                    transaction, environment);
            return PrettyLinkedHashMap.of(
                    Transformers.transformMap(review,
                            Conversions.timestampToMicros()),
                    "DateTime", "Revision");
        });
    }

    @Override
    public Map<Timestamp, List<String>> review(long record, Timestamp start) {
        return execute(() -> {
            Map<Long, List<String>> review;
            if(start.isString()) {
                review = core.reviewRecordStartstr(record, start.toString(),
                        creds, transaction, environment);
            }
            else {
                review = core.reviewRecordStart(record, start.getMicros(),
                        creds, transaction, environment);
            }
            return PrettyLinkedHashMap.of(
                    Transformers.transformMap(review,
                            Conversions.timestampToMicros()),
                    "DateTime", "Revision");
        });
    }

    @Override
    public Map<Timestamp, List<String>> review(long record, Timestamp start,
            Timestamp end) {
        return execute(() -> {
            Map<Long, List<String>> review;
            if(start.isString()) {
                review = core.reviewRecordStartstrEndstr(record,
                        start.toString(), end.toString(), creds, transaction,
                        environment);
            }
            else {
                review = core.reviewRecordStartEnd(record, start.getMicros(),
                        end.getMicros(), creds, transaction, environment);
            }
            return PrettyLinkedHashMap.of(
                    Transformers.transformMap(review,
                            Conversions.timestampToMicros()),
                    "DateTime", "Revision");
        });
    }

    @Override
    public Map<Timestamp, List<String>> review(String key, long record) {
        return execute(() -> {
            Map<Long, List<String>> review = core.reviewKeyRecord(key, record,
                    creds, transaction, environment);
            return PrettyLinkedHashMap.of(
                    Transformers.transformMap(review,
                            Conversions.timestampToMicros()),
                    "DateTime", "Revision");
        });
    }

    @Override
    public Map<Timestamp, List<String>> review(String key, long record,
            Timestamp start) {
        return execute(() -> {
            Map<Long, List<String>> review;
            if(start.isString()) {
                review = core.reviewKeyRecordStartstr(key, record,
                        start.toString(), creds, transaction, environment);
            }
            else {
                review = core.reviewKeyRecordStart(key, record,
                        start.getMicros(), creds, transaction, environment);
            }
            return PrettyLinkedHashMap.of(
                    Transformers.transformMap(review,
                            Conversions.timestampToMicros()),
                    "DateTime", "Revision");
        });
    }

    @Override
    public Map<Timestamp, List<String>> review(String key, long record,
            Timestamp start, Timestamp end) {
        return execute(() -> {
            Map<Long, List<String>> review;
            if(start.isString()) {
                review = core.reviewKeyRecordStartstrEndstr(key, record,
                        start.toString(), end.toString(), creds, transaction,
                        environment);
            }
            else {
                review = core.reviewKeyRecordStartEnd(key, record,
                        start.getMicros(), end.getMicros(), creds, transaction,
                        environment);
            }
            return PrettyLinkedHashMap.of(
                    Transformers.transformMap(review,
                            Conversions.timestampToMicros()),
                    "DateTime", "Revision");
        });
    }

    @Override
    public Set<Long> search(String key, String query) {
        return execute(
                () -> core.search(key, query, creds, transaction, environment));
    }

    @Override
    public <T> Map<Long, Map<String, Set<T>>> select(Collection<Long> records) {
        return execute(() -> {
            Map<Long, Map<String, Set<TObject>>> data = core.selectRecords(
                    Collections.toLongList(records), creds, transaction,
                    environment);
            return DataTable.multiValued(data);
        });
    }

    @Override
    public <T> Map<Long, Map<String, Set<T>>> select(Collection<Long> records,
            Order order) {
        return execute(() -> {
            Map<Long, Map<String, Set<TObject>>> data = core.selectRecordsOrder(
                    Collections.toLongList(records),
                    JavaThriftBridge.convert(order), creds, transaction,
                    environment);
            return DataTable.multiValued(data);
        });
    }

    @Override
    public <T> Map<Long, Map<String, Set<T>>> select(Collection<Long> records,
            Order order, Page page) {
        return execute(() -> {
            Map<Long, Map<String, Set<TObject>>> data = core
                    .selectRecordsOrderPage(Collections.toLongList(records),
                            JavaThriftBridge.convert(order),
                            JavaThriftBridge.convert(page), creds, transaction,
                            environment);
            return DataTable.multiValued(data);
        });
    }

    @Override
    public <T> Map<Long, Map<String, Set<T>>> select(Collection<Long> records,
            Page page) {
        return execute(() -> {
            Map<Long, Map<String, Set<TObject>>> data = core.selectRecordsPage(
                    Collections.toLongList(records),
                    JavaThriftBridge.convert(page), creds, transaction,
                    environment);
            return DataTable.multiValued(data);
        });
    }

    @Override
    public <T> Map<Long, Map<String, Set<T>>> select(Collection<Long> records,
            Timestamp timestamp) {
        return execute(() -> {
            Map<Long, Map<String, Set<TObject>>> data;
            if(timestamp.isString()) {
                data = core.selectRecordsTimestr(
                        Collections.toLongList(records), timestamp.toString(),
                        creds, transaction, environment);
            }
            else {
                data = core.selectRecordsTime(Collections.toLongList(records),
                        timestamp.getMicros(), creds, transaction, environment);
            }
            return DataTable.multiValued(data);
        });
    }

    @Override
    public <T> Map<Long, Map<String, Set<T>>> select(Collection<Long> records,
            Timestamp timestamp, Order order) {
        return execute(() -> {
            Map<Long, Map<String, Set<TObject>>> data;
            if(timestamp.isString()) {
                data = core.selectRecordsTimestrOrder(
                        Collections.toLongList(records), timestamp.toString(),
                        JavaThriftBridge.convert(order), creds, transaction,
                        environment);
            }
            else {
                data = core.selectRecordsTimeOrder(
                        Collections.toLongList(records), timestamp.getMicros(),
                        JavaThriftBridge.convert(order), creds, transaction,
                        environment);
            }
            return DataTable.multiValued(data);
        });
    }

    @Override
    public <T> Map<Long, Map<String, Set<T>>> select(Collection<Long> records,
            Timestamp timestamp, Order order, Page page) {
        return execute(() -> {
            Map<Long, Map<String, Set<TObject>>> data;
            if(timestamp.isString()) {
                data = core.selectRecordsTimestrOrderPage(
                        Collections.toLongList(records), timestamp.toString(),
                        JavaThriftBridge.convert(order),
                        JavaThriftBridge.convert(page), creds, transaction,
                        environment);
            }
            else {
                data = core.selectRecordsTimeOrderPage(
                        Collections.toLongList(records), timestamp.getMicros(),
                        JavaThriftBridge.convert(order),
                        JavaThriftBridge.convert(page), creds, transaction,
                        environment);
            }
            return DataTable.multiValued(data);
        });
    }

    @Override
    public <T> Map<Long, Map<String, Set<T>>> select(Collection<Long> records,
            Timestamp timestamp, Page page) {
        return execute(() -> {
            Map<Long, Map<String, Set<TObject>>> data;
            if(timestamp.isString()) {
                data = core.selectRecordsTimestrPage(
                        Collections.toLongList(records), timestamp.toString(),
                        JavaThriftBridge.convert(page), creds, transaction,
                        environment);
            }
            else {
                data = core.selectRecordsTimePage(
                        Collections.toLongList(records), timestamp.getMicros(),
                        JavaThriftBridge.convert(page), creds, transaction,
                        environment);
            }
            return DataTable.multiValued(data);
        });
    }

    @Override
    public <T> Map<Long, Map<String, Set<T>>> select(Collection<String> keys,
            Collection<Long> records) {
        return execute(() -> {
            Map<Long, Map<String, Set<TObject>>> data = core.selectKeysRecords(
                    Collections.toList(keys), Collections.toLongList(records),
                    creds, transaction, environment);
            return DataTable.multiValued(data);
        });
    }

    @Override
    public <T> Map<Long, Map<String, Set<T>>> select(Collection<String> keys,
            Collection<Long> records, Order order) {
        return execute(() -> {
            Map<Long, Map<String, Set<TObject>>> data = core
                    .selectKeysRecordsOrder(Collections.toList(keys),
                            Collections.toLongList(records),
                            JavaThriftBridge.convert(order), creds, transaction,
                            environment);
            return DataTable.multiValued(data);
        });
    }

    @Override
    public <T> Map<Long, Map<String, Set<T>>> select(Collection<String> keys,
            Collection<Long> records, Order order, Page page) {
        return execute(() -> {
            Map<Long, Map<String, Set<TObject>>> data = core
                    .selectKeysRecordsOrderPage(Collections.toList(keys),
                            Collections.toLongList(records),
                            JavaThriftBridge.convert(order),
                            JavaThriftBridge.convert(page), creds, transaction,
                            environment);
            return DataTable.multiValued(data);
        });
    }

    @Override
    public <T> Map<Long, Map<String, Set<T>>> select(Collection<String> keys,
            Collection<Long> records, Page page) {
        return execute(() -> {
            Map<Long, Map<String, Set<TObject>>> data = core
                    .selectKeysRecordsPage(Collections.toList(keys),
                            Collections.toLongList(records),
                            JavaThriftBridge.convert(page), creds, transaction,
                            environment);
            return DataTable.multiValued(data);
        });
    }

    @Override
    public <T> Map<Long, Map<String, Set<T>>> select(Collection<String> keys,
            Collection<Long> records, Timestamp timestamp) {
        return execute(() -> {
            Map<Long, Map<String, Set<TObject>>> data;
            if(timestamp.isString()) {
                data = core.selectKeysRecordsTimestr(Collections.toList(keys),
                        Collections.toLongList(records), timestamp.toString(),
                        creds, transaction, environment);
            }
            else {
                data = core.selectKeysRecordsTime(Collections.toList(keys),
                        Collections.toLongList(records), timestamp.getMicros(),
                        creds, transaction, environment);
            }
            return DataTable.multiValued(data);
        });
    }

    @Override
    public <T> Map<Long, Map<String, Set<T>>> select(Collection<String> keys,
            Collection<Long> records, Timestamp timestamp, Order order) {
        return execute(() -> {
            Map<Long, Map<String, Set<TObject>>> data;
            if(timestamp.isString()) {
                data = core.selectKeysRecordsTimestrOrder(
                        Collections.toList(keys),
                        Collections.toLongList(records), timestamp.toString(),
                        JavaThriftBridge.convert(order), creds, transaction,
                        environment);
            }
            else {
                data = core.selectKeysRecordsTimeOrder(Collections.toList(keys),
                        Collections.toLongList(records), timestamp.getMicros(),
                        JavaThriftBridge.convert(order), creds, transaction,
                        environment);
            }
            return DataTable.multiValued(data);
        });
    }

    @Override
    public <T> Map<Long, Map<String, Set<T>>> select(Collection<String> keys,
            Collection<Long> records, Timestamp timestamp, Order order,
            Page page) {
        return execute(() -> {
            Map<Long, Map<String, Set<TObject>>> data;
            if(timestamp.isString()) {
                data = core.selectKeysRecordsTimestrOrderPage(
                        Collections.toList(keys),
                        Collections.toLongList(records), timestamp.toString(),
                        JavaThriftBridge.convert(order),
                        JavaThriftBridge.convert(page), creds, transaction,
                        environment);
            }
            else {
                data = core.selectKeysRecordsTimeOrderPage(
                        Collections.toList(keys),
                        Collections.toLongList(records), timestamp.getMicros(),
                        JavaThriftBridge.convert(order),
                        JavaThriftBridge.convert(page), creds, transaction,
                        environment);
            }
            return DataTable.multiValued(data);
        });
    }

    @Override
    public <T> Map<Long, Map<String, Set<T>>> select(Collection<String> keys,
            Collection<Long> records, Timestamp timestamp, Page page) {
        return execute(() -> {
            Map<Long, Map<String, Set<TObject>>> data;
            if(timestamp.isString()) {
                data = core.selectKeysRecordsTimestrPage(
                        Collections.toList(keys),
                        Collections.toLongList(records), timestamp.toString(),
                        JavaThriftBridge.convert(page), creds, transaction,
                        environment);
            }
            else {
                data = core.selectKeysRecordsTimePage(Collections.toList(keys),
                        Collections.toLongList(records), timestamp.getMicros(),
                        JavaThriftBridge.convert(page), creds, transaction,
                        environment);
            }
            return DataTable.multiValued(data);
        });
    }

    @Override
    public <T> Map<Long, Map<String, Set<T>>> select(Collection<String> keys,
            Criteria criteria) {
        return execute(() -> {
            Map<Long, Map<String, Set<TObject>>> data = core.selectKeysCriteria(
                    Collections.toList(keys),
                    Language.translateToThriftCriteria(criteria), creds,
                    transaction, environment);
            return DataTable.multiValued(data);
        });
    }

    @Override
    public <T> Map<Long, Map<String, Set<T>>> select(Collection<String> keys,
            Criteria criteria, Order order) {
        return execute(() -> {
            Map<Long, Map<String, Set<TObject>>> data = core
                    .selectKeysCriteriaOrder(Collections.toList(keys),
                            Language.translateToThriftCriteria(criteria),
                            JavaThriftBridge.convert(order), creds, transaction,
                            environment);
            return DataTable.multiValued(data);
        });
    }

    @Override
    public <T> Map<Long, Map<String, Set<T>>> select(Collection<String> keys,
            Criteria criteria, Order order, Page page) {
        return execute(() -> {
            Map<Long, Map<String, Set<TObject>>> data = core
                    .selectKeysCriteriaOrderPage(Collections.toList(keys),
                            Language.translateToThriftCriteria(criteria),
                            JavaThriftBridge.convert(order),
                            JavaThriftBridge.convert(page), creds, transaction,
                            environment);
            return DataTable.multiValued(data);
        });
    }

    @Override
    public <T> Map<Long, Map<String, Set<T>>> select(Collection<String> keys,
            Criteria criteria, Page page) {
        return execute(() -> {
            Map<Long, Map<String, Set<TObject>>> data = core
                    .selectKeysCriteriaPage(Collections.toList(keys),
                            Language.translateToThriftCriteria(criteria),
                            JavaThriftBridge.convert(page), creds, transaction,
                            environment);
            return DataTable.multiValued(data);
        });
    }

    @Override
    public <T> Map<Long, Map<String, Set<T>>> select(Collection<String> keys,
            Criteria criteria, Timestamp timestamp) {
        return execute(() -> {
            Map<Long, Map<String, Set<TObject>>> data;
            if(timestamp.isString()) {
                data = core.selectKeysCriteriaTimestr(Collections.toList(keys),
                        Language.translateToThriftCriteria(criteria),
                        timestamp.toString(), creds, transaction, environment);
            }
            else {
                data = core.selectKeysCriteriaTime(Collections.toList(keys),
                        Language.translateToThriftCriteria(criteria),
                        timestamp.getMicros(), creds, transaction, environment);
            }
            return DataTable.multiValued(data);
        });
    }

    @Override
    public <T> Map<Long, Map<String, Set<T>>> select(Collection<String> keys,
            Criteria criteria, Timestamp timestamp, Order order) {
        return execute(() -> {
            Map<Long, Map<String, Set<TObject>>> data;
            if(timestamp.isString()) {
                data = core.selectKeysCriteriaTimestrOrder(
                        Collections.toList(keys),
                        Language.translateToThriftCriteria(criteria),
                        timestamp.toString(), JavaThriftBridge.convert(order),
                        creds, transaction, environment);
            }
            else {
                data = core.selectKeysCriteriaTimeOrder(
                        Collections.toList(keys),
                        Language.translateToThriftCriteria(criteria),
                        timestamp.getMicros(), JavaThriftBridge.convert(order),
                        creds, transaction, environment);
            }
            return DataTable.multiValued(data);
        });
    }

    @Override
    public <T> Map<Long, Map<String, Set<T>>> select(Collection<String> keys,
            Criteria criteria, Timestamp timestamp, Order order, Page page) {
        return execute(() -> {
            Map<Long, Map<String, Set<TObject>>> data;
            if(timestamp.isString()) {
                data = core.selectKeysCriteriaTimestrOrderPage(
                        Collections.toList(keys),
                        Language.translateToThriftCriteria(criteria),
                        timestamp.toString(), JavaThriftBridge.convert(order),
                        JavaThriftBridge.convert(page), creds, transaction,
                        environment);
            }
            else {
                data = core.selectKeysCriteriaTimeOrderPage(
                        Collections.toList(keys),
                        Language.translateToThriftCriteria(criteria),
                        timestamp.getMicros(), JavaThriftBridge.convert(order),
                        JavaThriftBridge.convert(page), creds, transaction,
                        environment);
            }
            return DataTable.multiValued(data);
        });
    }

    @Override
    public <T> Map<Long, Map<String, Set<T>>> select(Collection<String> keys,
            Criteria criteria, Timestamp timestamp, Page page) {
        return execute(() -> {
            Map<Long, Map<String, Set<TObject>>> data;
            if(timestamp.isString()) {
                data = core.selectKeysCriteriaTimestrPage(
                        Collections.toList(keys),
                        Language.translateToThriftCriteria(criteria),
                        timestamp.toString(), JavaThriftBridge.convert(page),
                        creds, transaction, environment);
            }
            else {
                data = core.selectKeysCriteriaTimePage(Collections.toList(keys),
                        Language.translateToThriftCriteria(criteria),
                        timestamp.getMicros(), JavaThriftBridge.convert(page),
                        creds, transaction, environment);
            }
            return DataTable.multiValued(data);
        });
    }

    @Override
    public <T> Map<String, Set<T>> select(Collection<String> keys,
            long record) {
        return execute(() -> {
            Map<String, Set<TObject>> data = core.selectKeysRecord(
                    Collections.toList(keys), record, creds, transaction,
                    environment);
            return DataRow.multiValued(data);
        });
    }

    @Override
    public <T> Map<String, Set<T>> select(Collection<String> keys, long record,
            Timestamp timestamp) {
        return execute(() -> {
            Map<String, Set<TObject>> data;
            if(timestamp.isString()) {
                data = core.selectKeysRecordTimestr(Collections.toList(keys),
                        record, timestamp.toString(), creds, transaction,
                        environment);
            }
            else {
                data = core.selectKeysRecordTime(Collections.toList(keys),
                        record, timestamp.getMicros(), creds, transaction,
                        environment);
            }
            return DataRow.multiValued(data);
        });
    }

    @Override
    public <T> Map<Long, Map<String, Set<T>>> select(Collection<String> keys,
            String ccl) {
        return execute(() -> {
            Map<Long, Map<String, Set<TObject>>> data = core.selectKeysCcl(
                    Collections.toList(keys), ccl, creds, transaction,
                    environment);
            return DataTable.multiValued(data);
        });
    }

    @Override
    public <T> Map<Long, Map<String, Set<T>>> select(Collection<String> keys,
            String ccl, Order order) {
        return execute(() -> {
            Map<Long, Map<String, Set<TObject>>> data = core.selectKeysCclOrder(
                    Collections.toList(keys), ccl,
                    JavaThriftBridge.convert(order), creds, transaction,
                    environment);
            return DataTable.multiValued(data);
        });
    }

    @Override
    public <T> Map<Long, Map<String, Set<T>>> select(Collection<String> keys,
            String ccl, Order order, Page page) {
        return execute(() -> {
            Map<Long, Map<String, Set<TObject>>> data = core
                    .selectKeysCclOrderPage(Collections.toList(keys), ccl,
                            JavaThriftBridge.convert(order),
                            JavaThriftBridge.convert(page), creds, transaction,
                            environment);
            return DataTable.multiValued(data);
        });
    }

    @Override
    public <T> Map<Long, Map<String, Set<T>>> select(Collection<String> keys,
            String ccl, Page page) {
        return execute(() -> {
            Map<Long, Map<String, Set<TObject>>> data = core.selectKeysCclPage(
                    Collections.toList(keys), ccl,
                    JavaThriftBridge.convert(page), creds, transaction,
                    environment);
            return DataTable.multiValued(data);
        });
    }

    @Override
    public <T> Map<Long, Map<String, Set<T>>> select(Collection<String> keys,
            String ccl, Timestamp timestamp) {
        return execute(() -> {
            Map<Long, Map<String, Set<TObject>>> data;
            if(timestamp.isString()) {
                data = core.selectKeysCclTimestr(Collections.toList(keys), ccl,
                        timestamp.toString(), creds, transaction, environment);
            }
            else {
                data = core.selectKeysCclTime(Collections.toList(keys), ccl,
                        timestamp.getMicros(), creds, transaction, environment);
            }
            return DataTable.multiValued(data);
        });
    }

    @Override
    public <T> Map<Long, Map<String, Set<T>>> select(Collection<String> keys,
            String ccl, Timestamp timestamp, Order order) {
        return execute(() -> {
            Map<Long, Map<String, Set<TObject>>> data;
            if(timestamp.isString()) {
                data = core.selectKeysCclTimestrOrder(Collections.toList(keys),
                        ccl, timestamp.toString(),
                        JavaThriftBridge.convert(order), creds, transaction,
                        environment);
            }
            else {
                data = core.selectKeysCclTimeOrder(Collections.toList(keys),
                        ccl, timestamp.getMicros(),
                        JavaThriftBridge.convert(order), creds, transaction,
                        environment);
            }
            return DataTable.multiValued(data);
        });
    }

    @Override
    public <T> Map<Long, Map<String, Set<T>>> select(Collection<String> keys,
            String ccl, Timestamp timestamp, Order order, Page page) {
        return execute(() -> {
            Map<Long, Map<String, Set<TObject>>> data;
            if(timestamp.isString()) {
                data = core.selectKeysCclTimestrOrderPage(
                        Collections.toList(keys), ccl, timestamp.toString(),
                        JavaThriftBridge.convert(order),
                        JavaThriftBridge.convert(page), creds, transaction,
                        environment);
            }
            else {
                data = core.selectKeysCclTimeOrderPage(Collections.toList(keys),
                        ccl, timestamp.getMicros(),
                        JavaThriftBridge.convert(order),
                        JavaThriftBridge.convert(page), creds, transaction,
                        environment);
            }
            return DataTable.multiValued(data);
        });
    }

    @Override
    public <T> Map<Long, Map<String, Set<T>>> select(Collection<String> keys,
            String ccl, Timestamp timestamp, Page page) {
        return execute(() -> {
            Map<Long, Map<String, Set<TObject>>> data;
            if(timestamp.isString()) {
                data = core.selectKeysCclTimestrPage(Collections.toList(keys),
                        ccl, timestamp.toString(),
                        JavaThriftBridge.convert(page), creds, transaction,
                        environment);
            }
            else {
                data = core.selectKeysCclTimePage(Collections.toList(keys), ccl,
                        timestamp.getMicros(), JavaThriftBridge.convert(page),
                        creds, transaction, environment);
            }
            return DataTable.multiValued(data);
        });
    }

    @Override
    public <T> Map<Long, Map<String, Set<T>>> select(Criteria criteria) {
        return execute(() -> {
            Map<Long, Map<String, Set<TObject>>> data = core.selectCriteria(
                    Language.translateToThriftCriteria(criteria), creds,
                    transaction, environment);
            return DataTable.multiValued(data);
        });
    }

    @Override
    public <T> Map<Long, Map<String, Set<T>>> select(Criteria criteria,
            Order order) {
        return execute(() -> {
            Map<Long, Map<String, Set<TObject>>> data = core
                    .selectCriteriaOrder(
                            Language.translateToThriftCriteria(criteria),
                            JavaThriftBridge.convert(order), creds, transaction,
                            environment);
            return DataTable.multiValued(data);
        });
    }

    @Override
    public <T> Map<Long, Map<String, Set<T>>> select(Criteria criteria,
            Order order, Page page) {
        return execute(() -> {
            Map<Long, Map<String, Set<TObject>>> data = core
                    .selectCriteriaOrderPage(
                            Language.translateToThriftCriteria(criteria),
                            JavaThriftBridge.convert(order),
                            JavaThriftBridge.convert(page), creds, transaction,
                            environment);
            return DataTable.multiValued(data);
        });
    }

    @Override
    public <T> Map<Long, Map<String, Set<T>>> select(Criteria criteria,
            Page page) {
        return execute(() -> {
            Map<Long, Map<String, Set<TObject>>> data = core.selectCriteriaPage(
                    Language.translateToThriftCriteria(criteria),
                    JavaThriftBridge.convert(page), creds, transaction,
                    environment);
            return DataTable.multiValued(data);
        });
    }

    @Override
    public <T> Map<Long, Map<String, Set<T>>> select(Criteria criteria,
            Timestamp timestamp) {
        return execute(() -> {
            Map<Long, Map<String, Set<TObject>>> data;
            if(timestamp.isString()) {
                data = core.selectCriteriaTimestr(
                        Language.translateToThriftCriteria(criteria),
                        timestamp.toString(), creds, transaction, environment);
            }
            else {
                data = core.selectCriteriaTime(
                        Language.translateToThriftCriteria(criteria),
                        timestamp.getMicros(), creds, transaction, environment);
            }
            return DataTable.multiValued(data);
        });
    }

    @Override
    public <T> Map<Long, Map<String, Set<T>>> select(Criteria criteria,
            Timestamp timestamp, Order order) {
        return execute(() -> {
            Map<Long, Map<String, Set<TObject>>> data;
            if(timestamp.isString()) {
                data = core.selectCriteriaTimestrOrder(
                        Language.translateToThriftCriteria(criteria),
                        timestamp.toString(), JavaThriftBridge.convert(order),
                        creds, transaction, environment);
            }
            else {
                data = core.selectCriteriaTimeOrder(
                        Language.translateToThriftCriteria(criteria),
                        timestamp.getMicros(), JavaThriftBridge.convert(order),
                        creds, transaction, environment);
            }
            return DataTable.multiValued(data);
        });
    }

    @Override
    public <T> Map<Long, Map<String, Set<T>>> select(Criteria criteria,
            Timestamp timestamp, Order order, Page page) {
        return execute(() -> {
            Map<Long, Map<String, Set<TObject>>> data;
            if(timestamp.isString()) {
                data = core.selectCriteriaTimestrOrderPage(
                        Language.translateToThriftCriteria(criteria),
                        timestamp.toString(), JavaThriftBridge.convert(order),
                        JavaThriftBridge.convert(page), creds, transaction,
                        environment);
            }
            else {
                data = core.selectCriteriaTimeOrderPage(
                        Language.translateToThriftCriteria(criteria),
                        timestamp.getMicros(), JavaThriftBridge.convert(order),
                        JavaThriftBridge.convert(page), creds, transaction,
                        environment);
            }
            return DataTable.multiValued(data);
        });
    }

    @Override
    public <T> Map<Long, Map<String, Set<T>>> select(Criteria criteria,
            Timestamp timestamp, Page page) {
        return execute(() -> {
            Map<Long, Map<String, Set<TObject>>> data;
            if(timestamp.isString()) {
                data = core.selectCriteriaTimestrPage(
                        Language.translateToThriftCriteria(criteria),
                        timestamp.toString(), JavaThriftBridge.convert(page),
                        creds, transaction, environment);
            }
            else {
                data = core.selectCriteriaTimePage(
                        Language.translateToThriftCriteria(criteria),
                        timestamp.getMicros(), JavaThriftBridge.convert(page),
                        creds, transaction, environment);
            }
            return DataTable.multiValued(data);
        });
    }

    @Override
    public <T> Map<String, Set<T>> select(long record) {
        return execute(() -> {
            Map<String, Set<TObject>> data = core.selectRecord(record, creds,
                    transaction, environment);
            return DataRow.multiValued(data);
        });
    }

    @Override
    public <T> Map<String, Set<T>> select(long record, Timestamp timestamp) {
        return execute(() -> {
            Map<String, Set<TObject>> data;
            if(timestamp.isString()) {
                data = core.selectRecordTimestr(record, timestamp.toString(),
                        creds, transaction, environment);
            }
            else {
                data = core.selectRecordTime(record, timestamp.getMicros(),
                        creds, transaction, environment);
            }
            return DataRow.multiValued(data);
        });
    }

    @Override
    public <T> Map<Long, Map<String, Set<T>>> select(String ccl) {
        return execute(() -> {
            Map<Long, Map<String, Set<TObject>>> data = core.selectCcl(ccl,
                    creds, transaction, environment);
            return DataTable.multiValued(data);
        });
    }

    @Override
    public <T> Map<Long, Set<T>> select(String key, Collection<Long> records) {
        return execute(() -> {
            Map<Long, Set<TObject>> data = core.selectKeyRecords(key,
                    Collections.toLongList(records), creds, transaction,
                    environment);
            return DataColumn.multiValued(key, data);
        });
    }

    @Override
    public <T> Map<Long, Set<T>> select(String key, Collection<Long> records,
            Order order) {
        return execute(() -> {
            Map<Long, Set<TObject>> data = core.selectKeyRecordsOrder(key,
                    Collections.toLongList(records),
                    JavaThriftBridge.convert(order), creds, transaction,
                    environment);
            return DataColumn.multiValued(key, data);
        });
    }

    @Override
    public <T> Map<Long, Set<T>> select(String key, Collection<Long> records,
            Order order, Page page) {
        return execute(() -> {
            Map<Long, Set<TObject>> data = core.selectKeyRecordsOrderPage(key,
                    Collections.toLongList(records),
                    JavaThriftBridge.convert(order),
                    JavaThriftBridge.convert(page), creds, transaction,
                    environment);
            return DataColumn.multiValued(key, data);
        });
    }

    @Override
    public <T> Map<Long, Set<T>> select(String key, Collection<Long> records,
            Page page) {
        return execute(() -> {
            Map<Long, Set<TObject>> data = core.selectKeyRecordsPage(key,
                    Collections.toLongList(records),
                    JavaThriftBridge.convert(page), creds, transaction,
                    environment);
            return DataColumn.multiValued(key, data);
        });
    }

    @Override
    public <T> Map<Long, Set<T>> select(String key, Collection<Long> records,
            Timestamp timestamp) {
        return execute(() -> {
            Map<Long, Set<TObject>> data;
            if(timestamp.isString()) {
                data = core.selectKeyRecordsTimestr(key,
                        Collections.toLongList(records), timestamp.toString(),
                        creds, transaction, environment);
            }
            else {
                data = core.selectKeyRecordsTime(key,
                        Collections.toLongList(records), timestamp.getMicros(),
                        creds, transaction, environment);
            }
            return DataColumn.multiValued(key, data);
        });
    }

    @Override
    public <T> Map<Long, Set<T>> select(String key, Collection<Long> records,
            Timestamp timestamp, Order order) {
        return execute(() -> {
            Map<Long, Set<TObject>> data;
            if(timestamp.isString()) {
                data = core.selectKeyRecordsTimestrOrder(key,
                        Collections.toLongList(records), timestamp.toString(),
                        JavaThriftBridge.convert(order), creds, transaction,
                        environment);
            }
            else {
                data = core.selectKeyRecordsTimeOrder(key,
                        Collections.toLongList(records), timestamp.getMicros(),
                        JavaThriftBridge.convert(order), creds, transaction,
                        environment);
            }
            return DataColumn.multiValued(key, data);
        });
    }

    @Override
    public <T> Map<Long, Set<T>> select(String key, Collection<Long> records,
            Timestamp timestamp, Order order, Page page) {
        return execute(() -> {
            Map<Long, Set<TObject>> data;
            if(timestamp.isString()) {
                data = core.selectKeyRecordsTimestrOrderPage(key,
                        Collections.toLongList(records), timestamp.toString(),
                        JavaThriftBridge.convert(order),
                        JavaThriftBridge.convert(page), creds, transaction,
                        environment);
            }
            else {
                data = core.selectKeyRecordsTimeOrderPage(key,
                        Collections.toLongList(records), timestamp.getMicros(),
                        JavaThriftBridge.convert(order),
                        JavaThriftBridge.convert(page), creds, transaction,
                        environment);
            }
            return DataColumn.multiValued(key, data);
        });
    }

    @Override
    public <T> Map<Long, Set<T>> select(String key, Collection<Long> records,
            Timestamp timestamp, Page page) {
        return execute(() -> {
            Map<Long, Set<TObject>> data;
            if(timestamp.isString()) {
                data = core.selectKeyRecordsTimestrPage(key,
                        Collections.toLongList(records), timestamp.toString(),
                        JavaThriftBridge.convert(page), creds, transaction,
                        environment);
            }
            else {
                data = core.selectKeyRecordsTimePage(key,
                        Collections.toLongList(records), timestamp.getMicros(),
                        JavaThriftBridge.convert(page), creds, transaction,
                        environment);
            }
            return DataColumn.multiValued(key, data);
        });
    }

    @Override
    public <T> Map<Long, Set<T>> select(String key, Criteria criteria) {
        return execute(() -> {
            Map<Long, Set<TObject>> data = core.selectKeyCriteria(key,
                    Language.translateToThriftCriteria(criteria), creds,
                    transaction, environment);
            return DataColumn.multiValued(key, data);
        });
    }

    @Override
    public <T> Map<Long, Set<T>> select(String key, Criteria criteria,
            Order order) {
        return execute(() -> {
            Map<Long, Set<TObject>> data = core.selectKeyCriteriaOrder(key,
                    Language.translateToThriftCriteria(criteria),
                    JavaThriftBridge.convert(order), creds, transaction,
                    environment);
            return DataColumn.multiValued(key, data);
        });
    }

    @Override
    public <T> Map<Long, Set<T>> select(String key, Criteria criteria,
            Order order, Page page) {
        return execute(() -> {
            Map<Long, Set<TObject>> data = core.selectKeyCriteriaOrderPage(key,
                    Language.translateToThriftCriteria(criteria),
                    JavaThriftBridge.convert(order),
                    JavaThriftBridge.convert(page), creds, transaction,
                    environment);
            return DataColumn.multiValued(key, data);
        });
    }

    @Override
    public <T> Map<Long, Set<T>> select(String key, Criteria criteria,
            Page page) {
        return execute(() -> {
            Map<Long, Set<TObject>> data = core.selectKeyCriteriaPage(key,
                    Language.translateToThriftCriteria(criteria),
                    JavaThriftBridge.convert(page), creds, transaction,
                    environment);
            return DataColumn.multiValued(key, data);
        });
    }

    @Override
    public <T> Map<Long, Set<T>> select(String key, Criteria criteria,
            Timestamp timestamp) {
        return execute(() -> {
            Map<Long, Set<TObject>> data;
            if(timestamp.isString()) {
                data = core.selectKeyCriteriaTimestr(key,
                        Language.translateToThriftCriteria(criteria),
                        timestamp.toString(), creds, transaction, environment);
            }
            else {
                data = core.selectKeyCriteriaTime(key,
                        Language.translateToThriftCriteria(criteria),
                        timestamp.getMicros(), creds, transaction, environment);
            }
            return DataColumn.multiValued(key, data);
        });
    }

    @Override
    public <T> Map<Long, Set<T>> select(String key, Criteria criteria,
            Timestamp timestamp, Order order) {
        return execute(() -> {
            Map<Long, Set<TObject>> data;
            if(timestamp.isString()) {
                data = core.selectKeyCriteriaTimestrOrder(key,
                        Language.translateToThriftCriteria(criteria),
                        timestamp.toString(), JavaThriftBridge.convert(order),
                        creds, transaction, environment);
            }
            else {
                data = core.selectKeyCriteriaTimeOrder(key,
                        Language.translateToThriftCriteria(criteria),
                        timestamp.getMicros(), JavaThriftBridge.convert(order),
                        creds, transaction, environment);
            }
            return DataColumn.multiValued(key, data);
        });
    }

    @Override
    public <T> Map<Long, Set<T>> select(String key, Criteria criteria,
            Timestamp timestamp, Order order, Page page) {
        return execute(() -> {
            Map<Long, Set<TObject>> data;
            if(timestamp.isString()) {
                data = core.selectKeyCriteriaTimestrOrderPage(key,
                        Language.translateToThriftCriteria(criteria),
                        timestamp.toString(), JavaThriftBridge.convert(order),
                        JavaThriftBridge.convert(page), creds, transaction,
                        environment);
            }
            else {
                data = core.selectKeyCriteriaTimeOrderPage(key,
                        Language.translateToThriftCriteria(criteria),
                        timestamp.getMicros(), JavaThriftBridge.convert(order),
                        JavaThriftBridge.convert(page), creds, transaction,
                        environment);
            }
            return DataColumn.multiValued(key, data);
        });
    }

    @Override
    public <T> Map<Long, Set<T>> select(String key, Criteria criteria,
            Timestamp timestamp, Page page) {
        return execute(() -> {
            Map<Long, Set<TObject>> data;
            if(timestamp.isString()) {
                data = core.selectKeyCriteriaTimestrPage(key,
                        Language.translateToThriftCriteria(criteria),
                        timestamp.toString(), JavaThriftBridge.convert(page),
                        creds, transaction, environment);
            }
            else {
                data = core.selectKeyCriteriaTimePage(key,
                        Language.translateToThriftCriteria(criteria),
                        timestamp.getMicros(), JavaThriftBridge.convert(page),
                        creds, transaction, environment);
            }
            return DataColumn.multiValued(key, data);
        });
    }

    @Override
    public <T> Set<T> select(String key, long record) {
        return execute(() -> {
            Set<TObject> values = core.selectKeyRecord(key, record, creds,
                    transaction, environment);
            return Transformers.transformSetLazily(values,
                    Conversions.<T> thriftToJavaCasted());
        });
    }

    @Override
    public <T> Set<T> select(String key, long record, Timestamp timestamp) {
        return execute(() -> {
            Set<TObject> values;
            if(timestamp.isString()) {
                values = core.selectKeyRecordTimestr(key, record,
                        timestamp.toString(), creds, transaction, environment);
            }
            else {
                values = core.selectKeyRecordTime(key, record,
                        timestamp.getMicros(), creds, transaction, environment);
            }
            return Transformers.transformSetLazily(values,
                    Conversions.<T> thriftToJavaCasted());
        });
    }

    @Override
    public <T> Map<Long, Map<String, Set<T>>> select(String ccl, Order order) {
        return execute(() -> {
            Map<Long, Map<String, Set<TObject>>> data = core.selectCclOrder(ccl,
                    JavaThriftBridge.convert(order), creds, transaction,
                    environment);
            return DataTable.multiValued(data);
        });
    }

    @Override
    public <T> Map<Long, Map<String, Set<T>>> select(String ccl, Order order,
            Page page) {
        return execute(() -> {
            Map<Long, Map<String, Set<TObject>>> data = core.selectCclOrderPage(
                    ccl, JavaThriftBridge.convert(order),
                    JavaThriftBridge.convert(page), creds, transaction,
                    environment);
            return DataTable.multiValued(data);
        });
    }

    @Override
    public <T> Map<Long, Map<String, Set<T>>> select(String ccl, Page page) {
        return execute(() -> {
            Map<Long, Map<String, Set<TObject>>> data = core.selectCclPage(ccl,
                    JavaThriftBridge.convert(page), creds, transaction,
                    environment);
            return DataTable.multiValued(data);
        });
    }

    @Override
    public <T> Map<Long, Set<T>> select(String key, String ccl) {
        return execute(() -> {
            Map<Long, Set<TObject>> data = core.selectKeyCcl(key, ccl, creds,
                    transaction, environment);
            return DataColumn.multiValued(key, data);
        });
    }

    @Override
    public <T> Map<Long, Set<T>> select(String key, String ccl, Order order) {
        return execute(() -> {
            Map<Long, Set<TObject>> data = core.selectKeyCclOrder(key, ccl,
                    JavaThriftBridge.convert(order), creds, transaction,
                    environment);
            return DataColumn.multiValued(key, data);
        });
    }

    @Override
    public <T> Map<Long, Set<T>> select(String key, String ccl, Order order,
            Page page) {
        return execute(() -> {
            Map<Long, Set<TObject>> data = core.selectKeyCclOrderPage(key, ccl,
                    JavaThriftBridge.convert(order),
                    JavaThriftBridge.convert(page), creds, transaction,
                    environment);
            return DataColumn.multiValued(key, data);
        });
    }

    @Override
    public <T> Map<Long, Set<T>> select(String key, String ccl, Page page) {
        return execute(() -> {
            Map<Long, Set<TObject>> data = core.selectKeyCclPage(key, ccl,
                    JavaThriftBridge.convert(page), creds, transaction,
                    environment);
            return DataColumn.multiValued(key, data);
        });
    }

    @Override
    public <T> Map<Long, Set<T>> select(String key, String ccl,
            Timestamp timestamp) {
        return execute(() -> {
            Map<Long, Set<TObject>> data;
            if(timestamp.isString()) {
                data = core.selectKeyCclTimestr(key, ccl, timestamp.toString(),
                        creds, transaction, environment);
            }
            else {
                data = core.selectKeyCclTime(key, ccl, timestamp.getMicros(),
                        creds, transaction, environment);
            }
            return DataColumn.multiValued(key, data);
        });
    }

    @Override
    public <T> Map<Long, Set<T>> select(String key, String ccl,
            Timestamp timestamp, Order order) {
        return execute(() -> {
            Map<Long, Set<TObject>> data;
            if(timestamp.isString()) {
                data = core.selectKeyCclTimestrOrder(key, ccl,
                        timestamp.toString(), JavaThriftBridge.convert(order),
                        creds, transaction, environment);
            }
            else {
                data = core.selectKeyCclTimeOrder(key, ccl,
                        timestamp.getMicros(), JavaThriftBridge.convert(order),
                        creds, transaction, environment);
            }
            return DataColumn.multiValued(key, data);
        });
    }

    @Override
    public <T> Map<Long, Set<T>> select(String key, String ccl,
            Timestamp timestamp, Order order, Page page) {
        return execute(() -> {
            Map<Long, Set<TObject>> data;
            if(timestamp.isString()) {
                data = core.selectKeyCclTimestrOrderPage(key, ccl,
                        timestamp.toString(), JavaThriftBridge.convert(order),
                        JavaThriftBridge.convert(page), creds, transaction,
                        environment);
            }
            else {
                data = core.selectKeyCclTimeOrderPage(key, ccl,
                        timestamp.getMicros(), JavaThriftBridge.convert(order),
                        JavaThriftBridge.convert(page), creds, transaction,
                        environment);
            }
            return DataColumn.multiValued(key, data);
        });
    }

    @Override
    public <T> Map<Long, Set<T>> select(String key, String ccl,
            Timestamp timestamp, Page page) {
        return execute(() -> {
            Map<Long, Set<TObject>> data;
            if(timestamp.isString()) {
                data = core.selectKeyCclTimestrPage(key, ccl,
                        timestamp.toString(), JavaThriftBridge.convert(page),
                        creds, transaction, environment);
            }
            else {
                data = core.selectKeyCclTimePage(key, ccl,
                        timestamp.getMicros(), JavaThriftBridge.convert(page),
                        creds, transaction, environment);
            }
            return DataColumn.multiValued(key, data);
        });
    }

    @Override
    public <T> Map<Long, Map<String, Set<T>>> select(String ccl,
            Timestamp timestamp) {
        return execute(() -> {
            Map<Long, Map<String, Set<TObject>>> data;
            if(timestamp.isString()) {
                data = core.selectCclTimestr(ccl, timestamp.toString(), creds,
                        transaction, environment);
            }
            else {
                data = core.selectCclTime(ccl, timestamp.getMicros(), creds,
                        transaction, environment);
            }
            return DataTable.multiValued(data);
        });
    }

    @Override
    public <T> Map<Long, Map<String, Set<T>>> select(String ccl,
            Timestamp timestamp, Order order) {
        return execute(() -> {
            Map<Long, Map<String, Set<TObject>>> data;
            if(timestamp.isString()) {
                data = core.selectCclTimestrOrder(ccl, timestamp.toString(),
                        JavaThriftBridge.convert(order), creds, transaction,
                        environment);
            }
            else {
                data = core.selectCclTimeOrder(ccl, timestamp.getMicros(),
                        JavaThriftBridge.convert(order), creds, transaction,
                        environment);
            }
            return DataTable.multiValued(data);
        });
    }

    @Override
    public <T> Map<Long, Map<String, Set<T>>> select(String ccl,
            Timestamp timestamp, Order order, Page page) {
        return execute(() -> {
            Map<Long, Map<String, Set<TObject>>> data;
            if(timestamp.isString()) {
                data = core.selectCclTimestrOrderPage(ccl, timestamp.toString(),
                        JavaThriftBridge.convert(order),
                        JavaThriftBridge.convert(page), creds, transaction,
                        environment);
            }
            else {
                data = core.selectCclTimeOrderPage(ccl, timestamp.getMicros(),
                        JavaThriftBridge.convert(order),
                        JavaThriftBridge.convert(page), creds, transaction,
                        environment);
            }
            return DataTable.multiValued(data);
        });
    }

    @Override
    public <T> Map<Long, Map<String, Set<T>>> select(String ccl,
            Timestamp timestamp, Page page) {
        return execute(() -> {
            Map<Long, Map<String, Set<TObject>>> data;
            if(timestamp.isString()) {
                data = core.selectCclTimestrPage(ccl, timestamp.toString(),
                        JavaThriftBridge.convert(page), creds, transaction,
                        environment);
            }
            else {
                data = core.selectCclTimePage(ccl, timestamp.getMicros(),
                        JavaThriftBridge.convert(page), creds, transaction,
                        environment);
            }
            return DataTable.multiValued(data);
        });
    }

    @Override
    public void set(String key, Object value, Collection<Long> records) {
        execute(() -> {
            core.setKeyValueRecords(key, Convert.javaToThrift(value),
                    Collections.toLongList(records), creds, transaction,
                    environment);
            return null;
        });
    }

    @Override
    public <T> void set(String key, T value, long record) {
        execute(() -> {
            core.setKeyValueRecord(key, Convert.javaToThrift(value), record,
                    creds, transaction, environment);
            return null;
        });
    }

    @Override
    public void stage() throws TransactionException {
        execute(() -> {
            transaction = core.stage(creds, environment);
            return null;
        });
    }

    @Override
    public Timestamp time() {
        return execute(() -> Timestamp
                .fromMicros(core.time(creds, transaction, environment)));
    }

    @Override
    public Timestamp time(String phrase) {
        return execute(() -> Timestamp.fromMicros(
                core.timePhrase(phrase, creds, transaction, environment)));
    }

    @Override
    public String toString() {
        return "Connected to " + host + ":" + port + " as "
                + new String(ClientSecurity.decrypt(username).array());
    }

    @Override
    public Map<Long, Map<String, Set<Long>>> trace(Collection<Long> records) {
        return execute(() -> {
            Map<Long, Map<String, Set<Long>>> data = core.traceRecords(
                    Collections.toLongList(records), creds, transaction,
                    environment);
            return PrettyLinkedTableMap.of(data, "Record");
        });
    }

    @Override
    public Map<Long, Map<String, Set<Long>>> trace(Collection<Long> records,
            Timestamp timestamp) {
        return execute(() -> {
            Map<Long, Map<String, Set<Long>>> data;
            if(timestamp.isString()) {
                data = core.traceRecordsTimestr(Collections.toLongList(records),
                        timestamp.toString(), creds, transaction, environment);
            }
            else {
                data = core.traceRecordsTime(Collections.toLongList(records),
                        timestamp.getMicros(), creds, transaction, environment);
            }
            return PrettyLinkedTableMap.of(data, "Record");
        });
    }

    @Override
    public Map<String, Set<Long>> trace(long record) {
        return execute(() -> {
            Map<String, Set<Long>> data = core.traceRecord(record, creds,
                    transaction, environment);
            return PrettyLinkedHashMap.of(data, "Key", "Sources");
        });
    }

    @Override
    public Map<String, Set<Long>> trace(long record, Timestamp timestamp) {
        return execute(() -> {
            Map<String, Set<Long>> data;
            if(timestamp.isString()) {
                data = core.traceRecordTimestr(record, timestamp.toString(),
                        creds, transaction, environment);
            }
            else {
                data = core.traceRecordTime(record, timestamp.getMicros(),
                        creds, transaction, environment);
            }
            return PrettyLinkedHashMap.of(data, "Key", "Sources");
        });
    }

    @Override
    public boolean unlink(String key, long destination, long source) {
        return remove(key, Link.to(destination), source);
    }

    @Override
    public boolean verify(String key, Object value, long record) {
        return execute(() -> core.verifyKeyValueRecord(key,
                Convert.javaToThrift(value), record, creds, transaction,
                environment));
    }

    @Override
    public boolean verify(String key, Object value, long record,
            Timestamp timestamp) {
        return execute(() -> {
            if(timestamp.isString()) {
                return core.verifyKeyValueRecordTimestr(key,
                        Convert.javaToThrift(value), record,
                        timestamp.toString(), creds, transaction, environment);
            }
            else {
                return core.verifyKeyValueRecordTime(key,
                        Convert.javaToThrift(value), record,
                        timestamp.getMicros(), creds, transaction, environment);
            }
        });
    }

    @Override
    public boolean verifyAndSwap(String key, Object expected, long record,
            Object replacement) {
        return execute(() -> {
            return core.verifyAndSwap(key, Convert.javaToThrift(expected),
                    record, Convert.javaToThrift(replacement), creds,
                    transaction, environment);
        });
    }

    @Override
    public void verifyOrSet(String key, Object value, long record) {
        execute(() -> {
            core.verifyOrSet(key, Convert.javaToThrift(value), record, creds,
                    transaction, environment);
            return null;
        });
    }

    @Override
    protected Concourse copyConnection() {
        return new ConcourseThriftDriver(host, port,
                ByteBuffers.getUtf8String(ClientSecurity.decrypt(username)),
                ByteBuffers.getUtf8String(ClientSecurity.decrypt(password)),
                environment);
    }

    /**
     * Return the thrift calculate RPC client.
     * 
     * @return the {@link #calculate client}
     */
    ConcourseCalculateService.Client $calculate() {
        return calculate;
    }

    /**
     * Return the thrift RPC client.
     * 
     * @return the {@link ConcourseService#Client}
     */
    ConcourseService.Client $core() {
        return core;
    }

    /**
     * Return the current {@link AccessToken}
     * 
     * @return the creds
     */
    AccessToken creds() {
        return creds;
    }

    /**
     * Return the environment to which the driver is connected.
     * 
     * @return the environment
     */
    String environment() {
        return environment;
    }

    /**
     * Execute the task defined in {@code callable}. This method contains
     * retry logic to handle cases when {@code creds} expires and must be
     * updated.
     * 
     * @param callable
     * @return the task result
     */
    <T> T execute(Callable<T> callable) {
        try {
            return callable.call();
        }
        catch (SecurityException e) {
            authenticate();
            return execute(callable);
        }
        catch (com.cinchapi.concourse.thrift.TransactionException e) {
            throw new TransactionException();
        }
        catch (com.cinchapi.concourse.thrift.DuplicateEntryException e) {
            throw new DuplicateEntryException(e);
        }
        catch (com.cinchapi.concourse.thrift.InvalidArgumentException e) {
            throw new InvalidArgumentException(e);
        }
        catch (com.cinchapi.concourse.thrift.InvalidOperationException e) {
            throw new UnsupportedOperationException(e);
        }
        catch (com.cinchapi.concourse.thrift.ParseException e) {
            throw new ParseException(e);
        }
        catch (com.cinchapi.concourse.thrift.PermissionException e) {
            throw new PermissionException(e);
        }
        catch (com.cinchapi.concourse.thrift.ManagementException e) {
            throw new ManagementException(e);
        }
        catch (Exception e) {
            if(e instanceof TTransportException) {
                // Usually, a TTransportException is fatal for the underlying
                // transport because Thrift keeps internal buffers and state
                // that won’t self-heal. We could try to close and re-open it
                // here, but we just mark the client as failed and allow the
                // consumer to decide what to do (e.g., a ConnectionPool checks
                // for failure and tries to create a brand new client).
                failed = true;
            }
            throw CheckedExceptions.wrapAsRuntimeException(e);
        }
    }

    @Override
    boolean failed() {
        return failed;
    }

    /**
     * Return the current {@link TransactionToken}.
     * 
     * @return the transaction token
     */
    @Nullable
    TransactionToken transaction() {
        return transaction;
    }

    /**
     * Authenticate the {@link #username} and {@link #password} and populate
     * {@link #creds} with the appropriate AccessToken.
     */
    private void authenticate() {
        try {
            creds = core.login(ClientSecurity.decrypt(username),
                    ClientSecurity.decrypt(password), environment);
        }
        catch (TApplicationException e) {
            if(e.getMessage().startsWith("Invalid method name:")) {
                // Add limited back compatibility for pre-0.10 servers by
                // using a non-multiplexed client that can access the core
                // functions defined in the current version.
                Reflection.set("core", new ConcourseService.Client(protocol),
                        this);
                authenticate();
            }
            else {
                throw CheckedExceptions.wrapAsRuntimeException(e);
            }
        }
        catch (TException e) {
            throw CheckedExceptions.wrapAsRuntimeException(e);
        }
    }

    /**
     * Perform an old-school/simple find operation where {@code key}
     * satisfied {@code operation} in relation to the specified
     * {@code values}.
     * 
     * @param order
     * @param page
     * @param key
     * @param operator
     * @param values
     * @return the records that match the criteria.
     */
    private Set<Long> executeFind(Order order, Page page, final String key,
            final Object operator, final Object... values) {
        final List<TObject> tValues = Arrays.stream(values)
                .map(Convert::toFunctionOrUnescapedValueIfPossible)
                .map(Convert::javaToThrift).collect(Collectors.toList());
        return execute(() -> {
            if(operator instanceof Operator) {
                return core.findKeyOperatorValuesOrderPage(key,
                        (Operator) operator, tValues,
                        JavaThriftBridge.convert(order),
                        JavaThriftBridge.convert(page), creds, transaction,
                        environment);
            }
            else {
                return core.findKeyOperatorstrValuesOrderPage(key,
                        operator.toString(), tValues,
                        JavaThriftBridge.convert(order),
                        JavaThriftBridge.convert(page), creds, transaction,
                        environment);
            }
        });
    }

    /**
     * Perform an old-school/simple find operation where {@code key}
     * satisfied {@code operation} in relation to the specified
     * {@code values}.
     * 
     * @param order
     * @param key
     * @param operator
     * @param values
     * @return the records that match the criteria.
     */
    private Set<Long> executeFind(Order order, final String key,
            final Object operator, final Object... values) {
        final List<TObject> tValues = Arrays.stream(values)
                .map(Convert::toFunctionOrUnescapedValueIfPossible)
                .map(Convert::javaToThrift).collect(Collectors.toList());
        return execute(() -> {
            if(operator instanceof Operator) {
                return core.findKeyOperatorValuesOrder(key, (Operator) operator,
                        tValues, JavaThriftBridge.convert(order), creds,
                        transaction, environment);
            }
            else {
                return core.findKeyOperatorstrValuesOrder(key,
                        operator.toString(), tValues,
                        JavaThriftBridge.convert(order), creds, transaction,
                        environment);
            }
        });
    }

    /**
     * Perform an old-school/simple find operation where {@code key}
     * satisfied {@code operation} in relation to the specified
     * {@code values}.
     * 
     * @param page
     * @param key
     * @param operator
     * @param values
     * @return the records that match the criteria.
     */
    private Set<Long> executeFind(Page page, final String key,
            final Object operator, final Object... values) {
        final List<TObject> tValues = Arrays.stream(values)
                .map(Convert::toFunctionOrUnescapedValueIfPossible)
                .map(Convert::javaToThrift).collect(Collectors.toList());
        return execute(() -> {
            if(operator instanceof Operator) {
                return core.findKeyOperatorValuesPage(key, (Operator) operator,
                        tValues, JavaThriftBridge.convert(page), creds,
                        transaction, environment);
            }
            else {
                return core.findKeyOperatorstrValuesPage(key,
                        operator.toString(), tValues,
                        JavaThriftBridge.convert(page), creds, transaction,
                        environment);
            }
        });
    }

    /**
     * Perform an old-school/simple find operation where {@code key}
     * satisfied {@code operation} in relation to the specified
     * {@code values}.
     * 
     * @param key
     * @param operator
     * @param values
     * @return the records that match the criteria.
     */
    private Set<Long> executeFind(final String key, final Object operator,
            final Object... values) {
        final List<TObject> tValues = Arrays.stream(values)
                .map(Convert::toFunctionOrUnescapedValueIfPossible)
                .map(Convert::javaToThrift).collect(Collectors.toList());
        return execute(() -> {
            if(operator instanceof Operator) {
                return core.findKeyOperatorValues(key, (Operator) operator,
                        tValues, creds, transaction, environment);
            }
            else {
                return core.findKeyOperatorstrValues(key, operator.toString(),
                        tValues, creds, transaction, environment);
            }
        });
    }

    /**
     * Perform an old-school/simple find operation where {@code key}
     * satisfied {@code operation} in relation to the specified
     * {@code values} at {@code timestamp}.
     * 
     * @param timestamp
     * @param order
     * @param page
     * @param key
     * @param operator
     * @param values
     * @param timestamp a {@link Timestamp} that represents the historical
     *            instant to use in the lookup – created from either a
     *            {@link Timestamp#fromString(String) natural language
     *            description} of a point in time (i.e. two weeks ago), OR
     *            the {@link Timestamp#fromMicros(long) number
     *            of microseconds} since the Unix epoch, OR
     *            a {@link Timestamp#fromJoda(org.joda.time.DateTime) Joda
     *            DateTime} object
     * @return the records that match the criteria.
     */
    private Set<Long> executeFind(final Timestamp timestamp, Order order,
            Page page, final String key, final Object operator,
            final Object... values) {
        final List<TObject> tValues = Arrays.stream(values)
                .map(Convert::toFunctionOrUnescapedValueIfPossible)
                .map(Convert::javaToThrift).collect(Collectors.toList());
        return execute(() -> {
            if(operator instanceof Operator) {
                return core.findKeyOperatorValuesTimeOrderPage(key,
                        (Operator) operator, tValues, timestamp.getMicros(),
                        JavaThriftBridge.convert(order),
                        JavaThriftBridge.convert(page), creds, transaction,
                        environment);
            }
            else {
                return core.findKeyOperatorstrValuesTimeOrderPage(key,
                        operator.toString(), tValues, timestamp.getMicros(),
                        JavaThriftBridge.convert(order),
                        JavaThriftBridge.convert(page), creds, transaction,
                        environment);
            }
        });
    }

    /**
     * Perform an old-school/simple find operation where {@code key}
     * satisfied {@code operation} in relation to the specified
     * {@code values} at {@code timestamp}.
     * 
     * @param key
     * @param operator
     * @param values
     * @param timestamp a {@link Timestamp} that represents the historical
     *            instant to use in the lookup – created from either a
     *            {@link Timestamp#fromString(String) natural language
     *            description} of a point in time (i.e. two weeks ago), OR
     *            the {@link Timestamp#fromMicros(long) number
     *            of microseconds} since the Unix epoch, OR
     *            a {@link Timestamp#fromJoda(org.joda.time.DateTime) Joda
     *            DateTime} object
     * @return the records that match the criteria.
     */
    private Set<Long> executeFind(final Timestamp timestamp, Order order,
            final String key, final Object operator, final Object... values) {
        final List<TObject> tValues = Arrays.stream(values)
                .map(Convert::toFunctionOrUnescapedValueIfPossible)
                .map(Convert::javaToThrift).collect(Collectors.toList());
        return execute(() -> {
            if(operator instanceof Operator) {
                return core.findKeyOperatorValuesTimeOrder(key,
                        (Operator) operator, tValues, timestamp.getMicros(),
                        JavaThriftBridge.convert(order), creds, transaction,
                        environment);
            }
            else {
                return core.findKeyOperatorstrValuesTimeOrder(key,
                        operator.toString(), tValues, timestamp.getMicros(),
                        JavaThriftBridge.convert(order), creds, transaction,
                        environment);
            }
        });
    }

    /**
     * Perform an old-school/simple find operation where {@code key}
     * satisfied {@code operation} in relation to the specified
     * {@code values} at {@code timestamp}.
     * 
     * @param timestamp
     * @param page
     * @param key
     * @param operator
     * @param values
     * @param timestamp a {@link Timestamp} that represents the historical
     *            instant to use in the lookup – created from either a
     *            {@link Timestamp#fromString(String) natural language
     *            description} of a point in time (i.e. two weeks ago), OR
     *            the {@link Timestamp#fromMicros(long) number
     *            of microseconds} since the Unix epoch, OR
     *            a {@link Timestamp#fromJoda(org.joda.time.DateTime) Joda
     *            DateTime} object
     * @return the records that match the criteria.
     */
    private Set<Long> executeFind(final Timestamp timestamp, Page page,
            final String key, final Object operator, final Object... values) {
        final List<TObject> tValues = Arrays.stream(values)
                .map(Convert::toFunctionOrUnescapedValueIfPossible)
                .map(Convert::javaToThrift).collect(Collectors.toList());
        return execute(() -> {
            if(operator instanceof Operator) {
                return core.findKeyOperatorValuesTimePage(key,
                        (Operator) operator, tValues, timestamp.getMicros(),
                        JavaThriftBridge.convert(page), creds, transaction,
                        environment);
            }
            else {
                return core.findKeyOperatorstrValuesTimePage(key,
                        operator.toString(), tValues, timestamp.getMicros(),
                        JavaThriftBridge.convert(page), creds, transaction,
                        environment);
            }
        });
    }

    /**
     * Perform an old-school/simple find operation where {@code key}
     * satisfied {@code operation} in relation to the specified
     * {@code values} at {@code timestamp}.
     * 
     * @param key
     * @param operator
     * @param values
     * @param timestamp a {@link Timestamp} that represents the historical
     *            instant to use in the lookup – created from either a
     *            {@link Timestamp#fromString(String) natural language
     *            description} of a point in time (i.e. two weeks ago), OR
     *            the {@link Timestamp#fromMicros(long) number
     *            of microseconds} since the Unix epoch, OR
     *            a {@link Timestamp#fromJoda(org.joda.time.DateTime) Joda
     *            DateTime} object
     * @return the records that match the criteria.
     */
    private Set<Long> executeFind(final Timestamp timestamp, final String key,
            final Object operator, final Object... values) {
        final List<TObject> tValues = Arrays.stream(values)
                .map(Convert::toFunctionOrUnescapedValueIfPossible)
                .map(Convert::javaToThrift).collect(Collectors.toList());
        return execute(() -> {
            if(operator instanceof Operator) {
                return core.findKeyOperatorValuesTime(key, (Operator) operator,
                        tValues, timestamp.getMicros(), creds, transaction,
                        environment);
            }
            else {
                return core.findKeyOperatorstrValuesTime(key,
                        operator.toString(), tValues, timestamp.getMicros(),
                        creds, transaction, environment);
            }
        });
    }

}<|MERGE_RESOLUTION|>--- conflicted
+++ resolved
@@ -70,11 +70,8 @@
 import com.cinchapi.concourse.util.PrettyLinkedHashMap;
 import com.cinchapi.concourse.util.PrettyLinkedTableMap;
 import com.cinchapi.concourse.util.Transformers;
-<<<<<<< HEAD
+import com.google.common.annotations.VisibleForTesting;
 import com.google.common.base.Throwables;
-=======
-import com.google.common.annotations.VisibleForTesting;
->>>>>>> 2f9ff684
 import com.google.common.collect.ImmutableSet;
 import com.google.common.collect.Lists;
 import com.google.common.collect.Sets;
@@ -105,12 +102,12 @@
     }
 
     /**
-<<<<<<< HEAD
      * Exceptions that indicate the connection to the server has failed.
      */
     private static final Set<Class<? extends Throwable>> FAILED_CONNECTION_EXCEPTION_TYPES = ImmutableSet
             .of(TTransportException.class, SocketException.class);
-=======
+
+    /**
      * The client-side configuration for the allowed message size. Use by Thrift
      * to prevent malicious messages. Prior to Thrift 0.14, was effectively
      * unbounded (~ Integer.MAX_VALUE)
@@ -118,7 +115,6 @@
     // See https://github.com/apache/thrift/pull/2191/files
     @VisibleForTesting
     static int MAX_MESSAGE_SIZE = Integer.MAX_VALUE;
->>>>>>> 2f9ff684
 
     /**
      * The thrift client that actually handles aggregation RPC communication.
