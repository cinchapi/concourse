/*
 * Copyright (c) 2013-2019 Cinchapi Inc.
 *
 * Licensed under the Apache License, Version 2.0 (the "License");
 * you may not use this file except in compliance with the License.
 * You may obtain a copy of the License at
 *
 * http://www.apache.org/licenses/LICENSE-2.0
 *
 * Unless required by applicable law or agreed to in writing, software
 * distributed under the License is distributed on an "AS IS" BASIS,
 * WITHOUT WARRANTIES OR CONDITIONS OF ANY KIND, either express or implied.
 * See the License for the specific language governing permissions and
 * limitations under the License.
 */
package com.cinchapi.concourse;

import java.nio.ByteBuffer;
import java.util.Arrays;
import java.util.Collection;
import java.util.List;
import java.util.Map;
import java.util.Map.Entry;
import java.util.Set;
import java.util.concurrent.Callable;
import java.util.stream.Collectors;

import javax.annotation.Nullable;

import org.apache.thrift.TException;
import org.apache.thrift.protocol.TBinaryProtocol;
import org.apache.thrift.protocol.TProtocol;
import org.apache.thrift.transport.TSocket;
import org.apache.thrift.transport.TTransport;
import org.apache.thrift.transport.TTransportException;

import com.cinchapi.common.base.CheckedExceptions;
import com.cinchapi.concourse.config.ConcourseClientPreferences;
import com.cinchapi.concourse.lang.Criteria;
import com.cinchapi.concourse.lang.Language;
import com.cinchapi.concourse.lang.pagination.Page;
import com.cinchapi.concourse.lang.pagination.PageLanguage;
import com.cinchapi.concourse.security.ClientSecurity;
import com.cinchapi.concourse.thrift.AccessToken;
import com.cinchapi.concourse.thrift.ComplexTObject;
import com.cinchapi.concourse.thrift.ConcourseService;
import com.cinchapi.concourse.thrift.Diff;
import com.cinchapi.concourse.thrift.Operator;
import com.cinchapi.concourse.thrift.SecurityException;
import com.cinchapi.concourse.thrift.TObject;
import com.cinchapi.concourse.thrift.TransactionToken;
import com.cinchapi.concourse.util.ByteBuffers;
import com.cinchapi.concourse.util.Collections;
import com.cinchapi.concourse.util.Conversions;
import com.cinchapi.concourse.util.Convert;
import com.cinchapi.concourse.util.LinkNavigation;
import com.cinchapi.concourse.util.PrettyLinkedHashMap;
import com.cinchapi.concourse.util.PrettyLinkedTableMap;
import com.cinchapi.concourse.util.Transformers;
import com.google.common.collect.Lists;
import com.google.common.collect.Sets;

/**
 * An implementation of the {@link Concourse} interface that interacts with the
 * server via Thrift's RPC protocols.
 * 
 * @author Jeff Nelson
 */
class ConcourseThriftDriver extends Concourse {

    private static String ENVIRONMENT;
    private static String PASSWORD;
    private static String SERVER_HOST;
    private static int SERVER_PORT;
    private static String USERNAME;
    static {
        // If there is a concourse_client.prefs file located in the working
        // directory, parse it and use its values as defaults.
        ConcourseClientPreferences config = ConcourseClientPreferences
                .fromCurrentWorkingDirectory();
        SERVER_HOST = config.getHost();
        SERVER_PORT = config.getPort();
        USERNAME = config.getUsername();
        PASSWORD = new String(config.getPassword());
        ENVIRONMENT = config.getEnvironment();

    }

    /**
     * The Thrift client that actually handles all RPC communication.
     */
    private final ConcourseService.Client client;

    /**
     * The client keeps a copy of its {@link AccessToken} and passes it to
     * the server for each remote procedure call. The client will
     * re-authenticate when necessary using the username/password read from
     * the prefs file.
     */
    private AccessToken creds = null;

    /**
     * The environment to which the client is connected.
     */
    private final String environment;

    /**
     * The host of the connection.
     */
    private final String host;

    /**
     * An encrypted copy of the password passed to the constructor.
     */
    private final ByteBuffer password;

    /**
     * The port of the connection.
     */
    private final int port;

    /**
     * Whenever the client starts a Transaction, it keeps a
     * {@link TransactionToken} so that the server can stage the changes in
     * the appropriate place.
     */
    private TransactionToken transaction = null;

    /**
     * An encrypted copy of the username passed to the constructor.
     */
    private final ByteBuffer username;

    /**
     * Create a new Client connection to the environment of the Concourse
     * Server described in {@code concourse_client.prefs} (or the default
     * environment and server if the prefs file does not exist) and return a
     * handler to facilitate database interaction.
     */
    public ConcourseThriftDriver() {
        this(ENVIRONMENT);
    }

    /**
     * Create a new Client connection to the specified {@code environment}
     * of the Concourse Server described in {@code concourse_client.prefs}
     * (or the default server if the prefs file does not exist) and return a
     * handler to facilitate database interaction.
     * 
     * @param environment
     */
    public ConcourseThriftDriver(String environment) {
        this(SERVER_HOST, SERVER_PORT, USERNAME, PASSWORD, environment);
    }

    /**
     * Create a new Client connection to the default environment of the
     * specified Concourse Server and return a handler to facilitate
     * database interaction.
     * 
     * @param host
     * @param port
     * @param username
     * @param password
     */
    public ConcourseThriftDriver(String host, int port, String username,
            String password) {
        this(host, port, username, password, "");
    }

    /**
     * Create a new Client connection to the specified {@code environment}
     * of the specified Concourse Server and return a handler to facilitate
     * database interaction.
     * 
     * @param host
     * @param port
     * @param username
     * @param password
     * @param environment
     */
    public ConcourseThriftDriver(String host, int port, String username,
            String password, String environment) {
        this.host = host;
        this.port = port;
        this.username = ClientSecurity.encrypt(username);
        this.password = ClientSecurity.encrypt(password);
        this.environment = environment;
        final TTransport transport = new TSocket(host, port);
        try {
            transport.open();
            TProtocol protocol = new TBinaryProtocol(transport);
            client = new ConcourseService.Client(protocol);
            authenticate();
            Runtime.getRuntime().addShutdownHook(new Thread("shutdown") {

                @Override
                public void run() {
                    if(transaction != null && transport.isOpen()) {
                        abort();
                        transport.close();
                    }
                }

            });
        }
        catch (TTransportException e) {
            throw new RuntimeException(
                    "Could not connect to the Concourse Server at " + host + ":"
                            + port);
        }
    }

    @Override
    public void abort() {
        execute(() -> {
            if(transaction != null) {
                final TransactionToken token = transaction;
                transaction = null;
                client.abort(creds, token, environment);
            }
            return null;
        });
    }

    @Override
    public <T> long add(String key, T value) {
        return execute(() -> {
            return client.addKeyValue(key, Convert.javaToThrift(value), creds,
                    transaction, environment);
        });
    }

    @Override
    public <T> Map<Long, Boolean> add(String key, T value,
            Collection<Long> records) {
        return execute(() -> {
            Map<Long, Boolean> raw = client.addKeyValueRecords(key,
                    Convert.javaToThrift(value),
                    Collections.toLongList(records), creds, transaction,
                    environment);
            Map<Long, Boolean> pretty = PrettyLinkedHashMap
                    .newPrettyLinkedHashMap("Record", "Successful");
            for (long record : records) {
                pretty.put(record, raw.get(record));
            }
            return pretty;
        });
    }

    @Override
    public <T> boolean add(String key, T value, long record) {
        return execute(() -> {
            return client.addKeyValueRecord(key, Convert.javaToThrift(value),
                    record, creds, transaction, environment);
        });
    }

    @Override
    public Map<Timestamp, String> audit(long record) {
        return execute(() -> {
            Map<Long, String> audit = client.auditRecord(record, creds,
                    transaction, environment);
            return ((PrettyLinkedHashMap<Timestamp, String>) Transformers
                    .transformMap(audit, Conversions.timestampToMicros()))
                            .setKeyName("DateTime").setValueName("Revision");
        });
    }

    @Override
    public Map<Timestamp, String> audit(long record, Timestamp start) {
        return execute(() -> {
            Map<Long, String> audit;
            if(start.isString()) {
                audit = client.auditRecordStartstr(record, start.toString(),
                        creds, transaction, environment);
            }
            else {
                audit = client.auditRecordStart(record, start.getMicros(),
                        creds, transaction, environment);
            }
            return ((PrettyLinkedHashMap<Timestamp, String>) Transformers
                    .transformMap(audit, Conversions.timestampToMicros()))
                            .setKeyName("DateTime").setValueName("Revision");
        });
    }

    @Override
    public Map<Timestamp, String> audit(long record, Timestamp start,
            Timestamp end) {
        return execute(() -> {
            Map<Long, String> audit;
            if(start.isString()) {
                audit = client.auditRecordStartstrEndstr(record,
                        start.toString(), end.toString(), creds, transaction,
                        environment);
            }
            else {
                audit = client.auditRecordStartEnd(record, start.getMicros(),
                        end.getMicros(), creds, transaction, environment);
            }
            return ((PrettyLinkedHashMap<Timestamp, String>) Transformers
                    .transformMap(audit, Conversions.timestampToMicros()))
                            .setKeyName("DateTime").setValueName("Revision");
        });
    }

    @Override
    public Map<Timestamp, String> audit(String key, long record) {
        return execute(() -> {
            Map<Long, String> audit = client.auditKeyRecord(key, record, creds,
                    transaction, environment);
            return ((PrettyLinkedHashMap<Timestamp, String>) Transformers
                    .transformMap(audit, Conversions.timestampToMicros()))
                            .setKeyName("DateTime").setValueName("Revision");
        });
    }

    @Override
    public Map<Timestamp, String> audit(String key, long record,
            Timestamp start) {
        return execute(() -> {
            Map<Long, String> audit;
            if(start.isString()) {
                audit = client.auditKeyRecordStartstr(key, record,
                        start.toString(), creds, transaction, environment);
            }
            else {
                audit = client.auditKeyRecordStart(key, record,
                        start.getMicros(), creds, transaction, environment);
            }
            return ((PrettyLinkedHashMap<Timestamp, String>) Transformers
                    .transformMap(audit, Conversions.timestampToMicros()))
                            .setKeyName("DateTime").setValueName("Revision");
        });
    }

    @Override
    public Map<Timestamp, String> audit(String key, long record,
            Timestamp start, Timestamp end) {
        return execute(() -> {
            Map<Long, String> audit;
            if(start.isString()) {
                audit = client.auditKeyRecordStartstrEndstr(key, record,
                        start.toString(), end.toString(), creds, transaction,
                        environment);
            }
            else {
                audit = client.auditKeyRecordStartEnd(key, record,
                        start.getMicros(), end.getMicros(), creds, transaction,
                        environment);
            }
            return ((PrettyLinkedHashMap<Timestamp, String>) Transformers
                    .transformMap(audit, Conversions.timestampToMicros()))
                            .setKeyName("DateTime").setValueName("Revision");
        });
    }

    @Override
    public Map<String, Map<Object, Set<Long>>> browse(Collection<String> keys) {
        return execute(() -> {
            Map<String, Map<TObject, Set<Long>>> raw = client.browseKeys(
                    Collections.toList(keys), creds, transaction, environment);
            Map<String, Map<Object, Set<Long>>> pretty = PrettyLinkedTableMap
                    .newPrettyLinkedTableMap("Key");
            for (Entry<String, Map<TObject, Set<Long>>> entry : raw
                    .entrySet()) {
                pretty.put(entry.getKey(),
                        Transformers.transformMapSet(entry.getValue(),
                                Conversions.thriftToJava(),
                                Conversions.<Long> none()));
            }
            return pretty;
        });
    }

    @Override
    public Map<String, Map<Object, Set<Long>>> browse(Collection<String> keys,
            Timestamp timestamp) {
        return execute(() -> {
            Map<String, Map<TObject, Set<Long>>> raw;
            if(timestamp.isString()) {
                raw = client.browseKeysTimestr(Collections.toList(keys),
                        timestamp.toString(), creds, transaction, environment);
            }
            else {
                raw = client.browseKeysTime(Collections.toList(keys),
                        timestamp.getMicros(), creds, transaction, environment);
            }
            Map<String, Map<Object, Set<Long>>> pretty = PrettyLinkedTableMap
                    .newPrettyLinkedTableMap("Key");
            for (Entry<String, Map<TObject, Set<Long>>> entry : raw
                    .entrySet()) {
                pretty.put(entry.getKey(),
                        Transformers.transformMapSet(entry.getValue(),
                                Conversions.thriftToJava(),
                                Conversions.<Long> none()));
            }
            return pretty;
        });
    }

    @Override
    public Map<Object, Set<Long>> browse(String key) {
        return execute(() -> {
            Map<TObject, Set<Long>> raw = client.browseKey(key, creds,
                    transaction, environment);
            Map<Object, Set<Long>> pretty = PrettyLinkedHashMap
                    .newPrettyLinkedHashMap(key, "Records");
            for (Entry<TObject, Set<Long>> entry : raw.entrySet()) {
                pretty.put(Convert.thriftToJava(entry.getKey()),
                        entry.getValue());
            }
            return pretty;
        });
    }

    @Override
    public Map<Object, Set<Long>> browse(String key, Timestamp timestamp) {
        return execute(() -> {
            Map<TObject, Set<Long>> raw;
            if(timestamp.isString()) {
                raw = client.browseKeyTimestr(key, timestamp.toString(), creds,
                        transaction, environment);
            }
            else {
                raw = client.browseKeyTime(key, timestamp.getMicros(), creds,
                        transaction, environment);
            }
            Map<Object, Set<Long>> pretty = PrettyLinkedHashMap
                    .newPrettyLinkedHashMap(key, "Records");
            for (Entry<TObject, Set<Long>> entry : raw.entrySet()) {
                pretty.put(Convert.thriftToJava(entry.getKey()),
                        entry.getValue());
            }
            return pretty;
        });
    }

    @Override
    public Map<Timestamp, Set<Object>> chronologize(String key, long record) {
        return execute(() -> {
            Map<Long, Set<TObject>> raw = client.chronologizeKeyRecord(key,
                    record, creds, transaction, environment);
            Map<Timestamp, Set<Object>> pretty = PrettyLinkedHashMap
                    .newPrettyLinkedHashMap("DateTime", "Values");
            for (Entry<Long, Set<TObject>> entry : raw.entrySet()) {
                pretty.put(Timestamp.fromMicros(entry.getKey()),
                        Transformers.transformSetLazily(entry.getValue(),
                                Conversions.thriftToJava()));
            }
            return pretty;
        });
    }

    @Override
    public Map<Timestamp, Set<Object>> chronologize(String key, long record,
            Timestamp start) {
        return execute(() -> {
            Map<Long, Set<TObject>> raw;
            if(start.isString()) {
                raw = client.chronologizeKeyRecordStartstr(key, record,
                        start.toString(), creds, transaction, environment);
            }
            else {
                raw = client.chronologizeKeyRecordStart(key, record,
                        start.getMicros(), creds, transaction, environment);
            }
            Map<Timestamp, Set<Object>> pretty = PrettyLinkedHashMap
                    .newPrettyLinkedHashMap("DateTime", "Values");
            for (Entry<Long, Set<TObject>> entry : raw.entrySet()) {
                pretty.put(Timestamp.fromMicros(entry.getKey()),
                        Transformers.transformSetLazily(entry.getValue(),
                                Conversions.thriftToJava()));
            }
            return pretty;
        });
    }

    @Override
    public Map<Timestamp, Set<Object>> chronologize(String key, long record,
            Timestamp start, Timestamp end) {
        return execute(() -> {
            Map<Long, Set<TObject>> raw;
            if(start.isString()) {
                raw = client.chronologizeKeyRecordStartstrEndstr(key, record,
                        start.toString(), end.toString(), creds, transaction,
                        environment);
            }
            else {
                raw = client.chronologizeKeyRecordStartEnd(key, record,
                        start.getMicros(), end.getMicros(), creds, transaction,
                        environment);
            }
            Map<Timestamp, Set<Object>> pretty = PrettyLinkedHashMap
                    .newPrettyLinkedHashMap("DateTime", "Values");
            for (Entry<Long, Set<TObject>> entry : raw.entrySet()) {
                pretty.put(Timestamp.fromMicros(entry.getKey()),
                        Transformers.transformSetLazily(entry.getValue(),
                                Conversions.thriftToJava()));
            }
            return pretty;
        });
    }

    @Override
    public void clear(Collection<Long> records) {
        execute(() -> {
            client.clearRecords(Collections.toLongList(records), creds,
                    transaction, environment);
            return null;
        });
    }

    @Override
    public void clear(Collection<String> keys, Collection<Long> records) {
        execute(() -> {
            client.clearKeysRecords(Collections.toList(keys),
                    Collections.toLongList(records), creds, transaction,
                    environment);
            return null;
        });
    }

    @Override
    public void clear(Collection<String> keys, long record) {
        execute(() -> {
            client.clearKeysRecord(Collections.toList(keys), record, creds,
                    transaction, environment);
            return null;
        });
    }

    @Override
    public void clear(long record) {
        execute(() -> {
            client.clearRecord(record, creds, transaction, environment);
            return null;
        });
    }

    @Override
    public void clear(String key, Collection<Long> records) {
        execute(() -> {
            client.clearKeyRecords(key, Collections.toLongList(records), creds,
                    transaction, environment);
            return null;
        });
    }

    @Override
    public void clear(String key, long record) {
        execute(() -> {
            client.clearKeyRecord(key, record, creds, transaction, environment);
            return null;
        });
    }

    @Override
    public boolean commit() {
        return execute(() -> {
            final TransactionToken token = transaction;
            transaction = null;
            return token != null ? client.commit(creds, token, environment)
                    : false;
        });
    }

    @Override
    public Set<String> describe() {
        return execute(() -> {
            return client.describe(creds, transaction, environment);
        });
    }

    @Override
    public Set<String> describe(Timestamp timestamp) {
        return execute(() -> {
            if(timestamp.isString()) {
                return client.describeTimestr(timestamp.toString(), creds,
                        transaction, environment);
            }
            else {
                return client.describeTime(timestamp.getMicros(), creds,
                        transaction, environment);
            }
        });
    }

    @Override
    public Map<Long, Set<String>> describe(Collection<Long> records) {
        return execute(() -> {
            Map<Long, Set<String>> raw = client.describeRecords(
                    Collections.toLongList(records), creds, transaction,
                    environment);
            Map<Long, Set<String>> pretty = PrettyLinkedHashMap
                    .newPrettyLinkedHashMap("Record", "Keys");
            for (Entry<Long, Set<String>> entry : raw.entrySet()) {
                pretty.put(entry.getKey(), entry.getValue());
            }
            return pretty;
        });
    }

    @Override
    public Map<Long, Set<String>> describe(Collection<Long> records,
            Timestamp timestamp) {
        return execute(() -> {
            Map<Long, Set<String>> raw;
            if(timestamp.isString()) {
                raw = client.describeRecordsTimestr(
                        Collections.toLongList(records), timestamp.toString(),
                        creds, transaction, environment);
            }
            else {
                raw = client.describeRecordsTime(
                        Collections.toLongList(records), timestamp.getMicros(),
                        creds, transaction, environment);
            }
            Map<Long, Set<String>> pretty = PrettyLinkedHashMap
                    .newPrettyLinkedHashMap("Record", "Keys");
            for (Entry<Long, Set<String>> entry : raw.entrySet()) {
                pretty.put(entry.getKey(), entry.getValue());
            }
            return pretty;
        });
    }

    @Override
    public Set<String> describe(long record) {
        return execute(() -> {
            Set<String> result = client.describeRecord(record, creds,
                    transaction, environment);
            return result;
        });
    }

    @Override
    public Set<String> describe(long record, Timestamp timestamp) {
        return execute(() -> {
            if(timestamp.isString()) {
                return client.describeRecordTimestr(record,
                        timestamp.toString(), creds, transaction, environment);
            }
            else {
                return client.describeRecordTime(record, timestamp.getMicros(),
                        creds, transaction, environment);
            }
        });
    }

    @Override
    public <T> Map<String, Map<Diff, Set<T>>> diff(long record,
            Timestamp start) {
        return execute(() -> {
            Map<String, Map<Diff, Set<TObject>>> raw;
            if(start.isString()) {
                raw = client.diffRecordStartstr(record, start.toString(), creds,
                        transaction, environment);
            }
            else {
                raw = client.diffRecordStart(record, start.getMicros(), creds,
                        transaction, environment);
            }
            PrettyLinkedTableMap<String, Diff, Set<T>> pretty = PrettyLinkedTableMap
                    .newPrettyLinkedTableMap();
            pretty.setRowName("Key");
            for (Entry<String, Map<Diff, Set<TObject>>> entry : raw
                    .entrySet()) {
                pretty.put(entry.getKey(),
                        Transformers.transformMapSet(entry.getValue(),
                                Conversions.<Diff> none(),
                                Conversions.<T> thriftToJavaCasted()));
            }
            return pretty;
        });
    }

    @Override
    public <T> Map<String, Map<Diff, Set<T>>> diff(long record, Timestamp start,
            Timestamp end) {
        return execute(() -> {
            Map<String, Map<Diff, Set<TObject>>> raw;
            if(start.isString()) {
                raw = client.diffRecordStartstrEndstr(record, start.toString(),
                        end.toString(), creds, transaction, environment);
            }
            else {
                raw = client.diffRecordStartEnd(record, start.getMicros(),
                        end.getMicros(), creds, transaction, environment);
            }
            PrettyLinkedTableMap<String, Diff, Set<T>> pretty = PrettyLinkedTableMap
                    .newPrettyLinkedTableMap();
            pretty.setRowName("Key");
            for (Entry<String, Map<Diff, Set<TObject>>> entry : raw
                    .entrySet()) {
                pretty.put(entry.getKey(),
                        Transformers.transformMapSet(entry.getValue(),
                                Conversions.<Diff> none(),
                                Conversions.<T> thriftToJavaCasted()));
            }
            return pretty;
        });
    }

    @Override
    public <T> Map<Diff, Set<T>> diff(String key, long record,
            Timestamp start) {
        return execute(() -> {
            Map<Diff, Set<TObject>> raw;
            if(start.isString()) {
                raw = client.diffKeyRecordStartstr(key, record,
                        start.toString(), creds, transaction, environment);
            }
            else {
                raw = client.diffKeyRecordStart(key, record, start.getMicros(),
                        creds, transaction, environment);
            }
            Map<Diff, Set<T>> pretty = PrettyLinkedHashMap
                    .newPrettyLinkedHashMap("Operation", "Value");
            for (Entry<Diff, Set<TObject>> entry : raw.entrySet()) {
                pretty.put(entry.getKey(),
                        Transformers.transformSetLazily(entry.getValue(),
                                Conversions.<T> thriftToJavaCasted()));
            }
            return pretty;
        });
    }

    @Override
    public <T> Map<Diff, Set<T>> diff(String key, long record, Timestamp start,
            Timestamp end) {
        return execute(() -> {
            Map<Diff, Set<TObject>> raw;
            if(start.isString()) {
                raw = client.diffKeyRecordStartstrEndstr(key, record,
                        start.toString(), end.toString(), creds, transaction,
                        environment);
            }
            else {
                raw = client.diffKeyRecordStartEnd(key, record,
                        start.getMicros(), end.getMicros(), creds, transaction,
                        environment);
            }
            Map<Diff, Set<T>> pretty = PrettyLinkedHashMap
                    .newPrettyLinkedHashMap("Operation", "Value");
            for (Entry<Diff, Set<TObject>> entry : raw.entrySet()) {
                pretty.put(entry.getKey(),
                        Transformers.transformSetLazily(entry.getValue(),
                                Conversions.<T> thriftToJavaCasted()));
            }
            return pretty;
        });
    }

    @SuppressWarnings("unchecked")
    @Override
    public <T> Map<T, Map<Diff, Set<Long>>> diff(String key, Timestamp start) {
        return execute(() -> {
            Map<TObject, Map<Diff, Set<Long>>> raw;
            if(start.isString()) {
                raw = client.diffKeyStartstr(key, start.toString(), creds,
                        transaction, environment);
            }
            else {
                raw = client.diffKeyStart(key, start.getMicros(), creds,
                        transaction, environment);
            }
            PrettyLinkedTableMap<T, Diff, Set<Long>> pretty = PrettyLinkedTableMap
                    .newPrettyLinkedTableMap();
            pretty.setRowName("Value");
            for (Entry<TObject, Map<Diff, Set<Long>>> entry : raw.entrySet()) {
                pretty.put((T) Convert.thriftToJava(entry.getKey()),
                        entry.getValue());
            }
            return pretty;
        });
    }

    @SuppressWarnings("unchecked")
    @Override
    public <T> Map<T, Map<Diff, Set<Long>>> diff(String key, Timestamp start,
            Timestamp end) {
        return execute(() -> {
            Map<TObject, Map<Diff, Set<Long>>> raw;
            if(start.isString()) {
                raw = client.diffKeyStartstrEndstr(key, start.toString(),
                        end.toString(), creds, transaction, environment);
            }
            else {
                raw = client.diffKeyStartEnd(key, start.getMicros(),
                        end.getMicros(), creds, transaction, environment);
            }
            PrettyLinkedTableMap<T, Diff, Set<Long>> pretty = PrettyLinkedTableMap
                    .newPrettyLinkedTableMap();
            pretty.setRowName("Value");
            for (Entry<TObject, Map<Diff, Set<Long>>> entry : raw.entrySet()) {
                pretty.put((T) Convert.thriftToJava(entry.getKey()),
                        entry.getValue());
            }
            return pretty;
        });
    }

    @Override
    public void exit() {
        try {
            client.logout(creds, environment);
            client.getInputProtocol().getTransport().close();
            client.getOutputProtocol().getTransport().close();
        }
        catch (com.cinchapi.concourse.thrift.SecurityException
                | TTransportException e) {
            // Handle corner case where the client is existing because of
            // (or after the occurrence of) a password change, which means
            // it can't perform a traditional logout. Its worth nothing that
            // we're okay with this scenario because a password change will
            // delete all previously issued tokens.
        }
        catch (Exception e) {
            throw CheckedExceptions.wrapAsRuntimeException(e);
        }
    }

    @Override
    public Set<Long> find(Criteria criteria) {
        return execute(() -> {
            return client.findCriteria(
                    Language.translateToThriftCriteria(criteria), creds,
                    transaction, environment);
        });
    }

    @Override
<<<<<<< HEAD
    public Set<Long> find(Criteria criteria, Page page) {
        return execute(() -> {
            return client.findCriteriaPage(
                    Language.translateToThriftCriteria(criteria),
                    PageLanguage.translateToThriftPage(page), creds,
                    transaction, environment);
        });
    }

    @Override
    public Set<Long> find(Object criteria) {
        if(criteria instanceof BuildableState) {
            return find(((BuildableState) criteria).build());
        }
        else {
            throw new IllegalArgumentException(
                    criteria + " is not a valid argument for the find method");
        }
    }

    @Override
    public Set<Long> find(Object criteria, Page page) {
        if(criteria instanceof BuildableState) {
            return find(((BuildableState) criteria).build(), page);
        }
        else {
            throw new IllegalArgumentException(
                    criteria + " is not a valid argument for the find method");
        }
    }

    @Override
=======
>>>>>>> a4cc5cb8
    public Set<Long> find(String ccl) {
        return execute(() -> {
            return client.findCcl(ccl, creds, transaction, environment);
        });
    }

    @Override
    public Set<Long> find(String ccl, Page page) {
        return execute(() -> {
            return client.findCclPage(ccl,
                    PageLanguage.translateToThriftPage(page), creds,
                    transaction, environment);
        });
    }

    @Override
    public Set<Long> find(String key, Object value) {
        return executeFind(key, Operator.EQUALS, value);
    }

    @Override
    public Set<Long> find(String key, Object value, Page page) {
        return executeFind(page, key, Operator.EQUALS, value);
    }

    @Override
    public Set<Long> find(String key, Object value, Timestamp timestamp) {
        return executeFind(key, Operator.EQUALS, value, timestamp);
    }

    @Override
    public Set<Long> find(String key, Object value, Timestamp timestamp,
            Page page) {
        return executeFind(page, timestamp, key, Operator.EQUALS, value);
    }

    @Override
    public Set<Long> find(String key, Operator operator, Object value) {
        return executeFind(key, operator, value);
    }

    @Override
    public Set<Long> find(String key, Operator operator, Object value,
            Page page) {
        return executeFind(page, key, operator, value);
    }

    @Override
    public Set<Long> find(String key, Operator operator, Object value,
            Object value2) {
        return executeFind(key, operator, value, value2);
    }

    @Override
    public Set<Long> find(String key, Operator operator, Object value,
            Object value2, Page page) {
        return executeFind(page, key, operator, value, value2);
    }

    @Override
    public Set<Long> find(String key, Operator operator, Object value,
            Object value2, Timestamp timestamp) {
        return executeFind(timestamp, key, operator, value, value2);
    }

    @Override
    public Set<Long> find(String key, Operator operator, Object value,
            Object value2, Timestamp timestamp, Page page) {
        return executeFind(page, timestamp, key, operator, value, value2);
    }

    @Override
    public Set<Long> find(String key, Operator operator, Object value,
            Timestamp timestamp) {
        return executeFind(timestamp, key, operator, value);
    }

    @Override
    public Set<Long> find(String key, Operator operator, Object value,
            Timestamp timestamp, Page page) {
        return executeFind(page, timestamp, key, operator, value);
    }

    @Override
    public Set<Long> find(String key, String operator, Object value) {
        return executeFind(key, operator, value);
    }

    @Override
    public Set<Long> find(String key, String operator, Object value,
            Page page) {
        return executeFind(page, key, operator, value);
    }

    @Override
    public Set<Long> find(String key, String operator, Object value,
            Object value2) {
        return executeFind(key, operator, value, value2);
    }

    @Override
    public Set<Long> find(String key, String operator, Object value,
            Object value2, Page page) {
        return executeFind(page, key, operator, value, value2);
    }

    @Override
    public Set<Long> find(String key, String operator, Object value,
            Object value2, Timestamp timestamp) {
        return executeFind(timestamp, key, operator, value, value2);
    }

    @Override
    public Set<Long> find(String key, String operator, Object value,
            Object value2, Timestamp timestamp, Page page) {
        return executeFind(page, timestamp, key, operator, value, value2);
    }

    @Override
    public Set<Long> find(String key, String operator, Object value,
            Timestamp timestamp) {
        return executeFind(timestamp, key, operator, value);
    }

    @Override
    public Set<Long> find(String key, String operator, Object value,
            Timestamp timestamp, Page page) {
        return executeFind(page, timestamp, key, operator, value);
    }

    @Override
    public <T> long findOrAdd(String key, T value)
            throws DuplicateEntryException {
        return execute(() -> {
            return client.findOrAddKeyValue(key, Convert.javaToThrift(value),
                    creds, transaction, environment);
        });
    }

    @Override
    public long findOrInsert(Criteria criteria, String json)
            throws DuplicateEntryException {
        return execute(() -> {
            return client.findOrInsertCriteriaJson(
                    Language.translateToThriftCriteria(criteria), json, creds,
                    transaction, environment);
        });
    }

    @Override
    public long findOrInsert(String ccl, String json)
            throws DuplicateEntryException {
        return execute(() -> {
            return client.findOrInsertCclJson(ccl, json, creds, transaction,
                    environment);
        });
    }

    @Override
    public <T> Map<Long, Map<String, T>> get(Collection<String> keys,
            Collection<Long> records) {
        return execute(() -> {
            Map<Long, Map<String, TObject>> raw = client.getKeysRecords(
                    Collections.toList(keys), Collections.toLongList(records),
                    creds, transaction, environment);
            Map<Long, Map<String, T>> pretty = PrettyLinkedTableMap
                    .newPrettyLinkedTableMap("Record");
            for (Entry<Long, Map<String, TObject>> entry : raw.entrySet()) {
                pretty.put(entry.getKey(),
                        Transformers.transformMapValues(entry.getValue(),
                                Conversions.<T> thriftToJavaCasted()));
            }
            return pretty;
        });
    }

    @Override
    public <T> Map<Long, Map<String, T>> get(Collection<String> keys,
            Collection<Long> records, Page page) {
        return execute(() -> {
            Map<Long, Map<String, TObject>> raw = client.getKeysRecordsPage(
                    Collections.toList(keys), Collections.toLongList(records),
                    PageLanguage.translateToThriftPage(page), creds,
                    transaction, environment);
            Map<Long, Map<String, T>> pretty = PrettyLinkedTableMap
                    .newPrettyLinkedTableMap("Record");
            for (Entry<Long, Map<String, TObject>> entry : raw.entrySet()) {
                pretty.put(entry.getKey(),
                        Transformers.transformMapValues(entry.getValue(),
                                Conversions.<T> thriftToJavaCasted()));
            }
            return pretty;
        });
    }

    @Override
    public <T> Map<Long, Map<String, T>> get(Collection<String> keys,
            Collection<Long> records, Timestamp timestamp) {
        return execute(() -> {
            Map<Long, Map<String, TObject>> raw;
            if(timestamp.isString()) {
                raw = client.getKeysRecordsTimestr(Collections.toList(keys),
                        Collections.toLongList(records), timestamp.toString(),
                        creds, transaction, environment);
            }
            else {
                raw = client.getKeysRecordsTime(Collections.toList(keys),
                        Collections.toLongList(records), timestamp.getMicros(),
                        creds, transaction, environment);
            }
            Map<Long, Map<String, T>> pretty = PrettyLinkedTableMap
                    .newPrettyLinkedTableMap("Record");
            for (Entry<Long, Map<String, TObject>> entry : raw.entrySet()) {
                pretty.put(entry.getKey(),
                        Transformers.transformMapValues(entry.getValue(),
                                Conversions.<T> thriftToJavaCasted()));
            }
            return pretty;
        });
    }

    @Override
    public <T> Map<Long, Map<String, T>> get(Collection<String> keys,
            Collection<Long> records, Timestamp timestamp, Page page) {
        return execute(() -> {
            Map<Long, Map<String, TObject>> raw;
            if(timestamp.isString()) {
                raw = client.getKeysRecordsTimestrPage(Collections.toList(keys),
                        Collections.toLongList(records), timestamp.toString(),
                        PageLanguage.translateToThriftPage(page), creds,
                        transaction, environment);
            }
            else {
                raw = client.getKeysRecordsTimePage(Collections.toList(keys),
                        Collections.toLongList(records), timestamp.getMicros(),
                        PageLanguage.translateToThriftPage(page), creds,
                        transaction, environment);
            }
            Map<Long, Map<String, T>> pretty = PrettyLinkedTableMap
                    .newPrettyLinkedTableMap("Record");
            for (Entry<Long, Map<String, TObject>> entry : raw.entrySet()) {
                pretty.put(entry.getKey(),
                        Transformers.transformMapValues(entry.getValue(),
                                Conversions.<T> thriftToJavaCasted()));
            }
            return pretty;
        });
    }

    @Override
    public <T> Map<Long, Map<String, T>> get(Collection<String> keys,
            Criteria criteria) {
        return execute(() -> {
            Map<Long, Map<String, TObject>> raw = client.getKeysCriteria(
                    Collections.toList(keys),
                    Language.translateToThriftCriteria(criteria), creds,
                    transaction, environment);
            Map<Long, Map<String, T>> pretty = PrettyLinkedTableMap
                    .newPrettyLinkedTableMap("Record");
            for (Entry<Long, Map<String, TObject>> entry : raw.entrySet()) {
                pretty.put(entry.getKey(),
                        Transformers.transformMapValues(entry.getValue(),
                                Conversions.<T> thriftToJavaCasted()));
            }
            return pretty;
        });
    }

    @Override
    public <T> Map<Long, Map<String, T>> get(Collection<String> keys,
            Criteria criteria, Page page) {
        return execute(() -> {
            Map<Long, Map<String, TObject>> raw = client.getKeysCriteriaPage(
                    Collections.toList(keys),
                    Language.translateToThriftCriteria(criteria),
                    PageLanguage.translateToThriftPage(page), creds,
                    transaction, environment);
            Map<Long, Map<String, T>> pretty = PrettyLinkedTableMap
                    .newPrettyLinkedTableMap("Record");
            for (Entry<Long, Map<String, TObject>> entry : raw.entrySet()) {
                pretty.put(entry.getKey(),
                        Transformers.transformMapValues(entry.getValue(),
                                Conversions.<T> thriftToJavaCasted()));
            }
            return pretty;
        });
    }

    @Override
    public <T> Map<Long, Map<String, T>> get(Collection<String> keys,
            Criteria criteria, Timestamp timestamp) {
        return execute(() -> {
            Map<Long, Map<String, TObject>> raw;
            if(timestamp.isString()) {
                raw = client.getKeysCriteriaTimestr(Collections.toList(keys),
                        Language.translateToThriftCriteria(criteria),
                        timestamp.toString(), creds, transaction, environment);
            }
            else {
                raw = client.getKeysCriteriaTime(Collections.toList(keys),
                        Language.translateToThriftCriteria(criteria),
                        timestamp.getMicros(), creds, transaction, environment);
            }
            Map<Long, Map<String, T>> pretty = PrettyLinkedTableMap
                    .newPrettyLinkedTableMap("Record");
            for (Entry<Long, Map<String, TObject>> entry : raw.entrySet()) {
                pretty.put(entry.getKey(),
                        Transformers.transformMapValues(entry.getValue(),
                                Conversions.<T> thriftToJavaCasted()));
            }
            return pretty;
        });
    }

    @Override
    public <T> Map<Long, Map<String, T>> get(Collection<String> keys,
            Criteria criteria, Timestamp timestamp, Page page) {
        return execute(() -> {
            Map<Long, Map<String, TObject>> raw;
            if(timestamp.isString()) {
                raw = client.getKeysCriteriaTimestrPage(
                        Collections.toList(keys),
                        Language.translateToThriftCriteria(criteria),
                        timestamp.toString(),
                        PageLanguage.translateToThriftPage(page), creds,
                        transaction, environment);
            }
            else {
                raw = client.getKeysCriteriaTimePage(Collections.toList(keys),
                        Language.translateToThriftCriteria(criteria),
                        timestamp.getMicros(),
                        PageLanguage.translateToThriftPage(page), creds,
                        transaction, environment);
            }
            Map<Long, Map<String, T>> pretty = PrettyLinkedTableMap
                    .newPrettyLinkedTableMap("Record");
            for (Entry<Long, Map<String, TObject>> entry : raw.entrySet()) {
                pretty.put(entry.getKey(),
                        Transformers.transformMapValues(entry.getValue(),
                                Conversions.<T> thriftToJavaCasted()));
            }
            return pretty;
        });
    }

    @SuppressWarnings("unchecked")
    @Override
    public <T> Map<String, T> get(Collection<String> keys, long record) {
        return execute(() -> {
            Map<String, TObject> raw = client.getKeysRecord(
                    Collections.toList(keys), record, creds, transaction,
                    environment);
            Map<String, T> pretty = PrettyLinkedHashMap
                    .newPrettyLinkedHashMap("Key", "Value");
            for (Entry<String, TObject> entry : raw.entrySet()) {
                pretty.put(entry.getKey(),
                        (T) Convert.thriftToJava(entry.getValue()));
            }
            return pretty;
        });
    }

    @SuppressWarnings("unchecked")
    @Override
    public <T> Map<String, T> get(Collection<String> keys, long record,
            Timestamp timestamp) {
        return execute(() -> {
            Map<String, TObject> raw;
            if(timestamp.isString()) {
                raw = client.getKeysRecordTimestr(Collections.toList(keys),
                        record, timestamp.toString(), creds, transaction,
                        environment);
            }
            else {
                raw = client.getKeysRecordTime(Collections.toList(keys), record,
                        timestamp.getMicros(), creds, transaction, environment);
            }
            Map<String, T> pretty = PrettyLinkedHashMap
                    .newPrettyLinkedHashMap("Key", "Value");
            for (Entry<String, TObject> entry : raw.entrySet()) {
                pretty.put(entry.getKey(),
                        (T) Convert.thriftToJava(entry.getValue()));
            }
            return pretty;
        });
    }

    @Override
    public <T> Map<Long, Map<String, T>> get(Collection<String> keys,
<<<<<<< HEAD
            Object criteria) {
        if(criteria instanceof BuildableState) {
            return get(keys, ((BuildableState) criteria).build());
        }
        else {
            throw new IllegalArgumentException(
                    criteria + " is not a valid argument for the get method");
        }
    }

    @Override
    public <T> Map<Long, Map<String, T>> get(Collection<String> keys,
            Object criteria, Page page) {
        if(criteria instanceof BuildableState) {
            return get(keys, ((BuildableState) criteria).build(), page);
        }
        else {
            throw new IllegalArgumentException(
                    criteria + " is not a valid argument for the get method");
        }
    }

    @Override
    public <T> Map<Long, Map<String, T>> get(Collection<String> keys,
            Object criteria, Timestamp timestamp) {
        if(criteria instanceof BuildableState) {
            return get(keys, ((BuildableState) criteria).build(), timestamp);
        }
        else {
            throw new IllegalArgumentException(
                    criteria + " is not a valid argument for the get method");
        }
    }

    @Override
    public <T> Map<Long, Map<String, T>> get(Collection<String> keys,
            Object criteria, Timestamp timestamp, Page page) {
        if(criteria instanceof BuildableState) {
            return get(keys, ((BuildableState) criteria).build(), timestamp,
                    page);
        }
        else {
            throw new IllegalArgumentException(
                    criteria + " is not a valid argument for the get method");
        }
    }

    @Override
    public <T> Map<Long, Map<String, T>> get(Collection<String> keys,
=======
>>>>>>> a4cc5cb8
            String ccl) {
        return execute(() -> {
            Map<Long, Map<String, TObject>> raw = client.getKeysCcl(
                    Collections.toList(keys), ccl, creds, transaction,
                    environment);
            Map<Long, Map<String, T>> pretty = PrettyLinkedTableMap
                    .newPrettyLinkedTableMap("Record");
            for (Entry<Long, Map<String, TObject>> entry : raw.entrySet()) {
                pretty.put(entry.getKey(),
                        Transformers.transformMapValues(entry.getValue(),
                                Conversions.<T> thriftToJavaCasted()));
            }
            return pretty;
        });
    }

    @Override
    public <T> Map<Long, Map<String, T>> get(Collection<String> keys,
            String ccl, Page page) {
        return execute(() -> {
            Map<Long, Map<String, TObject>> raw = client.getKeysCclPage(
                    Collections.toList(keys), ccl,
                    PageLanguage.translateToThriftPage(page), creds,
                    transaction, environment);
            Map<Long, Map<String, T>> pretty = PrettyLinkedTableMap
                    .newPrettyLinkedTableMap("Record");
            for (Entry<Long, Map<String, TObject>> entry : raw.entrySet()) {
                pretty.put(entry.getKey(),
                        Transformers.transformMapValues(entry.getValue(),
                                Conversions.<T> thriftToJavaCasted()));
            }
            return pretty;
        });
    }

    @Override
    public <T> Map<Long, Map<String, T>> get(Collection<String> keys,
            String ccl, Timestamp timestamp) {
        return execute(() -> {
            Map<Long, Map<String, TObject>> raw;
            if(timestamp.isString()) {
                raw = client.getKeysCclTimestr(Collections.toList(keys), ccl,
                        timestamp.toString(), creds, transaction, environment);
            }
            else {
                raw = client.getKeysCclTime(Collections.toList(keys), ccl,
                        timestamp.getMicros(), creds, transaction, environment);
            }
            Map<Long, Map<String, T>> pretty = PrettyLinkedTableMap
                    .newPrettyLinkedTableMap("Record");
            for (Entry<Long, Map<String, TObject>> entry : raw.entrySet()) {
                pretty.put(entry.getKey(),
                        Transformers.transformMapValues(entry.getValue(),
                                Conversions.<T> thriftToJavaCasted()));
            }
            return pretty;
        });
    }

    @Override
    public <T> Map<Long, Map<String, T>> get(Collection<String> keys,
            String ccl, Timestamp timestamp, Page page) {
        return execute(() -> {
            Map<Long, Map<String, TObject>> raw;
            if(timestamp.isString()) {
                raw = client.getKeysCclTimestrPage(Collections.toList(keys),
                        ccl, timestamp.toString(),
                        PageLanguage.translateToThriftPage(page), creds,
                        transaction, environment);
            }
            else {
                raw = client.getKeysCclTimePage(Collections.toList(keys), ccl,
                        timestamp.getMicros(),
                        PageLanguage.translateToThriftPage(page), creds,
                        transaction, environment);
            }
            Map<Long, Map<String, T>> pretty = PrettyLinkedTableMap
                    .newPrettyLinkedTableMap("Record");
            for (Entry<Long, Map<String, TObject>> entry : raw.entrySet()) {
                pretty.put(entry.getKey(),
                        Transformers.transformMapValues(entry.getValue(),
                                Conversions.<T> thriftToJavaCasted()));
            }
            return pretty;
        });
    }

    @Override
    public <T> Map<Long, Map<String, T>> get(Criteria criteria) {
        return execute(() -> {
            Map<Long, Map<String, TObject>> raw = client.getCriteria(
                    Language.translateToThriftCriteria(criteria), creds,
                    transaction, environment);
            Map<Long, Map<String, T>> pretty = PrettyLinkedTableMap
                    .newPrettyLinkedTableMap("Record");
            for (Entry<Long, Map<String, TObject>> entry : raw.entrySet()) {
                pretty.put(entry.getKey(),
                        Transformers.transformMapValues(entry.getValue(),
                                Conversions.<T> thriftToJavaCasted()));
            }
            return pretty;
        });
    }

    @Override
    public <T> Map<Long, Map<String, T>> get(Criteria criteria, Page page) {
        return execute(() -> {
            Map<Long, Map<String, TObject>> raw = client.getCriteriaPage(
                    Language.translateToThriftCriteria(criteria),
                    PageLanguage.translateToThriftPage(page), creds,
                    transaction, environment);
            Map<Long, Map<String, T>> pretty = PrettyLinkedTableMap
                    .newPrettyLinkedTableMap("Record");
            for (Entry<Long, Map<String, TObject>> entry : raw.entrySet()) {
                pretty.put(entry.getKey(),
                        Transformers.transformMapValues(entry.getValue(),
                                Conversions.<T> thriftToJavaCasted()));
            }
            return pretty;
        });
    }

    @Override
    public <T> Map<Long, Map<String, T>> get(Criteria criteria,
            Timestamp timestamp) {
        return execute(() -> {
            Map<Long, Map<String, TObject>> raw;
            if(timestamp.isString()) {
                raw = client.getCriteriaTimestr(
                        Language.translateToThriftCriteria(criteria),
                        timestamp.toString(), creds, transaction, environment);
            }
            else {
                raw = client.getCriteriaTime(
                        Language.translateToThriftCriteria(criteria),
                        timestamp.getMicros(), creds, transaction, environment);
            }
            Map<Long, Map<String, T>> pretty = PrettyLinkedTableMap
                    .newPrettyLinkedTableMap("Record");
            for (Entry<Long, Map<String, TObject>> entry : raw.entrySet()) {
                pretty.put(entry.getKey(),
                        Transformers.transformMapValues(entry.getValue(),
                                Conversions.<T> thriftToJavaCasted()));
            }
            return pretty;
        });
    }

    @Override
<<<<<<< HEAD
    public <T> Map<Long, Map<String, T>> get(Criteria criteria,
            Timestamp timestamp, Page page) {
        return execute(() -> {
            Map<Long, Map<String, TObject>> raw;
            if(timestamp.isString()) {
                raw = client.getCriteriaTimestrPage(
                        Language.translateToThriftCriteria(criteria),
                        timestamp.toString(),
                        PageLanguage.translateToThriftPage(page), creds,
                        transaction, environment);
            }
            else {
                raw = client.getCriteriaTimePage(
                        Language.translateToThriftCriteria(criteria),
                        timestamp.getMicros(),
                        PageLanguage.translateToThriftPage(page), creds,
                        transaction, environment);
            }
            Map<Long, Map<String, T>> pretty = PrettyLinkedTableMap
                    .newPrettyLinkedTableMap("Record");
            for (Entry<Long, Map<String, TObject>> entry : raw.entrySet()) {
                pretty.put(entry.getKey(),
                        Transformers.transformMapValues(entry.getValue(),
                                Conversions.<T> thriftToJavaCasted()));
            }
            return pretty;
        });
    }

    @Override
    public <T> Map<Long, Map<String, T>> get(Object criteria) {
        if(criteria instanceof BuildableState) {
            return get(((BuildableState) criteria).build());
        }
        else {
            throw new IllegalArgumentException(
                    criteria + " is not a valid argument for the get method");
        }
    }

    @Override
    public <T> Map<Long, Map<String, T>> get(Object criteria, Page page) {
        if(criteria instanceof BuildableState) {
            return get(((BuildableState) criteria).build(), page);
        }
        else {
            throw new IllegalArgumentException(
                    criteria + " is not a valid argument for the get method");
        }
    }

    @Override
    public <T> Map<Long, Map<String, T>> get(Object criteria,
            Timestamp timestamp) {
        if(criteria instanceof BuildableState) {
            return get(((BuildableState) criteria).build(), timestamp);
        }
        else {
            throw new IllegalArgumentException(
                    criteria + " is not a valid argument for the get method");
        }
    }

    @Override
    public <T> Map<Long, Map<String, T>> get(Object criteria,
            Timestamp timestamp, Page page) {
        if(criteria instanceof BuildableState) {
            return get(((BuildableState) criteria).build(), timestamp, page);
        }
        else {
            throw new IllegalArgumentException(
                    criteria + " is not a valid argument for the get method");
        }
    }

    @Override
=======
>>>>>>> a4cc5cb8
    public <T> Map<Long, Map<String, T>> get(String ccl) {
        return execute(() -> {
            Map<Long, Map<String, TObject>> raw = client.getCcl(ccl, creds,
                    transaction, environment);
            Map<Long, Map<String, T>> pretty = PrettyLinkedTableMap
                    .newPrettyLinkedTableMap("Record");
            for (Entry<Long, Map<String, TObject>> entry : raw.entrySet()) {
                pretty.put(entry.getKey(),
                        Transformers.transformMapValues(entry.getValue(),
                                Conversions.<T> thriftToJavaCasted()));
            }
            return pretty;
        });
    }

    @Override
    public <T> Map<Long, Map<String, T>> get(String ccl, Page page) {
        return execute(() -> {
            Map<Long, Map<String, TObject>> raw = client.getCclPage(ccl,
                    PageLanguage.translateToThriftPage(page), creds,
                    transaction, environment);
            Map<Long, Map<String, T>> pretty = PrettyLinkedTableMap
                    .newPrettyLinkedTableMap("Record");
            for (Entry<Long, Map<String, TObject>> entry : raw.entrySet()) {
                pretty.put(entry.getKey(),
                        Transformers.transformMapValues(entry.getValue(),
                                Conversions.<T> thriftToJavaCasted()));
            }
            return pretty;
        });
    }

    @SuppressWarnings("unchecked")
    @Override
    public <T> Map<Long, T> get(String key, Collection<Long> records) {
        return execute(() -> {
            Map<Long, TObject> raw = client.getKeyRecords(key,
                    Collections.toLongList(records), creds, transaction,
                    environment);
            Map<Long, T> pretty = PrettyLinkedHashMap
                    .newPrettyLinkedHashMap("Record", key);
            for (Entry<Long, TObject> entry : raw.entrySet()) {
                pretty.put(entry.getKey(),
                        (T) Convert.thriftToJava(entry.getValue()));
            }
            return pretty;
        });
    }

    @Override
    public <T> Map<Long, T> get(String key, Collection<Long> records,
            Page page) {
        return execute(() -> {
            Map<Long, TObject> raw = client.getKeyRecordsPage(key,
                    Collections.toLongList(records),
                    PageLanguage.translateToThriftPage(page), creds,
                    transaction, environment);
            Map<Long, T> pretty = PrettyLinkedHashMap
                    .newPrettyLinkedHashMap("Record", key);
            for (Entry<Long, TObject> entry : raw.entrySet()) {
                pretty.put(entry.getKey(),
                        (T) Convert.thriftToJava(entry.getValue()));
            }
            return pretty;
        });
    }

    @SuppressWarnings("unchecked")
    @Override
    public <T> Map<Long, T> get(String key, Collection<Long> records,
            Timestamp timestamp) {
        return execute(() -> {
            Map<Long, TObject> raw;
            if(timestamp.isString()) {
                raw = client.getKeyRecordsTimestr(key,
                        Collections.toLongList(records), timestamp.toString(),
                        creds, transaction, environment);
            }
            else {
                raw = client.getKeyRecordsTime(key,
                        Collections.toLongList(records), timestamp.getMicros(),
                        creds, transaction, environment);
            }
            Map<Long, T> pretty = PrettyLinkedHashMap
                    .newPrettyLinkedHashMap("Record", key);
            for (Entry<Long, TObject> entry : raw.entrySet()) {
                pretty.put(entry.getKey(),
                        (T) Convert.thriftToJava(entry.getValue()));
            }
            return pretty;
        });
    }

    @Override
    public <T> Map<Long, T> get(String key, Collection<Long> records,
            Timestamp timestamp, Page page) {
        return execute(() -> {
            Map<Long, TObject> raw;
            if(timestamp.isString()) {
                raw = client.getKeyRecordsTimestrPage(key,
                        Collections.toLongList(records), timestamp.toString(),
                        PageLanguage.translateToThriftPage(page), creds,
                        transaction, environment);
            }
            else {
                raw = client.getKeyRecordsTimePage(key,
                        Collections.toLongList(records), timestamp.getMicros(),
                        PageLanguage.translateToThriftPage(page), creds,
                        transaction, environment);
            }
            Map<Long, T> pretty = PrettyLinkedHashMap
                    .newPrettyLinkedHashMap("Record", key);
            for (Entry<Long, TObject> entry : raw.entrySet()) {
                pretty.put(entry.getKey(),
                        (T) Convert.thriftToJava(entry.getValue()));
            }
            return pretty;
        });
    }

    @SuppressWarnings("unchecked")
    @Override
    public <T> Map<Long, T> get(String key, Criteria criteria) {
        return execute(() -> {
            Map<Long, TObject> raw = client.getKeyCriteria(key,
                    Language.translateToThriftCriteria(criteria), creds,
                    transaction, environment);
            Map<Long, T> pretty = PrettyLinkedHashMap
                    .newPrettyLinkedHashMap("Record", key);
            for (Entry<Long, TObject> entry : raw.entrySet()) {
                pretty.put(entry.getKey(),
                        (T) Convert.thriftToJava(entry.getValue()));
            }
            return pretty;
        });
    }

    @Override
    public <T> Map<Long, T> get(String key, Criteria criteria, Page page) {
        return execute(() -> {
            Map<Long, TObject> raw = client.getKeyCriteriaPage(key,
                    Language.translateToThriftCriteria(criteria),
                    PageLanguage.translateToThriftPage(page), creds,
                    transaction, environment);
            Map<Long, T> pretty = PrettyLinkedHashMap
                    .newPrettyLinkedHashMap("Record", key);
            for (Entry<Long, TObject> entry : raw.entrySet()) {
                pretty.put(entry.getKey(),
                        (T) Convert.thriftToJava(entry.getValue()));
            }
            return pretty;
        });
    }

    @SuppressWarnings("unchecked")
    @Override
    public <T> Map<Long, T> get(String key, Criteria criteria,
            Timestamp timestamp) {
        return execute(() -> {
            Map<Long, TObject> raw;
            if(timestamp.isString()) {
                raw = client.getKeyCriteriaTimestr(key,
                        Language.translateToThriftCriteria(criteria),
                        timestamp.toString(), creds, transaction, environment);
            }
            else {
                raw = client.getKeyCriteriaTime(key,
                        Language.translateToThriftCriteria(criteria),
                        timestamp.getMicros(), creds, transaction, environment);
            }
            Map<Long, T> pretty = PrettyLinkedHashMap
                    .newPrettyLinkedHashMap("Record", key);
            for (Entry<Long, TObject> entry : raw.entrySet()) {
                pretty.put(entry.getKey(),
                        (T) Convert.thriftToJava(entry.getValue()));
            }
            return pretty;
        });
    }

    @Override
    public <T> Map<Long, T> get(String key, Criteria criteria,
            Timestamp timestamp, Page page) {
        return execute(() -> {
            Map<Long, TObject> raw;
            if(timestamp.isString()) {
                raw = client.getKeyCriteriaTimestrPage(key,
                        Language.translateToThriftCriteria(criteria),
                        timestamp.toString(),
                        PageLanguage.translateToThriftPage(page), creds,
                        transaction, environment);
            }
            else {
                raw = client.getKeyCriteriaTimePage(key,
                        Language.translateToThriftCriteria(criteria),
                        timestamp.getMicros(),
                        PageLanguage.translateToThriftPage(page), creds,
                        transaction, environment);
            }
            Map<Long, T> pretty = PrettyLinkedHashMap
                    .newPrettyLinkedHashMap("Record", key);
            for (Entry<Long, TObject> entry : raw.entrySet()) {
                pretty.put(entry.getKey(),
                        (T) Convert.thriftToJava(entry.getValue()));
            }
            return pretty;
        });
    }

    @SuppressWarnings("unchecked")
    @Override
    public <T> T get(String key, long record) {
        return execute(() -> {
            TObject raw = client.getKeyRecord(key, record, creds, transaction,
                    environment);
            return raw == TObject.NULL ? null : (T) Convert.thriftToJava(raw);
        });
    }

    @SuppressWarnings("unchecked")
    @Override
    public <T> T get(String key, long record, Timestamp timestamp) {
        return execute(() -> {
            TObject raw;
            if(timestamp.isString()) {
                raw = client.getKeyRecordTimestr(key, record,
                        timestamp.toString(), creds, transaction, environment);
            }
            else {
                raw = client.getKeyRecordTime(key, record,
                        timestamp.getMicros(), creds, transaction, environment);
            }
            return raw == TObject.NULL ? null : (T) Convert.thriftToJava(raw);
        });
    }

<<<<<<< HEAD
    @Override
    public <T> Map<Long, T> get(String key, Object criteria) {
        if(criteria instanceof BuildableState) {
            return get(key, ((BuildableState) criteria).build());
        }
        else {
            throw new IllegalArgumentException(
                    criteria + " is not a valid argument for the get method");
        }
    }

    @Override
    public <T> Map<Long, T> get(String key, Object criteria, Page page) {
        if(criteria instanceof BuildableState) {
            return get(key, ((BuildableState) criteria).build(), page);
        }
        else {
            throw new IllegalArgumentException(
                    criteria + " is not a valid argument for the get method");
        }
    }

    @Override
    public <T> Map<Long, T> get(String key, Object criteria,
            Timestamp timestamp) {
        if(criteria instanceof BuildableState) {
            return get(key, ((BuildableState) criteria).build(), timestamp);
        }
        else {
            throw new IllegalArgumentException(
                    criteria + " is not a valid argument for the get method");
        }
    }

    @Override
    public <T> Map<Long, T> get(String key, Object criteria,
            Timestamp timestamp, Page page) {
        if(criteria instanceof BuildableState) {
            return get(key, ((BuildableState) criteria).build(), timestamp,
                    page);
        }
        else {
            throw new IllegalArgumentException(
                    criteria + " is not a valid argument for the get method");
        }
    }

=======
>>>>>>> a4cc5cb8
    @SuppressWarnings("unchecked")
    @Override
    public <T> Map<Long, T> get(String key, String ccl) {
        return execute(() -> {
            Map<Long, TObject> raw = client.getKeyCcl(key, ccl, creds,
                    transaction, environment);
            Map<Long, T> pretty = PrettyLinkedHashMap
                    .newPrettyLinkedHashMap("Record", key);
            for (Entry<Long, TObject> entry : raw.entrySet()) {
                pretty.put(entry.getKey(),
                        (T) Convert.thriftToJava(entry.getValue()));
            }
            return pretty;
        });
    }

    @Override
    public <T> Map<Long, T> get(String key, String ccl, Page page) {
        return execute(() -> {
            Map<Long, TObject> raw = client.getKeyCclPage(key, ccl,
                    PageLanguage.translateToThriftPage(page), creds,
                    transaction, environment);
            Map<Long, T> pretty = PrettyLinkedHashMap
                    .newPrettyLinkedHashMap("Record", key);
            for (Entry<Long, TObject> entry : raw.entrySet()) {
                pretty.put(entry.getKey(),
                        (T) Convert.thriftToJava(entry.getValue()));
            }
            return pretty;
        });
    }

    @SuppressWarnings("unchecked")
    @Override
    public <T> Map<Long, T> get(String key, String ccl, Timestamp timestamp) {
        return execute(() -> {
            Map<Long, TObject> raw;
            if(timestamp.isString()) {
                raw = client.getKeyCclTimestr(key, ccl, timestamp.toString(),
                        creds, transaction, environment);
            }
            else {
                raw = client.getKeyCclTime(key, ccl, timestamp.getMicros(),
                        creds, transaction, environment);
            }
            Map<Long, T> pretty = PrettyLinkedHashMap
                    .newPrettyLinkedHashMap("Record", key);
            for (Entry<Long, TObject> entry : raw.entrySet()) {
                pretty.put(entry.getKey(),
                        (T) Convert.thriftToJava(entry.getValue()));
            }
            return pretty;
        });
    }

    @Override
    public <T> Map<Long, T> get(String key, String ccl, Timestamp timestamp,
            Page page) {
        return execute(() -> {
            Map<Long, TObject> raw;
            if(timestamp.isString()) {
                raw = client.getKeyCclTimestrPage(key, ccl,
                        timestamp.toString(),
                        PageLanguage.translateToThriftPage(page), creds,
                        transaction, environment);
            }
            else {
                raw = client.getKeyCclTimePage(key, ccl, timestamp.getMicros(),
                        PageLanguage.translateToThriftPage(page), creds,
                        transaction, environment);
            }
            Map<Long, T> pretty = PrettyLinkedHashMap
                    .newPrettyLinkedHashMap("Record", key);
            for (Entry<Long, TObject> entry : raw.entrySet()) {
                pretty.put(entry.getKey(),
                        (T) Convert.thriftToJava(entry.getValue()));
            }
            return pretty;
        });
    }

    @Override
    public <T> Map<Long, Map<String, T>> get(String ccl, Timestamp timestamp) {
        return execute(() -> {
            Map<Long, Map<String, TObject>> raw;
            if(timestamp.isString()) {
                raw = client.getCclTimestr(ccl, timestamp.toString(), creds,
                        transaction, environment);
            }
            else {
                raw = client.getCclTime(ccl, timestamp.getMicros(), creds,
                        transaction, environment);
            }
            Map<Long, Map<String, T>> pretty = PrettyLinkedTableMap
                    .newPrettyLinkedTableMap("Record");
            for (Entry<Long, Map<String, TObject>> entry : raw.entrySet()) {
                pretty.put(entry.getKey(),
                        Transformers.transformMapValues(entry.getValue(),
                                Conversions.<T> thriftToJavaCasted()));
            }
            return pretty;
        });
    }

    @Override
    public <T> Map<Long, Map<String, T>> get(String ccl, Timestamp timestamp,
            Page page) {
        return execute(() -> {
            Map<Long, Map<String, TObject>> raw;
            if(timestamp.isString()) {
                raw = client.getCclTimestrPage(ccl, timestamp.toString(),
                        PageLanguage.translateToThriftPage(page), creds,
                        transaction, environment);
            }
            else {
                raw = client.getCclTimePage(ccl, timestamp.getMicros(),
                        PageLanguage.translateToThriftPage(page), creds,
                        transaction, environment);
            }
            Map<Long, Map<String, T>> pretty = PrettyLinkedTableMap
                    .newPrettyLinkedTableMap("Record");
            for (Entry<Long, Map<String, TObject>> entry : raw.entrySet()) {
                pretty.put(entry.getKey(),
                        Transformers.transformMapValues(entry.getValue(),
                                Conversions.<T> thriftToJavaCasted()));
            }
            return pretty;
        });
    }

    @Override
    public String getServerEnvironment() {
        return execute(() -> {
            return client.getServerEnvironment(creds, transaction, environment);
        });
    }

    @Override
    public String getServerVersion() {
        return execute(() -> {
            return client.getServerVersion();
        });
    }

    @Override
    public Set<Long> insert(String json) {
        return execute(() -> {
            return client.insertJson(json, creds, transaction, environment);
        });
    }

    @Override
    public Map<Long, Boolean> insert(String json, Collection<Long> records) {
        return execute(() -> {
            return client.insertJsonRecords(json,
                    Collections.toLongList(records), creds, transaction,
                    environment);
        });
    }

    @Override
    public boolean insert(String json, long record) {
        return execute(() -> {
            return client.insertJsonRecord(json, record, creds, transaction,
                    environment);
        });
    }

    @Override
    public Set<Long> inventory() {
        return execute(() -> {
            return client.inventory(creds, transaction, environment);
        });
    }

    @Override
    public <T> T invokePlugin(String id, String method, Object... args) {
        return execute(() -> {
            List<ComplexTObject> params = Lists
                    .newArrayListWithCapacity(args.length);
            for (Object arg : args) {
                params.add(ComplexTObject.fromJavaObject(arg));
            }
            ComplexTObject result = client.invokePlugin(id, method, params,
                    creds, transaction, environment);
            return result.getJavaObject();
        });
    }

    @Override
    public String jsonify(Collection<Long> records) {
        return jsonify(records, true);
    }

    @Override
    public String jsonify(Collection<Long> records, boolean includeId) {
        return execute(() -> {
            return client.jsonifyRecords(Collections.toLongList(records),
                    includeId, creds, transaction, environment);
        });
    }

    @Override
    public String jsonify(Collection<Long> records, Timestamp timestamp) {
        return jsonify(records, timestamp, true);
    }

    @Override
    public String jsonify(Collection<Long> records, Timestamp timestamp,
            boolean includeId) {
        return execute(() -> {
            if(timestamp.isString()) {
                return client.jsonifyRecordsTimestr(
                        Collections.toLongList(records), timestamp.toString(),
                        includeId, creds, transaction, environment);
            }
            else {
                return client.jsonifyRecordsTime(
                        Collections.toLongList(records), timestamp.getMicros(),
                        includeId, creds, transaction, environment);
            }
        });
    }

    @Override
    public String jsonify(long record) {
        return jsonify(java.util.Collections.singletonList(record), true);
    }

    @Override
    public String jsonify(long record, boolean includeId) {
        return jsonify(java.util.Collections.singletonList(record), includeId);
    }

    @Override
    public String jsonify(long record, Timestamp timestamp) {
        return jsonify(java.util.Collections.singletonList(record), timestamp,
                true);
    }

    @Override
    public String jsonify(long record, Timestamp timestamp, boolean includeId) {
        return jsonify(java.util.Collections.singletonList(record), timestamp,
                includeId);
    }

    @Override
    public Map<Long, Boolean> link(String key, Collection<Long> destinations,
            long source) {
        Map<Long, Boolean> result = PrettyLinkedHashMap
                .newPrettyLinkedHashMap("Record", "Result");
        for (long destination : destinations) {
            result.put(destination, link(key, destination, source));
        }
        return result;
    }

    @Override
    public boolean link(String key, long destination, long source) {
        return add(key, Link.to(destination), source);
    }

    @Override
    public <T> Map<Long, Map<String, Set<T>>> navigate(
            final Collection<String> keys, final Collection<Long> records) {
        return execute(() -> {
            Map<Long, Map<String, Set<TObject>>> raw = client
                    .navigateKeysRecords(Collections.toList(keys),
                            Collections.toLongList(records), creds, transaction,
                            environment);
            return Thrift.transformRecordsKeysValues(raw);
        });
    }

    @Override
    public <T> Map<Long, Map<String, Set<T>>> navigate(Collection<String> keys,
            Collection<Long> records, Page page) {
        return execute(() -> {
            Map<Long, Map<String, Set<TObject>>> raw = client
                    .navigateKeysRecordsPage(Collections.toList(keys),
                            Collections.toLongList(records),
                            PageLanguage.translateToThriftPage(page), creds,
                            transaction, environment);
            return Thrift.transformRecordsKeysValues(raw);
        });
    }

    @Override
    public <T> Map<Long, Map<String, Set<T>>> navigate(
            final Collection<String> keys, final Collection<Long> records,
            final Timestamp timestamp) {
        return execute(() -> {
            Map<Long, Map<String, Set<TObject>>> raw = client
                    .navigateKeysRecordsTime(Collections.toList(keys),
                            Collections.toLongList(records),
                            timestamp.getMicros(), creds, transaction,
                            environment);
            return Thrift.transformRecordsKeysValues(raw);
        });
    }

    @Override
    public <T> Map<Long, Map<String, Set<T>>> navigate(Collection<String> keys,
            Collection<Long> records, Timestamp timestamp, Page page) {
        return execute(() -> {
            Map<Long, Map<String, Set<TObject>>> raw = client
                    .navigateKeysRecordsTimePage(Collections.toList(keys),
                            Collections.toLongList(records),
                            timestamp.getMicros(),
                            PageLanguage.translateToThriftPage(page), creds,
                            transaction, environment);
            return Thrift.transformRecordsKeysValues(raw);
        });
    }

    @Override
    public <T> Map<Long, Map<String, Set<T>>> navigate(Collection<String> keys,
            Criteria criteria) {
        return execute(() -> {
            Map<Long, Map<String, Set<TObject>>> raw = client
                    .navigateKeysCriteria(Collections.toList(keys),
                            Language.translateToThriftCriteria(criteria), creds,
                            transaction, environment);
            return Thrift.transformRecordsKeysValues(raw);
        });
    }

    @Override
    public <T> Map<Long, Map<String, Set<T>>> navigate(Collection<String> keys,
            Criteria criteria, Page page) {
        return execute(() -> {
            Map<Long, Map<String, Set<TObject>>> raw = client
                    .navigateKeysCriteriaPage(Collections.toList(keys),
                            Language.translateToThriftCriteria(criteria),
                            PageLanguage.translateToThriftPage(page), creds,
                            transaction, environment);
            return Thrift.transformRecordsKeysValues(raw);
        });
    }

    @Override
    public <T> Map<Long, Map<String, Set<T>>> navigate(Collection<String> keys,
            Criteria criteria, Timestamp timestamp) {
        return execute(() -> {
            Map<Long, Map<String, Set<TObject>>> raw;
            if(timestamp.isString()) {
                raw = client.navigateKeysCriteriaTimestr(
                        Collections.toList(keys),
                        Language.translateToThriftCriteria(criteria),
                        timestamp.toString(), creds, transaction, environment);
            }
            else {
                raw = client.navigateKeysCriteriaTime(Collections.toList(keys),
                        Language.translateToThriftCriteria(criteria),
                        timestamp.getMicros(), creds, transaction, environment);
            }
            return Thrift.transformRecordsKeysValues(raw);
        });
    }

    @Override
    public <T> Map<Long, Map<String, Set<T>>> navigate(Collection<String> keys,
            Criteria criteria, Timestamp timestamp, Page page) {
        return execute(() -> {
            Map<Long, Map<String, Set<TObject>>> raw;
            if(timestamp.isString()) {
                raw = client.navigateKeysCriteriaTimestrPage(
                        Collections.toList(keys),
                        Language.translateToThriftCriteria(criteria),
                        timestamp.toString(),
                        PageLanguage.translateToThriftPage(page), creds,
                        transaction, environment);
            }
            else {
                raw = client.navigateKeysCriteriaTimePage(
                        Collections.toList(keys),
                        Language.translateToThriftCriteria(criteria),
                        timestamp.getMicros(),
                        PageLanguage.translateToThriftPage(page), creds,
                        transaction, environment);
            }
            return Thrift.transformRecordsKeysValues(raw);
        });
    }

    @Override
    public <T> Map<Long, Map<String, Set<T>>> navigate(
            final Collection<String> keys, final long record) {
        return execute(() -> {
            Map<Long, Map<String, Set<TObject>>> raw = client
                    .navigateKeysRecord(Collections.toList(keys), record, creds,
                            transaction, environment);
            return Thrift.transformRecordsKeysValues(raw);
        });
    }

    @Override
    public <T> Map<Long, Map<String, Set<T>>> navigate(Collection<String> keys,
            long record, Page page) {
        return execute(() -> {
            Map<Long, Map<String, Set<TObject>>> raw = client
                    .navigateKeysRecordPage(Collections.toList(keys), record,
                            PageLanguage.translateToThriftPage(page), creds,
                            transaction, environment);
            return Thrift.transformRecordsKeysValues(raw);
        });
    }

    @Override
    public <T> Map<Long, Map<String, Set<T>>> navigate(
            final Collection<String> keys, final long record,
            final Timestamp timestamp) {
        return execute(() -> {
            Map<Long, Map<String, Set<TObject>>> raw;
            if(timestamp.isString()) {
                raw = client.navigateKeysRecordTimestr(Collections.toList(keys),
                        record, timestamp.toString(), creds, transaction,
                        environment);
            }
            else {
                raw = client.navigateKeysRecordTime(Collections.toList(keys),
                        record, timestamp.getMicros(), creds, transaction,
                        environment);
            }
            return Thrift.transformRecordsKeysValues(raw);
        });
    }

    @Override
    public <T> Map<Long, Map<String, Set<T>>> navigate(Collection<String> keys,
            long record, Timestamp timestamp, Page page) {
        return execute(() -> {
            Map<Long, Map<String, Set<TObject>>> raw;
            if(timestamp.isString()) {
                raw = client.navigateKeysRecordTimestrPage(
                        Collections.toList(keys), record, timestamp.toString(),
                        PageLanguage.translateToThriftPage(page), creds,
                        transaction, environment);
            }
            else {
                raw = client.navigateKeysRecordTimePage(
                        Collections.toList(keys), record, timestamp.getMicros(),
                        PageLanguage.translateToThriftPage(page), creds,
                        transaction, environment);
            }
            return Thrift.transformRecordsKeysValues(raw);
        });
    }

    @Override
    public <T> Map<Long, Map<String, Set<T>>> navigate(
            final Collection<String> keys, final String ccl) {
        return execute(() -> {
            Map<Long, Map<String, Set<TObject>>> raw = client.navigateKeysCcl(
                    Collections.toList(keys), ccl, creds, transaction,
                    environment);
            return Thrift.transformRecordsKeysValues(raw);
        });
    }

    @Override
    public <T> Map<Long, Map<String, Set<T>>> navigate(Collection<String> keys,
            String ccl, Page page) {
        return execute(() -> {
            Map<Long, Map<String, Set<TObject>>> raw = client
                    .navigateKeysCclPage(Collections.toList(keys), ccl,
                            PageLanguage.translateToThriftPage(page), creds,
                            transaction, environment);
            return Thrift.transformRecordsKeysValues(raw);
        });
    }

    @Override
    public <T> Map<Long, Map<String, Set<T>>> navigate(
            final Collection<String> keys, final String ccl,
            final Timestamp timestamp) {
        return execute(() -> {
            Map<Long, Map<String, Set<TObject>>> raw;
            if(timestamp.isString()) {
                raw = client.navigateKeysCclTimestr(Collections.toList(keys),
                        ccl, timestamp.toString(), creds, transaction,
                        environment);
            }
            else {
                raw = client.navigateKeysCclTime(Collections.toList(keys), ccl,
                        timestamp.getMicros(), creds, transaction, environment);
            }
            return Thrift.transformRecordsKeysValues(raw);
        });
    }

    @Override
    public <T> Map<Long, Map<String, Set<T>>> navigate(Collection<String> keys,
            String ccl, Timestamp timestamp, Page page) {
        return execute(() -> {
            Map<Long, Map<String, Set<TObject>>> raw;
            if(timestamp.isString()) {
                raw = client.navigateKeysCclTimestrPage(
                        Collections.toList(keys), ccl, timestamp.toString(),
                        PageLanguage.translateToThriftPage(page), creds,
                        transaction, environment);
            }
            else {
                raw = client.navigateKeysCclTimePage(Collections.toList(keys),
                        ccl, timestamp.getMicros(),
                        PageLanguage.translateToThriftPage(page), creds,
                        transaction, environment);
            }
            return Thrift.transformRecordsKeysValues(raw);
        });
    }

    @Override
    public <T> Map<Long, Set<T>> navigate(final String key,
            final Collection<Long> records) {
        return execute(() -> {
            Map<Long, Set<TObject>> raw = client.navigateKeyRecords(key,
                    Collections.toLongList(records), creds, transaction,
                    environment);
            Map<Long, Set<T>> pretty = PrettyLinkedHashMap
                    .newPrettyLinkedHashMap("Record",
                            LinkNavigation.getNavigationSchemeDestination(key));
            return Thrift.transformRecordsValues(raw, pretty);
        });
    }

    @Override
    public <T> Map<Long, Set<T>> navigate(String key, Collection<Long> records,
            Page page) {
        return execute(() -> {
            Map<Long, Set<TObject>> raw = client.navigateKeyRecordsPage(key,
                    Collections.toLongList(records),
                    PageLanguage.translateToThriftPage(page), creds,
                    transaction, environment);
            Map<Long, Set<T>> pretty = PrettyLinkedHashMap
                    .newPrettyLinkedHashMap("Record",
                            LinkNavigation.getNavigationSchemeDestination(key));
            return Thrift.transformRecordsValues(raw, pretty);
        });
    }

    @Override
    public <T> Map<Long, Set<T>> navigate(final String key,
            final Collection<Long> records, final Timestamp timestamp) {
        return execute(() -> {
            Map<Long, Set<TObject>> raw;
            if(timestamp.isString()) {
                raw = client.navigateKeyRecordsTimestr(key,
                        Collections.toLongList(records), timestamp.toString(),
                        creds, transaction, environment);
            }
            else {
                raw = client.navigateKeyRecordsTime(key,
                        Collections.toLongList(records), timestamp.getMicros(),
                        creds, transaction, environment);
            }
            Map<Long, Set<T>> pretty = PrettyLinkedHashMap
                    .newPrettyLinkedHashMap("Record",
                            LinkNavigation.getNavigationSchemeDestination(key));
            return Thrift.transformRecordsValues(raw, pretty);
        });
    }

    @Override
    public <T> Map<Long, Set<T>> navigate(String key, Collection<Long> records,
            Timestamp timestamp, Page page) {
        return execute(() -> {
            Map<Long, Set<TObject>> raw;
            if(timestamp.isString()) {
                raw = client.navigateKeyRecordsTimestrPage(key,
                        Collections.toLongList(records), timestamp.toString(),
                        PageLanguage.translateToThriftPage(page), creds,
                        transaction, environment);
            }
            else {
                raw = client.navigateKeyRecordsTimePage(key,
                        Collections.toLongList(records), timestamp.getMicros(),
                        PageLanguage.translateToThriftPage(page), creds,
                        transaction, environment);
            }
            Map<Long, Set<T>> pretty = PrettyLinkedHashMap
                    .newPrettyLinkedHashMap("Record",
                            LinkNavigation.getNavigationSchemeDestination(key));
            return Thrift.transformRecordsValues(raw, pretty);
        });
    }

    @Override
    public <T> Map<Long, Set<T>> navigate(final String key,
            final Criteria criteria) {
        return execute(() -> {
            Map<Long, Set<TObject>> raw = client.navigateKeyCriteria(key,
                    Language.translateToThriftCriteria(criteria), creds,
                    transaction, environment);
            Map<Long, Set<T>> pretty = PrettyLinkedHashMap
                    .newPrettyLinkedHashMap("Record",
                            LinkNavigation.getNavigationSchemeDestination(key));
            return Thrift.transformRecordsValues(raw, pretty);
        });
    }

    @Override
    public <T> Map<Long, Set<T>> navigate(String key, Criteria criteria,
            Page page) {
        return execute(() -> {
            Map<Long, Set<TObject>> raw = client.navigateKeyCriteriaPage(key,
                    Language.translateToThriftCriteria(criteria),
                    PageLanguage.translateToThriftPage(page), creds,
                    transaction, environment);
            Map<Long, Set<T>> pretty = PrettyLinkedHashMap
                    .newPrettyLinkedHashMap("Record",
                            LinkNavigation.getNavigationSchemeDestination(key));
            return Thrift.transformRecordsValues(raw, pretty);
        });
    }

    @Override
    public <T> Map<Long, Set<T>> navigate(final String key,
            final Criteria criteria, final Timestamp timestamp) {
        return execute(() -> {
            Map<Long, Set<TObject>> raw;
            if(timestamp.isString()) {
                raw = client.navigateKeyCriteriaTimestr(key,
                        Language.translateToThriftCriteria(criteria),
                        timestamp.toString(), creds, transaction, environment);
            }
            else {
                raw = client.navigateKeyCriteriaTime(key,
                        Language.translateToThriftCriteria(criteria),
                        timestamp.getMicros(), creds, transaction, environment);
            }
            Map<Long, Set<T>> pretty = PrettyLinkedHashMap
                    .newPrettyLinkedHashMap("Record",
                            LinkNavigation.getNavigationSchemeDestination(key));
            return Thrift.transformRecordsValues(raw, pretty);
        });
    }

    @Override
    public <T> Map<Long, Set<T>> navigate(String key, Criteria criteria,
            Timestamp timestamp, Page page) {
        return execute(() -> {
            Map<Long, Set<TObject>> raw;
            if(timestamp.isString()) {
                raw = client.navigateKeyCriteriaTimestrPage(key,
                        Language.translateToThriftCriteria(criteria),
                        timestamp.toString(),
                        PageLanguage.translateToThriftPage(page), creds,
                        transaction, environment);
            }
            else {
                raw = client.navigateKeyCriteriaTimePage(key,
                        Language.translateToThriftCriteria(criteria),
                        timestamp.getMicros(),
                        PageLanguage.translateToThriftPage(page), creds,
                        transaction, environment);
            }
            Map<Long, Set<T>> pretty = PrettyLinkedHashMap
                    .newPrettyLinkedHashMap("Record",
                            LinkNavigation.getNavigationSchemeDestination(key));
            return Thrift.transformRecordsValues(raw, pretty);
        });
    }

    @Override
    public <T> Map<Long, Set<T>> navigate(final String key, final long record) {
        return execute(() -> {
            Map<Long, Set<TObject>> raw = client.navigateKeyRecord(key, record,
                    creds, transaction, environment);
            Map<Long, Set<T>> pretty = PrettyLinkedHashMap
                    .newPrettyLinkedHashMap("Record",
                            LinkNavigation.getNavigationSchemeDestination(key));
            return Thrift.transformRecordsValues(raw, pretty);
        });
    }

    @Override
    public <T> Map<Long, Set<T>> navigate(String key, long record, Page page) {
        return execute(() -> {
            Map<Long, Set<TObject>> raw = client.navigateKeyRecordPage(key,
                    record, PageLanguage.translateToThriftPage(page), creds,
                    transaction, environment);
            Map<Long, Set<T>> pretty = PrettyLinkedHashMap
                    .newPrettyLinkedHashMap("Record",
                            LinkNavigation.getNavigationSchemeDestination(key));
            return Thrift.transformRecordsValues(raw, pretty);
        });
    }

    @Override
    public <T> Map<Long, Set<T>> navigate(final String key, final long record,
            final Timestamp timestamp) {
        return execute(() -> {
            Map<Long, Set<TObject>> raw;
            if(timestamp.isString()) {
                raw = client.navigateKeyRecordTimestr(key, record,
                        timestamp.toString(), creds, transaction, environment);
            }
            else {
                raw = client.navigateKeyRecordTime(key, record,
                        timestamp.getMicros(), creds, transaction, environment);
            }
            Map<Long, Set<T>> pretty = PrettyLinkedHashMap
                    .newPrettyLinkedHashMap("Record",
                            LinkNavigation.getNavigationSchemeDestination(key));
            return Thrift.transformRecordsValues(raw, pretty);
        });
    }

    @Override
    public <T> Map<Long, Set<T>> navigate(String key, long record,
            Timestamp timestamp, Page page) {
        return execute(() -> {
            Map<Long, Set<TObject>> raw;
            if(timestamp.isString()) {
                raw = client.navigateKeyRecordTimestrPage(key, record,
                        timestamp.toString(),
                        PageLanguage.translateToThriftPage(page), creds,
                        transaction, environment);
            }
            else {
                raw = client.navigateKeyRecordTimePage(key, record,
                        timestamp.getMicros(),
                        PageLanguage.translateToThriftPage(page), creds,
                        transaction, environment);
            }
            Map<Long, Set<T>> pretty = PrettyLinkedHashMap
                    .newPrettyLinkedHashMap("Record",
                            LinkNavigation.getNavigationSchemeDestination(key));
            return Thrift.transformRecordsValues(raw, pretty);
        });
    }

    @Override
    public <T> Map<Long, Set<T>> navigate(final String key, final String ccl) {
        return execute(() -> {
            Map<Long, Set<TObject>> raw = client.navigateKeyCcl(key, ccl, creds,
                    transaction, environment);
            Map<Long, Set<T>> pretty = PrettyLinkedHashMap
                    .newPrettyLinkedHashMap("Record",
                            LinkNavigation.getNavigationSchemeDestination(key));
            return Thrift.transformRecordsValues(raw, pretty);
        });
    }

    @Override
    public <T> Map<Long, Set<T>> navigate(String key, String ccl, Page page) {
        return execute(() -> {
            Map<Long, Set<TObject>> raw = client.navigateKeyCclPage(key, ccl,
                    PageLanguage.translateToThriftPage(page), creds,
                    transaction, environment);
            Map<Long, Set<T>> pretty = PrettyLinkedHashMap
                    .newPrettyLinkedHashMap("Record",
                            LinkNavigation.getNavigationSchemeDestination(key));
            return Thrift.transformRecordsValues(raw, pretty);
        });
    }

    @Override
    public <T> Map<Long, Set<T>> navigate(final String key, final String ccl,
            final Timestamp timestamp) {
        return execute(() -> {
            Map<Long, Set<TObject>> raw;
            if(timestamp.isString()) {
                raw = client.navigateKeyCclTimestr(key, ccl,
                        timestamp.toString(), creds, transaction, environment);
            }
            else {
                raw = client.navigateKeyCclTime(key, ccl, timestamp.getMicros(),
                        creds, transaction, environment);
            }
            Map<Long, Set<T>> pretty = PrettyLinkedHashMap
                    .newPrettyLinkedHashMap("Record",
                            LinkNavigation.getNavigationSchemeDestination(key));
            return Thrift.transformRecordsValues(raw, pretty);
        });
    }

    @Override
    public <T> Map<Long, Set<T>> navigate(String key, String ccl,
            Timestamp timestamp, Page page) {
        return execute(() -> {
            Map<Long, Set<TObject>> raw;
            if(timestamp.isString()) {
                raw = client.navigateKeyCclTimestrPage(key, ccl,
                        timestamp.toString(),
                        PageLanguage.translateToThriftPage(page), creds,
                        transaction, environment);
            }
            else {
                raw = client.navigateKeyCclTimePage(key, ccl,
                        timestamp.getMicros(),
                        PageLanguage.translateToThriftPage(page), creds,
                        transaction, environment);
            }
            Map<Long, Set<T>> pretty = PrettyLinkedHashMap
                    .newPrettyLinkedHashMap("Record",
                            LinkNavigation.getNavigationSchemeDestination(key));
            return Thrift.transformRecordsValues(raw, pretty);
        });
    }

    @Override
    public Map<Long, Boolean> ping(Collection<Long> records) {
        return execute(() -> {
            return client.pingRecords(Collections.toLongList(records), creds,
                    transaction, environment);
        });
    }

    @Override
    public boolean ping(long record) {
        return execute(() -> {
            return client.pingRecord(record, creds, transaction, environment);
        });
    }

    @Override
    public <T> void reconcile(String key, long record, Collection<T> values) {
        execute(() -> {
            Set<TObject> valueSet = Sets
                    .newHashSetWithExpectedSize(values.size());
            for (T value : values) {
                valueSet.add(Convert.javaToThrift(value));
            }
            client.reconcileKeyRecordValues(key, record, valueSet, creds,
                    transaction, environment);
            return null;
        });
    }

    @Override
    public <T> Map<Long, Boolean> remove(String key, T value,
            Collection<Long> records) {
        return execute(() -> {
            Map<Long, Boolean> raw = client.removeKeyValueRecords(key,
                    Convert.javaToThrift(value),
                    Collections.toLongList(records), creds, transaction,
                    environment);
            Map<Long, Boolean> pretty = PrettyLinkedHashMap
                    .newPrettyLinkedHashMap("Record", "Result");
            for (long record : records) {
                pretty.put(record, raw.get(record));
            }
            return pretty;
        });
    }

    @Override
    public <T> boolean remove(String key, T value, long record) {
        return execute(() -> {
            return client.removeKeyValueRecord(key, Convert.javaToThrift(value),
                    record, creds, transaction, environment);
        });
    }

    @Override
    public void revert(Collection<String> keys, Collection<Long> records,
            Timestamp timestamp) {
        execute(() -> {
            if(timestamp.isString()) {
                client.revertKeysRecordsTimestr(Collections.toList(keys),
                        Collections.toLongList(records), timestamp.toString(),
                        creds, transaction, environment);
            }
            else {
                client.revertKeysRecordsTime(Collections.toList(keys),
                        Collections.toLongList(records), timestamp.getMicros(),
                        creds, transaction, environment);
            }
            return null;
        });
    }

    @Override
    public void revert(Collection<String> keys, long record,
            Timestamp timestamp) {
        execute(() -> {
            if(timestamp.isString()) {
                client.revertKeysRecordTimestr(Collections.toList(keys), record,
                        timestamp.toString(), creds, transaction, environment);
            }
            else {
                client.revertKeysRecordTime(Collections.toList(keys), record,
                        timestamp.getMicros(), creds, transaction, environment);
            }
            return null;
        });
    }

    @Override
    public void revert(String key, Collection<Long> records,
            Timestamp timestamp) {
        execute(() -> {
            if(timestamp.isString()) {
                client.revertKeyRecordsTimestr(key,
                        Collections.toLongList(records), timestamp.toString(),
                        creds, transaction, environment);
            }
            else {
                client.revertKeyRecordsTime(key,
                        Collections.toLongList(records), timestamp.getMicros(),
                        creds, transaction, environment);
            }
            return null;
        });
    }

    @Override
    public void revert(String key, long record, Timestamp timestamp) {
        execute(() -> {
            if(timestamp.isString()) {
                client.revertKeyRecordTimestr(key, record, timestamp.toString(),
                        creds, transaction, environment);
            }
            else {
                client.revertKeyRecordTime(key, record, timestamp.getMicros(),
                        creds, transaction, environment);
            }
            return null;
        });
    }

    @Override
    public Set<Long> search(String key, String query) {
        return execute(() -> {
            return client.search(key, query, creds, transaction, environment);
        });
    }

    @Override
    public Set<Long> search(String key, String query, Page page) {
        return execute(() -> {
            return client.searchPage(key, query,
                    PageLanguage.translateToThriftPage(page), creds,
                    transaction, environment);
        });
    }

    @Override
    public Map<Long, Map<String, Set<Object>>> select(
            Collection<Long> records) {
        return execute(() -> {
            Map<Long, Map<String, Set<TObject>>> raw = client.selectRecords(
                    Collections.toLongList(records), creds, transaction,
                    environment);
            Map<Long, Map<String, Set<Object>>> pretty = PrettyLinkedTableMap
                    .newPrettyLinkedTableMap("Record");
            for (Entry<Long, Map<String, Set<TObject>>> entry : raw
                    .entrySet()) {
                pretty.put(entry.getKey(),
                        Transformers.transformMapSet(entry.getValue(),
                                Conversions.<String> none(),
                                Conversions.thriftToJava()));
            }
            return pretty;
        });
    }

    @Override
    public Map<Long, Map<String, Set<Object>>> select(Collection<Long> records,
            Page page) {
        return execute(() -> {
            Map<Long, Map<String, Set<TObject>>> raw = client.selectRecordsPage(
                    Collections.toLongList(records),
                    PageLanguage.translateToThriftPage(page), creds,
                    transaction, environment);
            Map<Long, Map<String, Set<Object>>> pretty = PrettyLinkedTableMap
                    .newPrettyLinkedTableMap("Record");
            for (Entry<Long, Map<String, Set<TObject>>> entry : raw
                    .entrySet()) {
                pretty.put(entry.getKey(),
                        Transformers.transformMapSet(entry.getValue(),
                                Conversions.<String> none(),
                                Conversions.thriftToJava()));
            }
            return pretty;
        });
    }

    @Override
    public Map<Long, Map<String, Set<Object>>> select(Collection<Long> records,
            Timestamp timestamp) {
        return execute(() -> {
            Map<Long, Map<String, Set<TObject>>> raw;
            if(timestamp.isString()) {
                raw = client.selectRecordsTimestr(
                        Collections.toLongList(records), timestamp.toString(),
                        creds, transaction, environment);
            }
            else {
                raw = client.selectRecordsTime(Collections.toLongList(records),
                        timestamp.getMicros(), creds, transaction, environment);
            }
            Map<Long, Map<String, Set<Object>>> pretty = PrettyLinkedTableMap
                    .newPrettyLinkedTableMap("Record");
            for (Entry<Long, Map<String, Set<TObject>>> entry : raw
                    .entrySet()) {
                pretty.put(entry.getKey(),
                        Transformers.transformMapSet(entry.getValue(),
                                Conversions.<String> none(),
                                Conversions.thriftToJava()));
            }
            return pretty;
        });
    }

    @Override
    public Map<Long, Map<String, Set<Object>>> select(Collection<Long> records,
            Timestamp timestamp, Page page) {
        return execute(() -> {
            Map<Long, Map<String, Set<TObject>>> raw;
            if(timestamp.isString()) {
                raw = client.selectRecordsTimestrPage(
                        Collections.toLongList(records), timestamp.toString(),
                        PageLanguage.translateToThriftPage(page), creds,
                        transaction, environment);
            }
            else {
                raw = client.selectRecordsTimePage(
                        Collections.toLongList(records), timestamp.getMicros(),
                        PageLanguage.translateToThriftPage(page), creds,
                        transaction, environment);
            }
            Map<Long, Map<String, Set<Object>>> pretty = PrettyLinkedTableMap
                    .newPrettyLinkedTableMap("Record");
            for (Entry<Long, Map<String, Set<TObject>>> entry : raw
                    .entrySet()) {
                pretty.put(entry.getKey(),
                        Transformers.transformMapSet(entry.getValue(),
                                Conversions.<String> none(),
                                Conversions.thriftToJava()));
            }
            return pretty;
        });
    }

    @Override
    public <T> Map<Long, Map<String, Set<T>>> select(Collection<String> keys,
            Collection<Long> records) {
        return execute(() -> {
            Map<Long, Map<String, Set<TObject>>> raw = client.selectKeysRecords(
                    Collections.toList(keys), Collections.toLongList(records),
                    creds, transaction, environment);
            Map<Long, Map<String, Set<T>>> pretty = PrettyLinkedTableMap
                    .newPrettyLinkedTableMap("Record");
            for (Entry<Long, Map<String, Set<TObject>>> entry : raw
                    .entrySet()) {
                pretty.put(entry.getKey(),
                        Transformers.transformMapSet(entry.getValue(),
                                Conversions.<String> none(),
                                Conversions.<T> thriftToJavaCasted()));
            }
            return pretty;
        });
    }

    @Override
    public <T> Map<Long, Map<String, Set<T>>> select(Collection<String> keys,
            Collection<Long> records, Page page) {
        return execute(() -> {
            Map<Long, Map<String, Set<TObject>>> raw = client
                    .selectKeysRecordsPage(Collections.toList(keys),
                            Collections.toLongList(records),
                            PageLanguage.translateToThriftPage(page), creds,
                            transaction, environment);
            Map<Long, Map<String, Set<T>>> pretty = PrettyLinkedTableMap
                    .newPrettyLinkedTableMap("Record");
            for (Entry<Long, Map<String, Set<TObject>>> entry : raw
                    .entrySet()) {
                pretty.put(entry.getKey(),
                        Transformers.transformMapSet(entry.getValue(),
                                Conversions.<String> none(),
                                Conversions.<T> thriftToJavaCasted()));
            }
            return pretty;
        });
    }

    @Override
    public <T> Map<Long, Map<String, Set<T>>> select(Collection<String> keys,
            Collection<Long> records, Timestamp timestamp) {
        return execute(() -> {
            Map<Long, Map<String, Set<TObject>>> raw;
            if(timestamp.isString()) {
                raw = client.selectKeysRecordsTimestr(Collections.toList(keys),
                        Collections.toLongList(records), timestamp.toString(),
                        creds, transaction, environment);
            }
            else {
                raw = client.selectKeysRecordsTime(Collections.toList(keys),
                        Collections.toLongList(records), timestamp.getMicros(),
                        creds, transaction, environment);
            }
            Map<Long, Map<String, Set<T>>> pretty = PrettyLinkedTableMap
                    .newPrettyLinkedTableMap("Record");
            for (Entry<Long, Map<String, Set<TObject>>> entry : raw
                    .entrySet()) {
                pretty.put(entry.getKey(),
                        Transformers.transformMapSet(entry.getValue(),
                                Conversions.<String> none(),
                                Conversions.<T> thriftToJavaCasted()));
            }
            return pretty;
        });
    }

    @Override
    public <T> Map<Long, Map<String, Set<T>>> select(Collection<String> keys,
            Collection<Long> records, Timestamp timestamp, Page page) {
        return execute(() -> {
            Map<Long, Map<String, Set<TObject>>> raw;
            if(timestamp.isString()) {
                raw = client.selectKeysRecordsTimestrPage(
                        Collections.toList(keys),
                        Collections.toLongList(records), timestamp.toString(),
                        PageLanguage.translateToThriftPage(page), creds,
                        transaction, environment);
            }
            else {
                raw = client.selectKeysRecordsTimePage(Collections.toList(keys),
                        Collections.toLongList(records), timestamp.getMicros(),
                        PageLanguage.translateToThriftPage(page), creds,
                        transaction, environment);
            }
            Map<Long, Map<String, Set<T>>> pretty = PrettyLinkedTableMap
                    .newPrettyLinkedTableMap("Record");
            for (Entry<Long, Map<String, Set<TObject>>> entry : raw
                    .entrySet()) {
                pretty.put(entry.getKey(),
                        Transformers.transformMapSet(entry.getValue(),
                                Conversions.<String> none(),
                                Conversions.<T> thriftToJavaCasted()));
            }
            return pretty;
        });
    }

    @Override
    public <T> Map<Long, Map<String, Set<T>>> select(Collection<String> keys,
            Criteria criteria) {
        return execute(() -> {
            Map<Long, Map<String, Set<TObject>>> raw = client
                    .selectKeysCriteria(Collections.toList(keys),
                            Language.translateToThriftCriteria(criteria), creds,
                            transaction, environment);
            Map<Long, Map<String, Set<T>>> pretty = PrettyLinkedTableMap
                    .newPrettyLinkedTableMap("Record");
            for (Entry<Long, Map<String, Set<TObject>>> entry : raw
                    .entrySet()) {
                pretty.put(entry.getKey(),
                        Transformers.transformMapSet(entry.getValue(),
                                Conversions.<String> none(),
                                Conversions.<T> thriftToJavaCasted()));
            }
            return pretty;
        });
    }

    @Override
    public <T> Map<Long, Map<String, Set<T>>> select(Collection<String> keys,
            Criteria criteria, Page page) {
        return execute(() -> {
            Map<Long, Map<String, Set<TObject>>> raw = client
                    .selectKeysCriteriaPage(Collections.toList(keys),
                            Language.translateToThriftCriteria(criteria),
                            PageLanguage.translateToThriftPage(page), creds,
                            transaction, environment);
            Map<Long, Map<String, Set<T>>> pretty = PrettyLinkedTableMap
                    .newPrettyLinkedTableMap("Record");
            for (Entry<Long, Map<String, Set<TObject>>> entry : raw
                    .entrySet()) {
                pretty.put(entry.getKey(),
                        Transformers.transformMapSet(entry.getValue(),
                                Conversions.<String> none(),
                                Conversions.<T> thriftToJavaCasted()));
            }
            return pretty;
        });
    }

    @Override
    public <T> Map<Long, Map<String, Set<T>>> select(Collection<String> keys,
            Criteria criteria, Timestamp timestamp) {
        return execute(() -> {
            Map<Long, Map<String, Set<TObject>>> raw;
            if(timestamp.isString()) {
                raw = client.selectKeysCriteriaTimestr(Collections.toList(keys),
                        Language.translateToThriftCriteria(criteria),
                        timestamp.toString(), creds, transaction, environment);
            }
            else {
                raw = client.selectKeysCriteriaTime(Collections.toList(keys),
                        Language.translateToThriftCriteria(criteria),
                        timestamp.getMicros(), creds, transaction, environment);
            }
            Map<Long, Map<String, Set<T>>> pretty = PrettyLinkedTableMap
                    .newPrettyLinkedTableMap("Record");
            for (Entry<Long, Map<String, Set<TObject>>> entry : raw
                    .entrySet()) {
                pretty.put(entry.getKey(),
                        Transformers.transformMapSet(entry.getValue(),
                                Conversions.<String> none(),
                                Conversions.<T> thriftToJavaCasted()));
            }
            return pretty;
        });
    }

    @Override
    public <T> Map<Long, Map<String, Set<T>>> select(Collection<String> keys,
            Criteria criteria, Timestamp timestamp, Page page) {
        return execute(() -> {
            Map<Long, Map<String, Set<TObject>>> raw;
            if(timestamp.isString()) {
                raw = client.selectKeysCriteriaTimestrPage(
                        Collections.toList(keys),
                        Language.translateToThriftCriteria(criteria),
                        timestamp.toString(),
                        PageLanguage.translateToThriftPage(page), creds,
                        transaction, environment);
            }
            else {
                raw = client.selectKeysCriteriaTimePage(
                        Collections.toList(keys),
                        Language.translateToThriftCriteria(criteria),
                        timestamp.getMicros(),
                        PageLanguage.translateToThriftPage(page), creds,
                        transaction, environment);
            }
            Map<Long, Map<String, Set<T>>> pretty = PrettyLinkedTableMap
                    .newPrettyLinkedTableMap("Record");
            for (Entry<Long, Map<String, Set<TObject>>> entry : raw
                    .entrySet()) {
                pretty.put(entry.getKey(),
                        Transformers.transformMapSet(entry.getValue(),
                                Conversions.<String> none(),
                                Conversions.<T> thriftToJavaCasted()));
            }
            return pretty;
        });
    }

    @Override
    public <T> Map<String, Set<T>> select(Collection<String> keys,
            long record) {
        return execute(() -> {
            Map<String, Set<TObject>> raw = client.selectKeysRecord(
                    Collections.toList(keys), record, creds, transaction,
                    environment);
            Map<String, Set<T>> pretty = PrettyLinkedHashMap
                    .newPrettyLinkedHashMap("Key", "Values");
            for (Entry<String, Set<TObject>> entry : raw.entrySet()) {
                pretty.put(entry.getKey(),
                        Transformers.transformSetLazily(entry.getValue(),
                                Conversions.<T> thriftToJavaCasted()));
            }
            return pretty;
        });
    }

    @Override
    public <T> Map<String, Set<T>> select(Collection<String> keys, long record,
            Timestamp timestamp) {
        return execute(() -> {
            Map<String, Set<TObject>> raw;
            if(timestamp.isString()) {
                raw = client.selectKeysRecordTimestr(Collections.toList(keys),
                        record, timestamp.toString(), creds, transaction,
                        environment);
            }
            else {
                raw = client.selectKeysRecordTime(Collections.toList(keys),
                        record, timestamp.getMicros(), creds, transaction,
                        environment);
            }
            Map<String, Set<T>> pretty = PrettyLinkedHashMap
                    .newPrettyLinkedHashMap("Key", "Values");
            for (Entry<String, Set<TObject>> entry : raw.entrySet()) {
                pretty.put(entry.getKey(),
                        Transformers.transformSetLazily(entry.getValue(),
                                Conversions.<T> thriftToJavaCasted()));
            }
            return pretty;
        });
    }

    @Override
    public <T> Map<Long, Map<String, Set<T>>> select(Collection<String> keys,
<<<<<<< HEAD
            Object criteria) {
        if(criteria instanceof BuildableState) {
            return select(keys, ((BuildableState) criteria).build());
        }
        else {
            throw new IllegalArgumentException(criteria
                    + " is not a valid argument for the select method");
        }
    }

    @Override
    public <T> Map<Long, Map<String, Set<T>>> select(Collection<String> keys,
            Object criteria, Page page) {
        if(criteria instanceof BuildableState) {
            return select(keys, ((BuildableState) criteria).build(), page);
        }
        else {
            throw new IllegalArgumentException(criteria
                    + " is not a valid argument for the select method");
        }
    }

    @Override
    public <T> Map<Long, Map<String, Set<T>>> select(Collection<String> keys,
            Object criteria, Timestamp timestamp) {
        if(criteria instanceof BuildableState) {
            return select(keys, ((BuildableState) criteria).build(), timestamp);
        }
        else {
            throw new IllegalArgumentException(criteria
                    + " is not a valid argument for the select method");
        }
    }

    @Override
    public <T> Map<Long, Map<String, Set<T>>> select(Collection<String> keys,
            Object criteria, Timestamp timestamp, Page page) {
        if(criteria instanceof BuildableState) {
            return select(keys, ((BuildableState) criteria).build(), timestamp,
                    page);
        }
        else {
            throw new IllegalArgumentException(criteria
                    + " is not a valid argument for the select method");
        }
    }

    @Override
    public <T> Map<Long, Map<String, Set<T>>> select(Collection<String> keys,
=======
>>>>>>> a4cc5cb8
            String ccl) {
        return execute(() -> {
            Map<Long, Map<String, Set<TObject>>> raw = client.selectKeysCcl(
                    Collections.toList(keys), ccl, creds, transaction,
                    environment);
            Map<Long, Map<String, Set<T>>> pretty = PrettyLinkedTableMap
                    .newPrettyLinkedTableMap("Record");
            for (Entry<Long, Map<String, Set<TObject>>> entry : raw
                    .entrySet()) {
                pretty.put(entry.getKey(),
                        Transformers.transformMapSet(entry.getValue(),
                                Conversions.<String> none(),
                                Conversions.<T> thriftToJavaCasted()));
            }
            return pretty;
        });
    }

    @Override
    public <T> Map<Long, Map<String, Set<T>>> select(Collection<String> keys,
            String ccl, Page page) {
        return execute(() -> {
            Map<Long, Map<String, Set<TObject>>> raw = client.selectKeysCclPage(
                    Collections.toList(keys), ccl,
                    PageLanguage.translateToThriftPage(page), creds,
                    transaction, environment);
            Map<Long, Map<String, Set<T>>> pretty = PrettyLinkedTableMap
                    .newPrettyLinkedTableMap("Record");
            for (Entry<Long, Map<String, Set<TObject>>> entry : raw
                    .entrySet()) {
                pretty.put(entry.getKey(),
                        Transformers.transformMapSet(entry.getValue(),
                                Conversions.<String> none(),
                                Conversions.<T> thriftToJavaCasted()));
            }
            return pretty;
        });
    }

    @Override
    public <T> Map<Long, Map<String, Set<T>>> select(Collection<String> keys,
            String ccl, Timestamp timestamp) {
        return execute(() -> {
            Map<Long, Map<String, Set<TObject>>> raw;
            if(timestamp.isString()) {
                raw = client.selectKeysCclTimestr(Collections.toList(keys), ccl,
                        timestamp.toString(), creds, transaction, environment);
            }
            else {
                raw = client.selectKeysCclTime(Collections.toList(keys), ccl,
                        timestamp.getMicros(), creds, transaction, environment);
            }
            Map<Long, Map<String, Set<T>>> pretty = PrettyLinkedTableMap
                    .newPrettyLinkedTableMap("Record");
            for (Entry<Long, Map<String, Set<TObject>>> entry : raw
                    .entrySet()) {
                pretty.put(entry.getKey(),
                        Transformers.transformMapSet(entry.getValue(),
                                Conversions.<String> none(),
                                Conversions.<T> thriftToJavaCasted()));
            }
            return pretty;
        });
    }

    @Override
    public <T> Map<Long, Map<String, Set<T>>> select(Collection<String> keys,
            String ccl, Timestamp timestamp, Page page) {
        return execute(() -> {
            Map<Long, Map<String, Set<TObject>>> raw;
            if(timestamp.isString()) {
                raw = client.selectKeysCclTimestrPage(Collections.toList(keys),
                        ccl, timestamp.toString(),
                        PageLanguage.translateToThriftPage(page), creds,
                        transaction, environment);
            }
            else {
                raw = client.selectKeysCclTimePage(Collections.toList(keys),
                        ccl, timestamp.getMicros(),
                        PageLanguage.translateToThriftPage(page), creds,
                        transaction, environment);
            }
            Map<Long, Map<String, Set<T>>> pretty = PrettyLinkedTableMap
                    .newPrettyLinkedTableMap("Record");
            for (Entry<Long, Map<String, Set<TObject>>> entry : raw
                    .entrySet()) {
                pretty.put(entry.getKey(),
                        Transformers.transformMapSet(entry.getValue(),
                                Conversions.<String> none(),
                                Conversions.<T> thriftToJavaCasted()));
            }
            return pretty;
        });
    }

    @Override
    public <T> Map<Long, Map<String, Set<T>>> select(Criteria criteria) {
        return execute(() -> {
            Map<Long, Map<String, Set<TObject>>> raw = client.selectCriteria(
                    Language.translateToThriftCriteria(criteria), creds,
                    transaction, environment);
            Map<Long, Map<String, Set<T>>> pretty = PrettyLinkedTableMap
                    .newPrettyLinkedTableMap("Record");
            for (Entry<Long, Map<String, Set<TObject>>> entry : raw
                    .entrySet()) {
                pretty.put(entry.getKey(),
                        Transformers.transformMapSet(entry.getValue(),
                                Conversions.<String> none(),
                                Conversions.<T> thriftToJavaCasted()));
            }
            return pretty;
        });
    }

    @Override
    public <T> Map<Long, Map<String, Set<T>>> select(Criteria criteria,
            Page page) {
        return execute(() -> {
            Map<Long, Map<String, Set<TObject>>> raw = client
                    .selectCriteriaPage(
                            Language.translateToThriftCriteria(criteria),
                            PageLanguage.translateToThriftPage(page), creds,
                            transaction, environment);
            Map<Long, Map<String, Set<T>>> pretty = PrettyLinkedTableMap
                    .newPrettyLinkedTableMap("Record");
            for (Entry<Long, Map<String, Set<TObject>>> entry : raw
                    .entrySet()) {
                pretty.put(entry.getKey(),
                        Transformers.transformMapSet(entry.getValue(),
                                Conversions.<String> none(),
                                Conversions.<T> thriftToJavaCasted()));
            }
            return pretty;
        });
    }

    @Override
    public <T> Map<Long, Map<String, Set<T>>> select(Criteria criteria,
            Timestamp timestamp) {
        return execute(() -> {
            Map<Long, Map<String, Set<TObject>>> raw;
            if(timestamp.isString()) {
                raw = client.selectCriteriaTimestr(
                        Language.translateToThriftCriteria(criteria),
                        timestamp.toString(), creds, transaction, environment);
            }
            else {
                raw = client.selectCriteriaTime(
                        Language.translateToThriftCriteria(criteria),
                        timestamp.getMicros(), creds, transaction, environment);
            }
            Map<Long, Map<String, Set<T>>> pretty = PrettyLinkedTableMap
                    .newPrettyLinkedTableMap("Record");
            for (Entry<Long, Map<String, Set<TObject>>> entry : raw
                    .entrySet()) {
                pretty.put(entry.getKey(),
                        Transformers.transformMapSet(entry.getValue(),
                                Conversions.<String> none(),
                                Conversions.<T> thriftToJavaCasted()));
            }
            return pretty;
        });
    }

    @Override
    public <T> Map<Long, Map<String, Set<T>>> select(Criteria criteria,
            Timestamp timestamp, Page page) {
        return execute(() -> {
            Map<Long, Map<String, Set<TObject>>> raw;
            if(timestamp.isString()) {
                raw = client.selectCriteriaTimestrPage(
                        Language.translateToThriftCriteria(criteria),
                        timestamp.toString(),
                        PageLanguage.translateToThriftPage(page), creds,
                        transaction, environment);
            }
            else {
                raw = client.selectCriteriaTimePage(
                        Language.translateToThriftCriteria(criteria),
                        timestamp.getMicros(),
                        PageLanguage.translateToThriftPage(page), creds,
                        transaction, environment);
            }
            Map<Long, Map<String, Set<T>>> pretty = PrettyLinkedTableMap
                    .newPrettyLinkedTableMap("Record");
            for (Entry<Long, Map<String, Set<TObject>>> entry : raw
                    .entrySet()) {
                pretty.put(entry.getKey(),
                        Transformers.transformMapSet(entry.getValue(),
                                Conversions.<String> none(),
                                Conversions.<T> thriftToJavaCasted()));
            }
            return pretty;
        });
    }

    @Override
    public Map<String, Set<Object>> select(long record) {
        return execute(() -> {
            Map<String, Set<TObject>> raw = client.selectRecord(record, creds,
                    transaction, environment);
            Map<String, Set<Object>> pretty = PrettyLinkedHashMap
                    .newPrettyLinkedHashMap("Key", "Values");
            for (Entry<String, Set<TObject>> entry : raw.entrySet()) {
                pretty.put(entry.getKey(), Transformers.transformSetLazily(
                        entry.getValue(), Conversions.thriftToJava()));
            }
            return pretty;
        });
    }

    @Override
    public Map<String, Set<Object>> select(long record, Timestamp timestamp) {
        return execute(() -> {
            Map<String, Set<TObject>> raw;
            if(timestamp.isString()) {
                raw = client.selectRecordTimestr(record, timestamp.toString(),
                        creds, transaction, environment);
            }
            else {
                raw = client.selectRecordTime(record, timestamp.getMicros(),
                        creds, transaction, environment);
            }
            Map<String, Set<Object>> pretty = PrettyLinkedHashMap
                    .newPrettyLinkedHashMap("Key", "Values");
            for (Entry<String, Set<TObject>> entry : raw.entrySet()) {
                pretty.put(entry.getKey(), Transformers.transformSetLazily(
                        entry.getValue(), Conversions.thriftToJava()));
            }
            return pretty;
        });
    }

    @Override
<<<<<<< HEAD
    public <T> Map<Long, Map<String, Set<T>>> select(Object criteria) {
        if(criteria instanceof BuildableState) {
            return select(((BuildableState) criteria).build());
        }
        else {
            throw new IllegalArgumentException(
                    criteria + " is not a valid argument for the get method");
        }
    }

    @Override
    public <T> Map<Long, Map<String, Set<T>>> select(Object criteria,
            Page page) {
        if(criteria instanceof BuildableState) {
            return select(((BuildableState) criteria).build(), page);
        }
        else {
            throw new IllegalArgumentException(
                    criteria + " is not a valid argument for the get method");
        }
    }

    @Override
    public <T> Map<Long, Map<String, Set<T>>> select(Object criteria,
            Timestamp timestamp) {
        if(criteria instanceof BuildableState) {
            return select(((BuildableState) criteria).build(), timestamp);
        }
        else {
            throw new IllegalArgumentException(
                    criteria + " is not a valid argument for the get method");
        }
    }

    @Override
    public <T> Map<Long, Map<String, Set<T>>> select(Object criteria,
            Timestamp timestamp, Page page) {
        if(criteria instanceof BuildableState) {
            return select(((BuildableState) criteria).build(), timestamp, page);
        }
        else {
            throw new IllegalArgumentException(
                    criteria + " is not a valid argument for the get method");
        }
    }

    @Override
=======
>>>>>>> a4cc5cb8
    public <T> Map<Long, Map<String, Set<T>>> select(String ccl) {
        return execute(() -> {
            Map<Long, Map<String, Set<TObject>>> raw = client.selectCcl(ccl,
                    creds, transaction, environment);
            Map<Long, Map<String, Set<T>>> pretty = PrettyLinkedTableMap
                    .newPrettyLinkedTableMap("Record");
            for (Entry<Long, Map<String, Set<TObject>>> entry : raw
                    .entrySet()) {
                pretty.put(entry.getKey(),
                        Transformers.transformMapSet(entry.getValue(),
                                Conversions.<String> none(),
                                Conversions.<T> thriftToJavaCasted()));
            }
            return pretty;
        });
    }

    @Override
    public <T> Map<Long, Map<String, Set<T>>> select(String ccl, Page page) {
        return execute(() -> {
            Map<Long, Map<String, Set<TObject>>> raw = client.selectCclPage(ccl,
                    PageLanguage.translateToThriftPage(page), creds,
                    transaction, environment);
            Map<Long, Map<String, Set<T>>> pretty = PrettyLinkedTableMap
                    .newPrettyLinkedTableMap("Record");
            for (Entry<Long, Map<String, Set<TObject>>> entry : raw
                    .entrySet()) {
                pretty.put(entry.getKey(),
                        Transformers.transformMapSet(entry.getValue(),
                                Conversions.<String> none(),
                                Conversions.<T> thriftToJavaCasted()));
            }
            return pretty;
        });
    }

    @Override
    public <T> Map<Long, Set<T>> select(String key, Collection<Long> records) {
        return execute(() -> {
            Map<Long, Set<TObject>> raw = client.selectKeyRecords(key,
                    Collections.toLongList(records), creds, transaction,
                    environment);
            Map<Long, Set<T>> pretty = PrettyLinkedHashMap
                    .newPrettyLinkedHashMap("Record", key);
            for (Entry<Long, Set<TObject>> entry : raw.entrySet()) {
                pretty.put(entry.getKey(),
                        Transformers.transformSetLazily(entry.getValue(),
                                Conversions.<T> thriftToJavaCasted()));
            }
            return pretty;
        });
    }

    @Override
    public <T> Map<Long, Set<T>> select(String key, Collection<Long> records,
            Page page) {
        return execute(() -> {
            Map<Long, Set<TObject>> raw = client.selectKeyRecordsPage(key,
                    Collections.toLongList(records),
                    PageLanguage.translateToThriftPage(page), creds,
                    transaction, environment);
            Map<Long, Set<T>> pretty = PrettyLinkedHashMap
                    .newPrettyLinkedHashMap("Record", key);
            for (Entry<Long, Set<TObject>> entry : raw.entrySet()) {
                pretty.put(entry.getKey(),
                        Transformers.transformSetLazily(entry.getValue(),
                                Conversions.<T> thriftToJavaCasted()));
            }
            return pretty;
        });
    }

    @Override
    public <T> Map<Long, Set<T>> select(String key, Collection<Long> records,
            Timestamp timestamp) {
        return execute(() -> {
            Map<Long, Set<TObject>> raw;
            if(timestamp.isString()) {
                raw = client.selectKeyRecordsTimestr(key,
                        Collections.toLongList(records), timestamp.toString(),
                        creds, transaction, environment);
            }
            else {
                raw = client.selectKeyRecordsTime(key,
                        Collections.toLongList(records), timestamp.getMicros(),
                        creds, transaction, environment);
            }
            Map<Long, Set<T>> pretty = PrettyLinkedHashMap
                    .newPrettyLinkedHashMap("Record", key);
            for (Entry<Long, Set<TObject>> entry : raw.entrySet()) {
                pretty.put(entry.getKey(),
                        Transformers.transformSetLazily(entry.getValue(),
                                Conversions.<T> thriftToJavaCasted()));
            }
            return pretty;
        });
    }

    @Override
    public <T> Map<Long, Set<T>> select(String key, Collection<Long> records,
            Timestamp timestamp, Page page) {
        return execute(() -> {
            Map<Long, Set<TObject>> raw;
            if(timestamp.isString()) {
                raw = client.selectKeyRecordsTimestrPage(key,
                        Collections.toLongList(records), timestamp.toString(),
                        PageLanguage.translateToThriftPage(page), creds,
                        transaction, environment);
            }
            else {
                raw = client.selectKeyRecordsTimePage(key,
                        Collections.toLongList(records), timestamp.getMicros(),
                        PageLanguage.translateToThriftPage(page), creds,
                        transaction, environment);
            }
            Map<Long, Set<T>> pretty = PrettyLinkedHashMap
                    .newPrettyLinkedHashMap("Record", key);
            for (Entry<Long, Set<TObject>> entry : raw.entrySet()) {
                pretty.put(entry.getKey(),
                        Transformers.transformSetLazily(entry.getValue(),
                                Conversions.<T> thriftToJavaCasted()));
            }
            return pretty;
        });
    }

    @Override
    public <T> Map<Long, Set<T>> select(String key, Criteria criteria) {
        return execute(() -> {
            Map<Long, Set<TObject>> raw = client.selectKeyCriteria(key,
                    Language.translateToThriftCriteria(criteria), creds,
                    transaction, environment);
            Map<Long, Set<T>> pretty = PrettyLinkedHashMap
                    .newPrettyLinkedHashMap("Record", key);
            for (Entry<Long, Set<TObject>> entry : raw.entrySet()) {
                pretty.put(entry.getKey(),
                        Transformers.transformSetLazily(entry.getValue(),
                                Conversions.<T> thriftToJavaCasted()));
            }
            return pretty;
        });
    }

    @Override
    public <T> Map<Long, Set<T>> select(String key, Criteria criteria,
            Page page) {
        return execute(() -> {
            Map<Long, Set<TObject>> raw = client.selectKeyCriteriaPage(key,
                    Language.translateToThriftCriteria(criteria),
                    PageLanguage.translateToThriftPage(page), creds,
                    transaction, environment);
            Map<Long, Set<T>> pretty = PrettyLinkedHashMap
                    .newPrettyLinkedHashMap("Record", key);
            for (Entry<Long, Set<TObject>> entry : raw.entrySet()) {
                pretty.put(entry.getKey(),
                        Transformers.transformSetLazily(entry.getValue(),
                                Conversions.<T> thriftToJavaCasted()));
            }
            return pretty;
        });
    }

    @Override
    public <T> Map<Long, Set<T>> select(String key, Criteria criteria,
            Timestamp timestamp) {
        return execute(() -> {
            Map<Long, Set<TObject>> raw;
            if(timestamp.isString()) {
                raw = client.selectKeyCriteriaTimestr(key,
                        Language.translateToThriftCriteria(criteria),
                        timestamp.toString(), creds, transaction, environment);
            }
            else {
                raw = client.selectKeyCriteriaTime(key,
                        Language.translateToThriftCriteria(criteria),
                        timestamp.getMicros(), creds, transaction, environment);
            }
            Map<Long, Set<T>> pretty = PrettyLinkedHashMap
                    .newPrettyLinkedHashMap("Record", key);
            for (Entry<Long, Set<TObject>> entry : raw.entrySet()) {
                pretty.put(entry.getKey(),
                        Transformers.transformSetLazily(entry.getValue(),
                                Conversions.<T> thriftToJavaCasted()));
            }
            return pretty;
        });
    }

    @Override
    public <T> Map<Long, Set<T>> select(String key, Criteria criteria,
            Timestamp timestamp, Page page) {
        return execute(() -> {
            Map<Long, Set<TObject>> raw;
            if(timestamp.isString()) {
                raw = client.selectKeyCriteriaTimestrPage(key,
                        Language.translateToThriftCriteria(criteria),
                        timestamp.toString(),
                        PageLanguage.translateToThriftPage(page), creds,
                        transaction, environment);
            }
            else {
                raw = client.selectKeyCriteriaTimePage(key,
                        Language.translateToThriftCriteria(criteria),
                        timestamp.getMicros(),
                        PageLanguage.translateToThriftPage(page), creds,
                        transaction, environment);
            }
            Map<Long, Set<T>> pretty = PrettyLinkedHashMap
                    .newPrettyLinkedHashMap("Record", key);
            for (Entry<Long, Set<TObject>> entry : raw.entrySet()) {
                pretty.put(entry.getKey(),
                        Transformers.transformSetLazily(entry.getValue(),
                                Conversions.<T> thriftToJavaCasted()));
            }
            return pretty;
        });
    }

    @Override
    public <T> Set<T> select(String key, long record) {
        return execute(() -> {
            Set<TObject> values = client.selectKeyRecord(key, record, creds,
                    transaction, environment);
            return Transformers.transformSetLazily(values,
                    Conversions.<T> thriftToJavaCasted());
        });
    }

    @Override
    public <T> Set<T> select(String key, long record, Timestamp timestamp) {
        return execute(() -> {
            Set<TObject> values;
            if(timestamp.isString()) {
                values = client.selectKeyRecordTimestr(key, record,
                        timestamp.toString(), creds, transaction, environment);
            }
            else {
                values = client.selectKeyRecordTime(key, record,
                        timestamp.getMicros(), creds, transaction, environment);
            }
            return Transformers.transformSetLazily(values,
                    Conversions.<T> thriftToJavaCasted());
        });
    }

    @Override
<<<<<<< HEAD
    public <T> Map<Long, Set<T>> select(String key, Object criteria) {
        if(criteria instanceof BuildableState) {
            return select(key, ((BuildableState) criteria).build());
        }
        else {
            throw new IllegalArgumentException(criteria
                    + " is not a valid argument for the select method");
        }
    }

    @Override
    public <T> Map<Long, Set<T>> select(String key, Object criteria,
            Page page) {
        if(criteria instanceof BuildableState) {
            return select(key, ((BuildableState) criteria).build(), page);
        }
        else {
            throw new IllegalArgumentException(criteria
                    + " is not a valid argument for the select method");
        }
    }

    @Override
    public <T> Map<Long, Set<T>> select(String key, Object criteria,
            Timestamp timestamp) {
        if(criteria instanceof BuildableState) {
            return select(key, ((BuildableState) criteria).build(), timestamp);
        }
        else {
            throw new IllegalArgumentException(criteria
                    + " is not a valid argument for the select method");
        }
    }

    @Override
    public <T> Map<Long, Set<T>> select(String key, Object criteria,
            Timestamp timestamp, Page page) {
        if(criteria instanceof BuildableState) {
            return select(key, ((BuildableState) criteria).build(), timestamp,
                    page);
        }
        else {
            throw new IllegalArgumentException(criteria
                    + " is not a valid argument for the select method");
        }
    }

    @Override
=======
>>>>>>> a4cc5cb8
    public <T> Map<Long, Set<T>> select(String key, String ccl) {
        return execute(() -> {
            Map<Long, Set<TObject>> raw = client.selectKeyCcl(key, ccl, creds,
                    transaction, environment);
            Map<Long, Set<T>> pretty = PrettyLinkedHashMap
                    .newPrettyLinkedHashMap("Record", key);
            for (Entry<Long, Set<TObject>> entry : raw.entrySet()) {
                pretty.put(entry.getKey(),
                        Transformers.transformSetLazily(entry.getValue(),
                                Conversions.<T> thriftToJavaCasted()));
            }
            return pretty;
        });
    }

    @Override
    public <T> Map<Long, Set<T>> select(String key, String ccl, Page page) {
        return execute(() -> {
            Map<Long, Set<TObject>> raw = client.selectKeyCclPage(key, ccl,
                    PageLanguage.translateToThriftPage(page), creds,
                    transaction, environment);
            Map<Long, Set<T>> pretty = PrettyLinkedHashMap
                    .newPrettyLinkedHashMap("Record", key);
            for (Entry<Long, Set<TObject>> entry : raw.entrySet()) {
                pretty.put(entry.getKey(),
                        Transformers.transformSetLazily(entry.getValue(),
                                Conversions.<T> thriftToJavaCasted()));
            }
            return pretty;
        });
    }

    @Override
    public <T> Map<Long, Set<T>> select(String key, String ccl,
            Timestamp timestamp) {
        return execute(() -> {
            Map<Long, Set<TObject>> raw;
            if(timestamp.isString()) {
                raw = client.selectKeyCclTimestr(key, ccl, timestamp.toString(),
                        creds, transaction, environment);
            }
            else {
                raw = client.selectKeyCclTime(key, ccl, timestamp.getMicros(),
                        creds, transaction, environment);
            }
            Map<Long, Set<T>> pretty = PrettyLinkedHashMap
                    .newPrettyLinkedHashMap("Record", key);
            for (Entry<Long, Set<TObject>> entry : raw.entrySet()) {
                pretty.put(entry.getKey(),
                        Transformers.transformSetLazily(entry.getValue(),
                                Conversions.<T> thriftToJavaCasted()));
            }
            return pretty;
        });
    }

    @Override
    public <T> Map<Long, Set<T>> select(String key, String ccl,
            Timestamp timestamp, Page page) {
        return execute(() -> {
            Map<Long, Set<TObject>> raw;
            if(timestamp.isString()) {
                raw = client.selectKeyCclTimestrPage(key, ccl,
                        timestamp.toString(),
                        PageLanguage.translateToThriftPage(page), creds,
                        transaction, environment);
            }
            else {
                raw = client.selectKeyCclTimePage(key, ccl,
                        timestamp.getMicros(),
                        PageLanguage.translateToThriftPage(page), creds,
                        transaction, environment);
            }
            Map<Long, Set<T>> pretty = PrettyLinkedHashMap
                    .newPrettyLinkedHashMap("Record", key);
            for (Entry<Long, Set<TObject>> entry : raw.entrySet()) {
                pretty.put(entry.getKey(),
                        Transformers.transformSetLazily(entry.getValue(),
                                Conversions.<T> thriftToJavaCasted()));
            }
            return pretty;
        });
    }

    @Override
    public <T> Map<Long, Map<String, Set<T>>> select(String ccl,
            Timestamp timestamp) {
        return execute(() -> {
            Map<Long, Map<String, Set<TObject>>> raw;
            if(timestamp.isString()) {
                raw = client.selectCclTimestr(ccl, timestamp.toString(), creds,
                        transaction, environment);
            }
            else {
                raw = client.selectCclTime(ccl, timestamp.getMicros(), creds,
                        transaction, environment);
            }
            Map<Long, Map<String, Set<T>>> pretty = PrettyLinkedTableMap
                    .newPrettyLinkedTableMap("Record");
            for (Entry<Long, Map<String, Set<TObject>>> entry : raw
                    .entrySet()) {
                pretty.put(entry.getKey(),
                        Transformers.transformMapSet(entry.getValue(),
                                Conversions.<String> none(),
                                Conversions.<T> thriftToJavaCasted()));
            }
            return pretty;
        });
    }

    @Override
    public <T> Map<Long, Map<String, Set<T>>> select(String ccl,
            Timestamp timestamp, Page page) {
        return execute(() -> {
            Map<Long, Map<String, Set<TObject>>> raw;
            if(timestamp.isString()) {
                raw = client.selectCclTimestrPage(ccl, timestamp.toString(),
                        PageLanguage.translateToThriftPage(page), creds,
                        transaction, environment);
            }
            else {
                raw = client.selectCclTimePage(ccl, timestamp.getMicros(),
                        PageLanguage.translateToThriftPage(page), creds,
                        transaction, environment);
            }
            Map<Long, Map<String, Set<T>>> pretty = PrettyLinkedTableMap
                    .newPrettyLinkedTableMap("Record");
            for (Entry<Long, Map<String, Set<TObject>>> entry : raw
                    .entrySet()) {
                pretty.put(entry.getKey(),
                        Transformers.transformMapSet(entry.getValue(),
                                Conversions.<String> none(),
                                Conversions.<T> thriftToJavaCasted()));
            }
            return pretty;
        });
    }

    @Override
    public void set(String key, Object value, Collection<Long> records) {
        execute(() -> {
            client.setKeyValueRecords(key, Convert.javaToThrift(value),
                    Collections.toLongList(records), creds, transaction,
                    environment);
            return null;
        });
    }

    @Override
    public <T> void set(String key, T value, long record) {
        execute(() -> {
            client.setKeyValueRecord(key, Convert.javaToThrift(value), record,
                    creds, transaction, environment);
            return null;
        });
    }

    @Override
    public void stage() throws TransactionException {
        execute(() -> {
            transaction = client.stage(creds, environment);
            return null;
        });
    }

    @Override
    public Timestamp time() {
        return execute(() -> {
            return Timestamp
                    .fromMicros(client.time(creds, transaction, environment));
        });
    }

    @Override
    public Timestamp time(String phrase) {
        return execute(() -> {
            return Timestamp.fromMicros(
                    client.timePhrase(phrase, creds, transaction, environment));
        });
    }

    @Override
    public String toString() {
        return "Connected to " + host + ":" + port + " as "
                + new String(ClientSecurity.decrypt(username).array());
    }

    @Override
    public boolean unlink(String key, long destination, long source) {
        return remove(key, Link.to(destination), source);
    }

    @Override
    public boolean verify(String key, Object value, long record) {
        return execute(() -> {
            return client.verifyKeyValueRecord(key, Convert.javaToThrift(value),
                    record, creds, transaction, environment);
        });
    }

    @Override
    public boolean verify(String key, Object value, long record,
            Timestamp timestamp) {
        return execute(() -> {
            if(timestamp.isString()) {
                return client.verifyKeyValueRecordTimestr(key,
                        Convert.javaToThrift(value), record,
                        timestamp.toString(), creds, transaction, environment);
            }
            else {
                return client.verifyKeyValueRecordTime(key,
                        Convert.javaToThrift(value), record,
                        timestamp.getMicros(), creds, transaction, environment);
            }
        });
    }

    @Override
    public boolean verifyAndSwap(String key, Object expected, long record,
            Object replacement) {
        return execute(() -> {
            return client.verifyAndSwap(key, Convert.javaToThrift(expected),
                    record, Convert.javaToThrift(replacement), creds,
                    transaction, environment);
        });
    }

    @Override
    public void verifyOrSet(String key, Object value, long record) {
        execute(() -> {
            client.verifyOrSet(key, Convert.javaToThrift(value), record, creds,
                    transaction, environment);
            return null;
        });
    }

    /**
     * Return the current {@link AccessToken}
     * 
     * @return the creds
     */
    AccessToken creds() {
        return creds;
    }

    /**
     * Return the environment to which the driver is connected.
     * 
     * @return the environment
     */
    String environment() {
        return environment;
    }

    /**
     * Execute the task defined in {@code callable}. This method contains
     * retry logic to handle cases when {@code creds} expires and must be
     * updated.
     * 
     * @param callable
     * @return the task result
     */
    <T> T execute(Callable<T> callable) {
        try {
            return callable.call();
        }
        catch (SecurityException e) {
            authenticate();
            return execute(callable);
        }
        catch (com.cinchapi.concourse.thrift.TransactionException e) {
            throw new TransactionException();
        }
        catch (com.cinchapi.concourse.thrift.DuplicateEntryException e) {
            throw new DuplicateEntryException(e);
        }
        catch (com.cinchapi.concourse.thrift.InvalidArgumentException e) {
            throw new InvalidArgumentException(e);
        }
        catch (com.cinchapi.concourse.thrift.ParseException e) {
            throw new ParseException(e);
        }
        catch (com.cinchapi.concourse.thrift.PermissionException e) {
            throw new PermissionException(e);
        }
        catch (com.cinchapi.concourse.thrift.ManagementException e) {
            throw new ManagementException(e);
        }
        catch (Exception e) {
            throw CheckedExceptions.wrapAsRuntimeException(e);
        }
    }

    /**
     * Return the thrift RPC client.
     * 
     * @return the {@link ConcourseService#Client}
     */
    ConcourseService.Client thrift() {
        return client;
    }

    /**
     * Return the current {@link TransactionToken}.
     * 
     * @return the transaction token
     */
    @Nullable
    TransactionToken transaction() {
        return transaction;
    }

    @Override
    protected Concourse copyConnection() {
        return new ConcourseThriftDriver(host, port,
                ByteBuffers.getString(ClientSecurity.decrypt(username)),
                ByteBuffers.getString(ClientSecurity.decrypt(password)),
                environment);
    }

    /**
     * Authenticate the {@link #username} and {@link #password} and populate
     * {@link #creds} with the appropriate AccessToken.
     */
    private void authenticate() {
        try {
            creds = client.login(ClientSecurity.decrypt(username),
                    ClientSecurity.decrypt(password), environment);
        }
        catch (TException e) {
            throw CheckedExceptions.wrapAsRuntimeException(e);
        }
    }

    /**
     * Perform an old-school/simple find operation where {@code key}
     * satisfied {@code operation} in relation to the specified
     * {@code values}.
     * 
     * @param key
     * @param operator
     * @param values
     * @return the records that match the criteria.
     */
    private Set<Long> executeFind(final String key, final Object operator,
            final Object... values) {
        final List<TObject> tValues = Arrays.stream(values)
                .map(Convert::javaToThrift).collect(Collectors.toList());
        return execute(() -> {
            if(operator instanceof Operator) {
                return client.findKeyOperatorValues(key, (Operator) operator,
                        tValues, creds, transaction, environment);
            }
            else {
                return client.findKeyOperatorstrValues(key, operator.toString(),
                        tValues, creds, transaction, environment);
            }
        });
    }

    /**
     * Perform an old-school/simple find operation where {@code key}
     * satisfied {@code operation} in relation to the specified
     * {@code values}.
     *
     * @param key
     * @param operator
     * @param values
     * @return the records that match the criteria.
     */
    private Set<Long> executeFind(final Page page, final String key,
            final Object operator, final Object... values) {
        final List<TObject> tValues = Arrays.stream(values)
                .map(Convert::javaToThrift).collect(Collectors.toList());
        return execute(() -> {
            if(operator instanceof Operator) {
                return client.findKeyOperatorValuesPage(key,
                        (Operator) operator, tValues,
                        PageLanguage.translateToThriftPage(page), creds,
                        transaction, environment);
            }
            else {
                return client.findKeyOperatorstrValuesPage(key,
                        operator.toString(), tValues,
                        PageLanguage.translateToThriftPage(page), creds,
                        transaction, environment);
            }
        });
    }

    /**
     * Perform an old-school/simple find operation where {@code key}
     * satisfied {@code operation} in relation to the specified
     * {@code values} at {@code timestamp}.
     * 
     * @param key
     * @param operator
     * @param values
     * @param timestamp a {@link Timestamp} that represents the historical
     *            instant to use in the lookup – created from either a
     *            {@link Timestamp#fromString(String) natural language
     *            description} of a point in time (i.e. two weeks ago), OR
     *            the {@link Timestamp#fromMicros(long) number
     *            of microseconds} since the Unix epoch, OR
     *            a {@link Timestamp#fromJoda(org.joda.time.DateTime) Joda
     *            DateTime} object
     * @return the records that match the criteria.
     */
    private Set<Long> executeFind(final Timestamp timestamp, final String key,
            final Object operator, final Object... values) {
        final List<TObject> tValues = Arrays.stream(values)
                .map(Convert::javaToThrift).collect(Collectors.toList());
        return execute(() -> {
            if(operator instanceof Operator) {
                return client.findKeyOperatorValuesTime(key,
                        (Operator) operator, tValues, timestamp.getMicros(),
                        creds, transaction, environment);
            }
            else {
                return client.findKeyOperatorstrValuesTime(key,
                        operator.toString(), tValues, timestamp.getMicros(),
                        creds, transaction, environment);
            }
        });
    }

    /**
     * Perform an old-school/simple find operation where {@code key}
     * satisfied {@code operation} in relation to the specified
     * {@code values} at {@code timestamp}.
     *
     * @param key
     * @param operator
     * @param values
     * @param timestamp a {@link Timestamp} that represents the historical
     *            instant to use in the lookup – created from either a
     *            {@link Timestamp#fromString(String) natural language
     *            description} of a point in time (i.e. two weeks ago), OR
     *            the {@link Timestamp#fromMicros(long) number
     *            of microseconds} since the Unix epoch, OR
     *            a {@link Timestamp#fromJoda(org.joda.time.DateTime) Joda
     *            DateTime} object
     * @return the records that match the criteria.
     */
    private Set<Long> executeFind(final Page page, final Timestamp timestamp,
            final String key, final Object operator, final Object... values) {
        final List<TObject> tValues = Arrays.stream(values)
                .map(Convert::javaToThrift).collect(Collectors.toList());
        return execute(() -> {
            if(operator instanceof Operator) {
                return client.findKeyOperatorValuesTimePage(key,
                        (Operator) operator, tValues, timestamp.getMicros(),
                        PageLanguage.translateToThriftPage(page), creds,
                        transaction, environment);
            }
            else {
                return client.findKeyOperatorstrValuesTimePage(key,
                        operator.toString(), tValues, timestamp.getMicros(),
                        PageLanguage.translateToThriftPage(page), creds,
                        transaction, environment);
            }
        });
    }

}<|MERGE_RESOLUTION|>--- conflicted
+++ resolved
@@ -832,41 +832,6 @@
     }
 
     @Override
-<<<<<<< HEAD
-    public Set<Long> find(Criteria criteria, Page page) {
-        return execute(() -> {
-            return client.findCriteriaPage(
-                    Language.translateToThriftCriteria(criteria),
-                    PageLanguage.translateToThriftPage(page), creds,
-                    transaction, environment);
-        });
-    }
-
-    @Override
-    public Set<Long> find(Object criteria) {
-        if(criteria instanceof BuildableState) {
-            return find(((BuildableState) criteria).build());
-        }
-        else {
-            throw new IllegalArgumentException(
-                    criteria + " is not a valid argument for the find method");
-        }
-    }
-
-    @Override
-    public Set<Long> find(Object criteria, Page page) {
-        if(criteria instanceof BuildableState) {
-            return find(((BuildableState) criteria).build(), page);
-        }
-        else {
-            throw new IllegalArgumentException(
-                    criteria + " is not a valid argument for the find method");
-        }
-    }
-
-    @Override
-=======
->>>>>>> a4cc5cb8
     public Set<Long> find(String ccl) {
         return execute(() -> {
             return client.findCcl(ccl, creds, transaction, environment);
@@ -1256,58 +1221,6 @@
 
     @Override
     public <T> Map<Long, Map<String, T>> get(Collection<String> keys,
-<<<<<<< HEAD
-            Object criteria) {
-        if(criteria instanceof BuildableState) {
-            return get(keys, ((BuildableState) criteria).build());
-        }
-        else {
-            throw new IllegalArgumentException(
-                    criteria + " is not a valid argument for the get method");
-        }
-    }
-
-    @Override
-    public <T> Map<Long, Map<String, T>> get(Collection<String> keys,
-            Object criteria, Page page) {
-        if(criteria instanceof BuildableState) {
-            return get(keys, ((BuildableState) criteria).build(), page);
-        }
-        else {
-            throw new IllegalArgumentException(
-                    criteria + " is not a valid argument for the get method");
-        }
-    }
-
-    @Override
-    public <T> Map<Long, Map<String, T>> get(Collection<String> keys,
-            Object criteria, Timestamp timestamp) {
-        if(criteria instanceof BuildableState) {
-            return get(keys, ((BuildableState) criteria).build(), timestamp);
-        }
-        else {
-            throw new IllegalArgumentException(
-                    criteria + " is not a valid argument for the get method");
-        }
-    }
-
-    @Override
-    public <T> Map<Long, Map<String, T>> get(Collection<String> keys,
-            Object criteria, Timestamp timestamp, Page page) {
-        if(criteria instanceof BuildableState) {
-            return get(keys, ((BuildableState) criteria).build(), timestamp,
-                    page);
-        }
-        else {
-            throw new IllegalArgumentException(
-                    criteria + " is not a valid argument for the get method");
-        }
-    }
-
-    @Override
-    public <T> Map<Long, Map<String, T>> get(Collection<String> keys,
-=======
->>>>>>> a4cc5cb8
             String ccl) {
         return execute(() -> {
             Map<Long, Map<String, TObject>> raw = client.getKeysCcl(
@@ -1457,85 +1370,6 @@
     }
 
     @Override
-<<<<<<< HEAD
-    public <T> Map<Long, Map<String, T>> get(Criteria criteria,
-            Timestamp timestamp, Page page) {
-        return execute(() -> {
-            Map<Long, Map<String, TObject>> raw;
-            if(timestamp.isString()) {
-                raw = client.getCriteriaTimestrPage(
-                        Language.translateToThriftCriteria(criteria),
-                        timestamp.toString(),
-                        PageLanguage.translateToThriftPage(page), creds,
-                        transaction, environment);
-            }
-            else {
-                raw = client.getCriteriaTimePage(
-                        Language.translateToThriftCriteria(criteria),
-                        timestamp.getMicros(),
-                        PageLanguage.translateToThriftPage(page), creds,
-                        transaction, environment);
-            }
-            Map<Long, Map<String, T>> pretty = PrettyLinkedTableMap
-                    .newPrettyLinkedTableMap("Record");
-            for (Entry<Long, Map<String, TObject>> entry : raw.entrySet()) {
-                pretty.put(entry.getKey(),
-                        Transformers.transformMapValues(entry.getValue(),
-                                Conversions.<T> thriftToJavaCasted()));
-            }
-            return pretty;
-        });
-    }
-
-    @Override
-    public <T> Map<Long, Map<String, T>> get(Object criteria) {
-        if(criteria instanceof BuildableState) {
-            return get(((BuildableState) criteria).build());
-        }
-        else {
-            throw new IllegalArgumentException(
-                    criteria + " is not a valid argument for the get method");
-        }
-    }
-
-    @Override
-    public <T> Map<Long, Map<String, T>> get(Object criteria, Page page) {
-        if(criteria instanceof BuildableState) {
-            return get(((BuildableState) criteria).build(), page);
-        }
-        else {
-            throw new IllegalArgumentException(
-                    criteria + " is not a valid argument for the get method");
-        }
-    }
-
-    @Override
-    public <T> Map<Long, Map<String, T>> get(Object criteria,
-            Timestamp timestamp) {
-        if(criteria instanceof BuildableState) {
-            return get(((BuildableState) criteria).build(), timestamp);
-        }
-        else {
-            throw new IllegalArgumentException(
-                    criteria + " is not a valid argument for the get method");
-        }
-    }
-
-    @Override
-    public <T> Map<Long, Map<String, T>> get(Object criteria,
-            Timestamp timestamp, Page page) {
-        if(criteria instanceof BuildableState) {
-            return get(((BuildableState) criteria).build(), timestamp, page);
-        }
-        else {
-            throw new IllegalArgumentException(
-                    criteria + " is not a valid argument for the get method");
-        }
-    }
-
-    @Override
-=======
->>>>>>> a4cc5cb8
     public <T> Map<Long, Map<String, T>> get(String ccl) {
         return execute(() -> {
             Map<Long, Map<String, TObject>> raw = client.getCcl(ccl, creds,
@@ -1772,56 +1606,6 @@
         });
     }
 
-<<<<<<< HEAD
-    @Override
-    public <T> Map<Long, T> get(String key, Object criteria) {
-        if(criteria instanceof BuildableState) {
-            return get(key, ((BuildableState) criteria).build());
-        }
-        else {
-            throw new IllegalArgumentException(
-                    criteria + " is not a valid argument for the get method");
-        }
-    }
-
-    @Override
-    public <T> Map<Long, T> get(String key, Object criteria, Page page) {
-        if(criteria instanceof BuildableState) {
-            return get(key, ((BuildableState) criteria).build(), page);
-        }
-        else {
-            throw new IllegalArgumentException(
-                    criteria + " is not a valid argument for the get method");
-        }
-    }
-
-    @Override
-    public <T> Map<Long, T> get(String key, Object criteria,
-            Timestamp timestamp) {
-        if(criteria instanceof BuildableState) {
-            return get(key, ((BuildableState) criteria).build(), timestamp);
-        }
-        else {
-            throw new IllegalArgumentException(
-                    criteria + " is not a valid argument for the get method");
-        }
-    }
-
-    @Override
-    public <T> Map<Long, T> get(String key, Object criteria,
-            Timestamp timestamp, Page page) {
-        if(criteria instanceof BuildableState) {
-            return get(key, ((BuildableState) criteria).build(), timestamp,
-                    page);
-        }
-        else {
-            throw new IllegalArgumentException(
-                    criteria + " is not a valid argument for the get method");
-        }
-    }
-
-=======
->>>>>>> a4cc5cb8
     @SuppressWarnings("unchecked")
     @Override
     public <T> Map<Long, T> get(String key, String ccl) {
@@ -2753,15 +2537,6 @@
     }
 
     @Override
-    public Set<Long> search(String key, String query, Page page) {
-        return execute(() -> {
-            return client.searchPage(key, query,
-                    PageLanguage.translateToThriftPage(page), creds,
-                    transaction, environment);
-        });
-    }
-
-    @Override
     public Map<Long, Map<String, Set<Object>>> select(
             Collection<Long> records) {
         return execute(() -> {
@@ -3111,58 +2886,6 @@
 
     @Override
     public <T> Map<Long, Map<String, Set<T>>> select(Collection<String> keys,
-<<<<<<< HEAD
-            Object criteria) {
-        if(criteria instanceof BuildableState) {
-            return select(keys, ((BuildableState) criteria).build());
-        }
-        else {
-            throw new IllegalArgumentException(criteria
-                    + " is not a valid argument for the select method");
-        }
-    }
-
-    @Override
-    public <T> Map<Long, Map<String, Set<T>>> select(Collection<String> keys,
-            Object criteria, Page page) {
-        if(criteria instanceof BuildableState) {
-            return select(keys, ((BuildableState) criteria).build(), page);
-        }
-        else {
-            throw new IllegalArgumentException(criteria
-                    + " is not a valid argument for the select method");
-        }
-    }
-
-    @Override
-    public <T> Map<Long, Map<String, Set<T>>> select(Collection<String> keys,
-            Object criteria, Timestamp timestamp) {
-        if(criteria instanceof BuildableState) {
-            return select(keys, ((BuildableState) criteria).build(), timestamp);
-        }
-        else {
-            throw new IllegalArgumentException(criteria
-                    + " is not a valid argument for the select method");
-        }
-    }
-
-    @Override
-    public <T> Map<Long, Map<String, Set<T>>> select(Collection<String> keys,
-            Object criteria, Timestamp timestamp, Page page) {
-        if(criteria instanceof BuildableState) {
-            return select(keys, ((BuildableState) criteria).build(), timestamp,
-                    page);
-        }
-        else {
-            throw new IllegalArgumentException(criteria
-                    + " is not a valid argument for the select method");
-        }
-    }
-
-    @Override
-    public <T> Map<Long, Map<String, Set<T>>> select(Collection<String> keys,
-=======
->>>>>>> a4cc5cb8
             String ccl) {
         return execute(() -> {
             Map<Long, Map<String, Set<TObject>>> raw = client.selectKeysCcl(
@@ -3397,56 +3120,6 @@
     }
 
     @Override
-<<<<<<< HEAD
-    public <T> Map<Long, Map<String, Set<T>>> select(Object criteria) {
-        if(criteria instanceof BuildableState) {
-            return select(((BuildableState) criteria).build());
-        }
-        else {
-            throw new IllegalArgumentException(
-                    criteria + " is not a valid argument for the get method");
-        }
-    }
-
-    @Override
-    public <T> Map<Long, Map<String, Set<T>>> select(Object criteria,
-            Page page) {
-        if(criteria instanceof BuildableState) {
-            return select(((BuildableState) criteria).build(), page);
-        }
-        else {
-            throw new IllegalArgumentException(
-                    criteria + " is not a valid argument for the get method");
-        }
-    }
-
-    @Override
-    public <T> Map<Long, Map<String, Set<T>>> select(Object criteria,
-            Timestamp timestamp) {
-        if(criteria instanceof BuildableState) {
-            return select(((BuildableState) criteria).build(), timestamp);
-        }
-        else {
-            throw new IllegalArgumentException(
-                    criteria + " is not a valid argument for the get method");
-        }
-    }
-
-    @Override
-    public <T> Map<Long, Map<String, Set<T>>> select(Object criteria,
-            Timestamp timestamp, Page page) {
-        if(criteria instanceof BuildableState) {
-            return select(((BuildableState) criteria).build(), timestamp, page);
-        }
-        else {
-            throw new IllegalArgumentException(
-                    criteria + " is not a valid argument for the get method");
-        }
-    }
-
-    @Override
-=======
->>>>>>> a4cc5cb8
     public <T> Map<Long, Map<String, Set<T>>> select(String ccl) {
         return execute(() -> {
             Map<Long, Map<String, Set<TObject>>> raw = client.selectCcl(ccl,
@@ -3693,57 +3366,6 @@
     }
 
     @Override
-<<<<<<< HEAD
-    public <T> Map<Long, Set<T>> select(String key, Object criteria) {
-        if(criteria instanceof BuildableState) {
-            return select(key, ((BuildableState) criteria).build());
-        }
-        else {
-            throw new IllegalArgumentException(criteria
-                    + " is not a valid argument for the select method");
-        }
-    }
-
-    @Override
-    public <T> Map<Long, Set<T>> select(String key, Object criteria,
-            Page page) {
-        if(criteria instanceof BuildableState) {
-            return select(key, ((BuildableState) criteria).build(), page);
-        }
-        else {
-            throw new IllegalArgumentException(criteria
-                    + " is not a valid argument for the select method");
-        }
-    }
-
-    @Override
-    public <T> Map<Long, Set<T>> select(String key, Object criteria,
-            Timestamp timestamp) {
-        if(criteria instanceof BuildableState) {
-            return select(key, ((BuildableState) criteria).build(), timestamp);
-        }
-        else {
-            throw new IllegalArgumentException(criteria
-                    + " is not a valid argument for the select method");
-        }
-    }
-
-    @Override
-    public <T> Map<Long, Set<T>> select(String key, Object criteria,
-            Timestamp timestamp, Page page) {
-        if(criteria instanceof BuildableState) {
-            return select(key, ((BuildableState) criteria).build(), timestamp,
-                    page);
-        }
-        else {
-            throw new IllegalArgumentException(criteria
-                    + " is not a valid argument for the select method");
-        }
-    }
-
-    @Override
-=======
->>>>>>> a4cc5cb8
     public <T> Map<Long, Set<T>> select(String key, String ccl) {
         return execute(() -> {
             Map<Long, Set<TObject>> raw = client.selectKeyCcl(key, ccl, creds,
