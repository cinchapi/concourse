--- conflicted
+++ resolved
@@ -38,10 +38,7 @@
 import org.apache.thrift.transport.TTransportException;
 
 import com.cinchapi.common.base.CheckedExceptions;
-<<<<<<< HEAD
-=======
 import com.cinchapi.common.reflect.Reflection;
->>>>>>> cc7dd68b
 import com.cinchapi.concourse.config.ConcourseClientPreferences;
 import com.cinchapi.concourse.data.transform.DataColumn;
 import com.cinchapi.concourse.data.transform.DataIndex;
@@ -72,10 +69,7 @@
 import com.cinchapi.concourse.util.PrettyLinkedHashMap;
 import com.cinchapi.concourse.util.PrettyLinkedTableMap;
 import com.cinchapi.concourse.util.Transformers;
-<<<<<<< HEAD
-=======
 import com.google.common.collect.ImmutableSet;
->>>>>>> cc7dd68b
 import com.google.common.collect.Lists;
 import com.google.common.collect.Sets;
 
@@ -102,10 +96,6 @@
         USERNAME = config.getUsername();
         PASSWORD = new String(config.getPassword());
         ENVIRONMENT = config.getEnvironment();
-<<<<<<< HEAD
-
-=======
->>>>>>> cc7dd68b
     }
 
     /**
@@ -4501,91 +4491,4 @@
         return transaction;
     }
 
-<<<<<<< HEAD
-    @Override
-    protected Concourse copyConnection() {
-        return new ConcourseThriftDriver(host, port,
-                ByteBuffers.getString(ClientSecurity.decrypt(username)),
-                ByteBuffers.getString(ClientSecurity.decrypt(password)),
-                environment);
-    }
-
-    /**
-     * Authenticate the {@link #username} and {@link #password} and populate
-     * {@link #creds} with the appropriate AccessToken.
-     */
-    private void authenticate() {
-        try {
-            creds = client.login(ClientSecurity.decrypt(username),
-                    ClientSecurity.decrypt(password), environment);
-        }
-        catch (TException e) {
-            throw CheckedExceptions.wrapAsRuntimeException(e);
-        }
-    }
-
-    /**
-     * Perform an old-school/simple find operation where {@code key}
-     * satisfied {@code operation} in relation to the specified
-     * {@code values}.
-     * 
-     * @param key
-     * @param operator
-     * @param values
-     * @return the records that match the criteria.
-     */
-    private Set<Long> executeFind(final String key, final Object operator,
-            final Object... values) {
-        final List<TObject> tValues = Lists.transform(
-                Lists.newArrayList(values), Conversions.javaToThrift());
-        return execute(() -> {
-            if(operator instanceof Operator) {
-                return client.findKeyOperatorValues(key, (Operator) operator,
-                        tValues, creds, transaction, environment);
-            }
-            else {
-                return client.findKeyOperatorstrValues(key, operator.toString(),
-                        tValues, creds, transaction, environment);
-            }
-        });
-    }
-
-    /**
-     * Perform an old-school/simple find operation where {@code key}
-     * satisfied {@code operation} in relation to the specified
-     * {@code values} at {@code timestamp}.
-     * 
-     * @param key
-     * @param operator
-     * @param values
-     * @param timestamp a {@link Timestamp} that represents the historical
-     *            instant to use in the lookup – created from either a
-     *            {@link Timestamp#fromString(String) natural language
-     *            description} of a point in time (i.e. two weeks ago), OR
-     *            the {@link Timestamp#fromMicros(long) number
-     *            of microseconds} since the Unix epoch, OR
-     *            a {@link Timestamp#fromJoda(org.joda.time.DateTime) Joda
-     *            DateTime} object
-     * @return the records that match the criteria.
-     */
-    private Set<Long> executeFind(final Timestamp timestamp, final String key,
-            final Object operator, final Object... values) {
-        final List<TObject> tValues = Lists.transform(
-                Lists.newArrayList(values), Conversions.javaToThrift());
-        return execute(() -> {
-            if(operator instanceof Operator) {
-                return client.findKeyOperatorValuesTime(key,
-                        (Operator) operator, tValues, timestamp.getMicros(),
-                        creds, transaction, environment);
-            }
-            else {
-                return client.findKeyOperatorstrValuesTime(key,
-                        operator.toString(), tValues, timestamp.getMicros(),
-                        creds, transaction, environment);
-            }
-        });
-    }
-
-=======
->>>>>>> cc7dd68b
 }