/*
 * Copyright (c) 2013-2019 Cinchapi Inc.
 *
 * Licensed under the Apache License, Version 2.0 (the "License");
 * you may not use this file except in compliance with the License.
 * You may obtain a copy of the License at
 *
 * http://www.apache.org/licenses/LICENSE-2.0
 *
 * Unless required by applicable law or agreed to in writing, software
 * distributed under the License is distributed on an "AS IS" BASIS,
 * WITHOUT WARRANTIES OR CONDITIONS OF ANY KIND, either express or implied.
 * See the License for the specific language governing permissions and
 * limitations under the License.
 */
package com.cinchapi.concourse;

import java.nio.ByteBuffer;
import java.util.Arrays;
import java.util.Collection;
import java.util.List;
import java.util.Map;
import java.util.Map.Entry;
import java.util.Set;
import java.util.concurrent.Callable;
import java.util.stream.Collectors;

import javax.annotation.Nullable;

import org.apache.thrift.TException;
<<<<<<< HEAD
import org.apache.thrift.protocol.TCompactProtocol;
=======
import org.apache.thrift.protocol.TBinaryProtocol;
import org.apache.thrift.protocol.TMultiplexedProtocol;
>>>>>>> 27753164
import org.apache.thrift.protocol.TProtocol;
import org.apache.thrift.transport.TSocket;
import org.apache.thrift.transport.TTransport;
import org.apache.thrift.transport.TTransportException;

import com.cinchapi.common.base.CheckedExceptions;
import com.cinchapi.concourse.config.ConcourseClientPreferences;
import com.cinchapi.concourse.data.transform.DataColumn;
import com.cinchapi.concourse.data.transform.DataIndex;
import com.cinchapi.concourse.data.transform.DataProjection;
import com.cinchapi.concourse.data.transform.DataRow;
import com.cinchapi.concourse.data.transform.DataTable;
import com.cinchapi.concourse.lang.Criteria;
import com.cinchapi.concourse.lang.Language;
import com.cinchapi.concourse.lang.paginate.Page;
import com.cinchapi.concourse.lang.sort.Order;
import com.cinchapi.concourse.security.ClientSecurity;
import com.cinchapi.concourse.thrift.AccessToken;
import com.cinchapi.concourse.thrift.ComplexTObject;
import com.cinchapi.concourse.thrift.ConcourseCalculateService;
import com.cinchapi.concourse.thrift.ConcourseNavigateService;
import com.cinchapi.concourse.thrift.ConcourseService;
import com.cinchapi.concourse.thrift.Diff;
import com.cinchapi.concourse.thrift.JavaThriftBridge;
import com.cinchapi.concourse.thrift.Operator;
import com.cinchapi.concourse.thrift.SecurityException;
import com.cinchapi.concourse.thrift.TObject;
import com.cinchapi.concourse.thrift.TransactionToken;
import com.cinchapi.concourse.util.ByteBuffers;
import com.cinchapi.concourse.util.Collections;
import com.cinchapi.concourse.util.Conversions;
import com.cinchapi.concourse.util.Convert;
import com.cinchapi.concourse.util.Navigation;
import com.cinchapi.concourse.util.PrettyLinkedHashMap;
import com.cinchapi.concourse.util.PrettyLinkedTableMap;
import com.cinchapi.concourse.util.Transformers;
import com.google.common.collect.Lists;
import com.google.common.collect.Sets;

/**
 * An implementation of the {@link Concourse} interface that interacts with the
 * server via Thrift's RPC protocols.
 * 
 * @author Jeff Nelson
 */
class ConcourseThriftDriver extends Concourse {

    private static String ENVIRONMENT;
    private static String PASSWORD;
    private static String SERVER_HOST;
    private static int SERVER_PORT;
    private static String USERNAME;
    static {
        // If there is a concourse_client.prefs file located in the working
        // directory, parse it and use its values as defaults.
        ConcourseClientPreferences config = ConcourseClientPreferences
                .fromCurrentWorkingDirectory();
        SERVER_HOST = config.getHost();
        SERVER_PORT = config.getPort();
        USERNAME = config.getUsername();
        PASSWORD = new String(config.getPassword());
        ENVIRONMENT = config.getEnvironment();

    }

    /**
     * The Thrift client that actually handles core RPC communication.
     */
    private final ConcourseService.Client core;

    /**
     * The Thrift client that actually handles navigate RPC communication.
     */
    private final ConcourseNavigateService.Client navigate;

    /**
     * The thrift client that actually handles calcuation RPC communication.
     */
    private final ConcourseCalculateService.Client calculate;

    /**
     * The client keeps a copy of its {@link AccessToken} and passes it to
     * the server for each remote procedure call. The client will
     * re-authenticate when necessary using the username/password read from
     * the prefs file.
     */
    private AccessToken creds = null;

    /**
     * The environment to which the client is connected.
     */
    private final String environment;

    /**
     * The host of the connection.
     */
    private final String host;

    /**
     * An encrypted copy of the password passed to the constructor.
     */
    private final ByteBuffer password;

    /**
     * The port of the connection.
     */
    private final int port;

    /**
     * Whenever the client starts a Transaction, it keeps a
     * {@link TransactionToken} so that the server can stage the changes in
     * the appropriate place.
     */
    private TransactionToken transaction = null;

    /**
     * An encrypted copy of the username passed to the constructor.
     */
    private final ByteBuffer username;

    /**
     * Create a new Client connection to the environment of the Concourse
     * Server described in {@code concourse_client.prefs} (or the default
     * environment and server if the prefs file does not exist) and return a
     * handler to facilitate database interaction.
     */
    public ConcourseThriftDriver() {
        this(ENVIRONMENT);
    }

    /**
     * Create a new Client connection to the specified {@code environment}
     * of the Concourse Server described in {@code concourse_client.prefs}
     * (or the default server if the prefs file does not exist) and return a
     * handler to facilitate database interaction.
     * 
     * @param environment
     */
    public ConcourseThriftDriver(String environment) {
        this(SERVER_HOST, SERVER_PORT, USERNAME, PASSWORD, environment);
    }

    /**
     * Create a new Client connection to the default environment of the
     * specified Concourse Server and return a handler to facilitate
     * database interaction.
     * 
     * @param host
     * @param port
     * @param username
     * @param password
     */
    public ConcourseThriftDriver(String host, int port, String username,
            String password) {
        this(host, port, username, password, "");
    }

    /**
     * Create a new Client connection to the specified {@code environment}
     * of the specified Concourse Server and return a handler to facilitate
     * database interaction.
     * 
     * @param host
     * @param port
     * @param username
     * @param password
     * @param environment
     */
    public ConcourseThriftDriver(String host, int port, String username,
            String password, String environment) {
        this.host = host;
        this.port = port;
        this.username = ClientSecurity.encrypt(username);
        this.password = ClientSecurity.encrypt(password);
        this.environment = environment;
        final TTransport transport = new TSocket(host, port);
        try {
            transport.open();
<<<<<<< HEAD
            TProtocol protocol = new TCompactProtocol(transport);
            client = new ConcourseService.Client(protocol);
=======
            TProtocol protocol = new TBinaryProtocol(transport);
            core = new ConcourseService.Client(
                    new TMultiplexedProtocol(protocol, "core"));
            calculate = new ConcourseCalculateService.Client(
                    new TMultiplexedProtocol(protocol, "calculate"));
            navigate = new ConcourseNavigateService.Client(
                    new TMultiplexedProtocol(protocol, "navigate"));
>>>>>>> 27753164
            authenticate();
            Runtime.getRuntime().addShutdownHook(new Thread("shutdown") {

                @Override
                public void run() {
                    if(transaction != null && transport.isOpen()) {
                        abort();
                        transport.close();
                    }
                }

            });
        }
        catch (TTransportException e) {
            throw new RuntimeException(
                    "Could not connect to the Concourse Server at " + host + ":"
                            + port);
        }
    }

    @Override
    public void abort() {
        execute(() -> {
            if(transaction != null) {
                final TransactionToken token = transaction;
                transaction = null;
                core.abort(creds, token, environment);
            }
            return null;
        });
    }

    @Override
    public <T> long add(String key, T value) {
        return execute(() -> {
            return core.addKeyValue(key, Convert.javaToThrift(value), creds,
                    transaction, environment);
        });
    }

    @Override
    public <T> Map<Long, Boolean> add(String key, T value,
            Collection<Long> records) {
        return execute(() -> {
            Map<Long, Boolean> raw = core.addKeyValueRecords(key,
                    Convert.javaToThrift(value),
                    Collections.toLongList(records), creds, transaction,
                    environment);
            Map<Long, Boolean> pretty = PrettyLinkedHashMap
                    .newPrettyLinkedHashMap("Record", "Successful");
            for (long record : records) {
                pretty.put(record, raw.get(record));
            }
            return pretty;
        });
    }

    @Override
    public <T> boolean add(String key, T value, long record) {
        return execute(() -> {
            return core.addKeyValueRecord(key, Convert.javaToThrift(value),
                    record, creds, transaction, environment);
        });
    }

    @Override
    public Map<Timestamp, String> audit(long record) {
        return execute(() -> {
            Map<Long, String> audit = core.auditRecord(record, creds,
                    transaction, environment);
            return ((PrettyLinkedHashMap<Timestamp, String>) Transformers
                    .transformMap(audit, Conversions.timestampToMicros()))
                            .setKeyName("DateTime").setValueName("Revision");
        });
    }

    @Override
    public Map<Timestamp, String> audit(long record, Timestamp start) {
        return execute(() -> {
            Map<Long, String> audit;
            if(start.isString()) {
                audit = core.auditRecordStartstr(record, start.toString(),
                        creds, transaction, environment);
            }
            else {
                audit = core.auditRecordStart(record, start.getMicros(), creds,
                        transaction, environment);
            }
            return ((PrettyLinkedHashMap<Timestamp, String>) Transformers
                    .transformMap(audit, Conversions.timestampToMicros()))
                            .setKeyName("DateTime").setValueName("Revision");
        });
    }

    @Override
    public Map<Timestamp, String> audit(long record, Timestamp start,
            Timestamp end) {
        return execute(() -> {
            Map<Long, String> audit;
            if(start.isString()) {
                audit = core.auditRecordStartstrEndstr(record, start.toString(),
                        end.toString(), creds, transaction, environment);
            }
            else {
                audit = core.auditRecordStartEnd(record, start.getMicros(),
                        end.getMicros(), creds, transaction, environment);
            }
            return ((PrettyLinkedHashMap<Timestamp, String>) Transformers
                    .transformMap(audit, Conversions.timestampToMicros()))
                            .setKeyName("DateTime").setValueName("Revision");
        });
    }

    @Override
    public Map<Timestamp, String> audit(String key, long record) {
        return execute(() -> {
            Map<Long, String> audit = core.auditKeyRecord(key, record, creds,
                    transaction, environment);
            return ((PrettyLinkedHashMap<Timestamp, String>) Transformers
                    .transformMap(audit, Conversions.timestampToMicros()))
                            .setKeyName("DateTime").setValueName("Revision");
        });
    }

    @Override
    public Map<Timestamp, String> audit(String key, long record,
            Timestamp start) {
        return execute(() -> {
            Map<Long, String> audit;
            if(start.isString()) {
                audit = core.auditKeyRecordStartstr(key, record,
                        start.toString(), creds, transaction, environment);
            }
            else {
                audit = core.auditKeyRecordStart(key, record, start.getMicros(),
                        creds, transaction, environment);
            }
            return ((PrettyLinkedHashMap<Timestamp, String>) Transformers
                    .transformMap(audit, Conversions.timestampToMicros()))
                            .setKeyName("DateTime").setValueName("Revision");
        });
    }

    @Override
    public Map<Timestamp, String> audit(String key, long record,
            Timestamp start, Timestamp end) {
        return execute(() -> {
            Map<Long, String> audit;
            if(start.isString()) {
                audit = core.auditKeyRecordStartstrEndstr(key, record,
                        start.toString(), end.toString(), creds, transaction,
                        environment);
            }
            else {
                audit = core.auditKeyRecordStartEnd(key, record,
                        start.getMicros(), end.getMicros(), creds, transaction,
                        environment);
            }
            return ((PrettyLinkedHashMap<Timestamp, String>) Transformers
                    .transformMap(audit, Conversions.timestampToMicros()))
                            .setKeyName("DateTime").setValueName("Revision");
        });
    }

    @Override
    public Map<String, Map<Object, Set<Long>>> browse(Collection<String> keys) {
        return execute(() -> {
            Map<String, Map<TObject, Set<Long>>> data = core.browseKeys(
                    Collections.toList(keys), creds, transaction, environment);
            return DataIndex.of(data);
        });
    }

    @Override
    public Map<String, Map<Object, Set<Long>>> browse(Collection<String> keys,
            Timestamp timestamp) {
        return execute(() -> {
            Map<String, Map<TObject, Set<Long>>> data;
            if(timestamp.isString()) {
                data = core.browseKeysTimestr(Collections.toList(keys),
                        timestamp.toString(), creds, transaction, environment);
            }
            else {
                data = core.browseKeysTime(Collections.toList(keys),
                        timestamp.getMicros(), creds, transaction, environment);
            }
            return DataIndex.of(data);
        });
    }

    @Override
    public Map<Object, Set<Long>> browse(String key) {
        return execute(() -> {
            Map<TObject, Set<Long>> data = core.browseKey(key, creds,
                    transaction, environment);
            return DataProjection.of(data);
        });
    }

    @Override
    public Map<Object, Set<Long>> browse(String key, Timestamp timestamp) {
        return execute(() -> {
            Map<TObject, Set<Long>> data;
            if(timestamp.isString()) {
                data = core.browseKeyTimestr(key, timestamp.toString(), creds,
                        transaction, environment);
            }
            else {
                data = core.browseKeyTime(key, timestamp.getMicros(), creds,
                        transaction, environment);
            }
            return DataProjection.of(data);
        });
    }

    @Override
    public Map<Timestamp, Set<Object>> chronologize(String key, long record) {
        return execute(() -> {
            Map<Long, Set<TObject>> raw = core.chronologizeKeyRecord(key,
                    record, creds, transaction, environment);
            Map<Timestamp, Set<Object>> pretty = PrettyLinkedHashMap
                    .newPrettyLinkedHashMap("DateTime", "Values");
            for (Entry<Long, Set<TObject>> entry : raw.entrySet()) {
                pretty.put(Timestamp.fromMicros(entry.getKey()),
                        Transformers.transformSetLazily(entry.getValue(),
                                Conversions.thriftToJava()));
            }
            return pretty;
        });
    }

    @Override
    public Map<Timestamp, Set<Object>> chronologize(String key, long record,
            Timestamp start) {
        return execute(() -> {
            Map<Long, Set<TObject>> raw;
            if(start.isString()) {
                raw = core.chronologizeKeyRecordStartstr(key, record,
                        start.toString(), creds, transaction, environment);
            }
            else {
                raw = core.chronologizeKeyRecordStart(key, record,
                        start.getMicros(), creds, transaction, environment);
            }
            Map<Timestamp, Set<Object>> pretty = PrettyLinkedHashMap
                    .newPrettyLinkedHashMap("DateTime", "Values");
            for (Entry<Long, Set<TObject>> entry : raw.entrySet()) {
                pretty.put(Timestamp.fromMicros(entry.getKey()),
                        Transformers.transformSetLazily(entry.getValue(),
                                Conversions.thriftToJava()));
            }
            return pretty;
        });
    }

    @Override
    public Map<Timestamp, Set<Object>> chronologize(String key, long record,
            Timestamp start, Timestamp end) {
        return execute(() -> {
            Map<Long, Set<TObject>> raw;
            if(start.isString()) {
                raw = core.chronologizeKeyRecordStartstrEndstr(key, record,
                        start.toString(), end.toString(), creds, transaction,
                        environment);
            }
            else {
                raw = core.chronologizeKeyRecordStartEnd(key, record,
                        start.getMicros(), end.getMicros(), creds, transaction,
                        environment);
            }
            Map<Timestamp, Set<Object>> pretty = PrettyLinkedHashMap
                    .newPrettyLinkedHashMap("DateTime", "Values");
            for (Entry<Long, Set<TObject>> entry : raw.entrySet()) {
                pretty.put(Timestamp.fromMicros(entry.getKey()),
                        Transformers.transformSetLazily(entry.getValue(),
                                Conversions.thriftToJava()));
            }
            return pretty;
        });
    }

    @Override
    public void clear(Collection<Long> records) {
        execute(() -> {
            core.clearRecords(Collections.toLongList(records), creds,
                    transaction, environment);
            return null;
        });
    }

    @Override
    public void clear(Collection<String> keys, Collection<Long> records) {
        execute(() -> {
            core.clearKeysRecords(Collections.toList(keys),
                    Collections.toLongList(records), creds, transaction,
                    environment);
            return null;
        });
    }

    @Override
    public void clear(Collection<String> keys, long record) {
        execute(() -> {
            core.clearKeysRecord(Collections.toList(keys), record, creds,
                    transaction, environment);
            return null;
        });
    }

    @Override
    public void clear(long record) {
        execute(() -> {
            core.clearRecord(record, creds, transaction, environment);
            return null;
        });
    }

    @Override
    public void clear(String key, Collection<Long> records) {
        execute(() -> {
            core.clearKeyRecords(key, Collections.toLongList(records), creds,
                    transaction, environment);
            return null;
        });
    }

    @Override
    public void clear(String key, long record) {
        execute(() -> {
            core.clearKeyRecord(key, record, creds, transaction, environment);
            return null;
        });
    }

    @Override
    public boolean commit() {
        return execute(() -> {
            final TransactionToken token = transaction;
            transaction = null;
            return token != null ? core.commit(creds, token, environment)
                    : false;
        });
    }

    @Override
    public Set<String> describe() {
        return execute(() -> {
            return core.describe(creds, transaction, environment);
        });
    }

    @Override
    public Map<Long, Set<String>> describe(Collection<Long> records) {
        return execute(() -> {
            Map<Long, Set<String>> raw = core.describeRecords(
                    Collections.toLongList(records), creds, transaction,
                    environment);
            Map<Long, Set<String>> pretty = PrettyLinkedHashMap
                    .newPrettyLinkedHashMap("Record", "Keys");
            for (Entry<Long, Set<String>> entry : raw.entrySet()) {
                pretty.put(entry.getKey(), entry.getValue());
            }
            return pretty;
        });
    }

    @Override
    public Map<Long, Set<String>> describe(Collection<Long> records,
            Timestamp timestamp) {
        return execute(() -> {
            Map<Long, Set<String>> raw;
            if(timestamp.isString()) {
                raw = core.describeRecordsTimestr(
                        Collections.toLongList(records), timestamp.toString(),
                        creds, transaction, environment);
            }
            else {
                raw = core.describeRecordsTime(Collections.toLongList(records),
                        timestamp.getMicros(), creds, transaction, environment);
            }
            Map<Long, Set<String>> pretty = PrettyLinkedHashMap
                    .newPrettyLinkedHashMap("Record", "Keys");
            for (Entry<Long, Set<String>> entry : raw.entrySet()) {
                pretty.put(entry.getKey(), entry.getValue());
            }
            return pretty;
        });
    }

    @Override
    public Set<String> describe(long record) {
        return execute(() -> {
            Set<String> result = core.describeRecord(record, creds, transaction,
                    environment);
            return result;
        });
    }

    @Override
    public Set<String> describe(long record, Timestamp timestamp) {
        return execute(() -> {
            if(timestamp.isString()) {
                return core.describeRecordTimestr(record, timestamp.toString(),
                        creds, transaction, environment);
            }
            else {
                return core.describeRecordTime(record, timestamp.getMicros(),
                        creds, transaction, environment);
            }
        });
    }

    @Override
    public Set<String> describe(Timestamp timestamp) {
        return execute(() -> {
            if(timestamp.isString()) {
                return core.describeTimestr(timestamp.toString(), creds,
                        transaction, environment);
            }
            else {
                return core.describeTime(timestamp.getMicros(), creds,
                        transaction, environment);
            }
        });
    }

    @Override
    public <T> Map<String, Map<Diff, Set<T>>> diff(long record,
            Timestamp start) {
        return execute(() -> {
            Map<String, Map<Diff, Set<TObject>>> raw;
            if(start.isString()) {
                raw = core.diffRecordStartstr(record, start.toString(), creds,
                        transaction, environment);
            }
            else {
                raw = core.diffRecordStart(record, start.getMicros(), creds,
                        transaction, environment);
            }
            PrettyLinkedTableMap<String, Diff, Set<T>> pretty = PrettyLinkedTableMap
                    .newPrettyLinkedTableMap();
            pretty.setRowName("Key");
            for (Entry<String, Map<Diff, Set<TObject>>> entry : raw
                    .entrySet()) {
                pretty.put(entry.getKey(),
                        Transformers.transformMapSet(entry.getValue(),
                                Conversions.<Diff> none(),
                                Conversions.<T> thriftToJavaCasted()));
            }
            return pretty;
        });
    }

    @Override
    public <T> Map<String, Map<Diff, Set<T>>> diff(long record, Timestamp start,
            Timestamp end) {
        return execute(() -> {
            Map<String, Map<Diff, Set<TObject>>> raw;
            if(start.isString()) {
                raw = core.diffRecordStartstrEndstr(record, start.toString(),
                        end.toString(), creds, transaction, environment);
            }
            else {
                raw = core.diffRecordStartEnd(record, start.getMicros(),
                        end.getMicros(), creds, transaction, environment);
            }
            PrettyLinkedTableMap<String, Diff, Set<T>> pretty = PrettyLinkedTableMap
                    .newPrettyLinkedTableMap();
            pretty.setRowName("Key");
            for (Entry<String, Map<Diff, Set<TObject>>> entry : raw
                    .entrySet()) {
                pretty.put(entry.getKey(),
                        Transformers.transformMapSet(entry.getValue(),
                                Conversions.<Diff> none(),
                                Conversions.<T> thriftToJavaCasted()));
            }
            return pretty;
        });
    }

    @Override
    public <T> Map<Diff, Set<T>> diff(String key, long record,
            Timestamp start) {
        return execute(() -> {
            Map<Diff, Set<TObject>> raw;
            if(start.isString()) {
                raw = core.diffKeyRecordStartstr(key, record, start.toString(),
                        creds, transaction, environment);
            }
            else {
                raw = core.diffKeyRecordStart(key, record, start.getMicros(),
                        creds, transaction, environment);
            }
            Map<Diff, Set<T>> pretty = PrettyLinkedHashMap
                    .newPrettyLinkedHashMap("Operation", "Value");
            for (Entry<Diff, Set<TObject>> entry : raw.entrySet()) {
                pretty.put(entry.getKey(),
                        Transformers.transformSetLazily(entry.getValue(),
                                Conversions.<T> thriftToJavaCasted()));
            }
            return pretty;
        });
    }

    @Override
    public <T> Map<Diff, Set<T>> diff(String key, long record, Timestamp start,
            Timestamp end) {
        return execute(() -> {
            Map<Diff, Set<TObject>> raw;
            if(start.isString()) {
                raw = core.diffKeyRecordStartstrEndstr(key, record,
                        start.toString(), end.toString(), creds, transaction,
                        environment);
            }
            else {
                raw = core.diffKeyRecordStartEnd(key, record, start.getMicros(),
                        end.getMicros(), creds, transaction, environment);
            }
            Map<Diff, Set<T>> pretty = PrettyLinkedHashMap
                    .newPrettyLinkedHashMap("Operation", "Value");
            for (Entry<Diff, Set<TObject>> entry : raw.entrySet()) {
                pretty.put(entry.getKey(),
                        Transformers.transformSetLazily(entry.getValue(),
                                Conversions.<T> thriftToJavaCasted()));
            }
            return pretty;
        });
    }

    @SuppressWarnings("unchecked")
    @Override
    public <T> Map<T, Map<Diff, Set<Long>>> diff(String key, Timestamp start) {
        return execute(() -> {
            Map<TObject, Map<Diff, Set<Long>>> raw;
            if(start.isString()) {
                raw = core.diffKeyStartstr(key, start.toString(), creds,
                        transaction, environment);
            }
            else {
                raw = core.diffKeyStart(key, start.getMicros(), creds,
                        transaction, environment);
            }
            PrettyLinkedTableMap<T, Diff, Set<Long>> pretty = PrettyLinkedTableMap
                    .newPrettyLinkedTableMap();
            pretty.setRowName("Value");
            for (Entry<TObject, Map<Diff, Set<Long>>> entry : raw.entrySet()) {
                pretty.put((T) Convert.thriftToJava(entry.getKey()),
                        entry.getValue());
            }
            return pretty;
        });
    }

    @SuppressWarnings("unchecked")
    @Override
    public <T> Map<T, Map<Diff, Set<Long>>> diff(String key, Timestamp start,
            Timestamp end) {
        return execute(() -> {
            Map<TObject, Map<Diff, Set<Long>>> raw;
            if(start.isString()) {
                raw = core.diffKeyStartstrEndstr(key, start.toString(),
                        end.toString(), creds, transaction, environment);
            }
            else {
                raw = core.diffKeyStartEnd(key, start.getMicros(),
                        end.getMicros(), creds, transaction, environment);
            }
            PrettyLinkedTableMap<T, Diff, Set<Long>> pretty = PrettyLinkedTableMap
                    .newPrettyLinkedTableMap();
            pretty.setRowName("Value");
            for (Entry<TObject, Map<Diff, Set<Long>>> entry : raw.entrySet()) {
                pretty.put((T) Convert.thriftToJava(entry.getKey()),
                        entry.getValue());
            }
            return pretty;
        });
    }

    @Override
    public void exit() {
        try {
            core.logout(creds, environment);
            core.getInputProtocol().getTransport().close();
            core.getOutputProtocol().getTransport().close();
        }
        catch (com.cinchapi.concourse.thrift.SecurityException
                | TTransportException e) {
            // Handle corner case where the client is existing because of
            // (or after the occurrence of) a password change, which means
            // it can't perform a traditional logout. Its worth nothing that
            // we're okay with this scenario because a password change will
            // delete all previously issued tokens.
        }
        catch (Exception e) {
            throw CheckedExceptions.wrapAsRuntimeException(e);
        }
    }

    @Override
    public Set<Long> find(Criteria criteria) {
        return execute(() -> {
            return core.findCriteria(
                    Language.translateToThriftCriteria(criteria), creds,
                    transaction, environment);
        });
    }

    @Override
    public Set<Long> find(Criteria criteria, Order order) {
        return execute(() -> {
            return core.findCriteriaOrder(
                    Language.translateToThriftCriteria(criteria),
                    JavaThriftBridge.convert(order), creds, transaction,
                    environment);
        });
    }

    @Override
    public Set<Long> find(Criteria criteria, Order order, Page page) {
        return execute(() -> {
            return core.findCriteriaOrderPage(
                    Language.translateToThriftCriteria(criteria),
                    JavaThriftBridge.convert(order),
                    JavaThriftBridge.convert(page), creds, transaction,
                    environment);
        });
    }

    @Override
    public Set<Long> find(Criteria criteria, Page page) {
        return execute(() -> {
            return core.findCriteriaPage(
                    Language.translateToThriftCriteria(criteria),
                    JavaThriftBridge.convert(page), creds, transaction,
                    environment);
        });
    }

    @Override
    public Set<Long> find(String ccl) {
        return execute(() -> {
            return core.findCcl(ccl, creds, transaction, environment);
        });
    }

    @Override
    public Set<Long> find(String key, Object value) {
        return executeFind(key, Operator.EQUALS, value);
    }

    @Override
    public Set<Long> find(String key, Object value, Order order) {
        return executeFind(order, key, Operator.EQUALS, value);
    }

    @Override
    public Set<Long> find(String key, Object value, Order order, Page page) {
        return executeFind(order, page, key, Operator.EQUALS, value);
    }

    @Override
    public Set<Long> find(String key, Object value, Page page) {
        return executeFind(page, key, Operator.EQUALS, value);
    }

    @Override
    public Set<Long> find(String key, Object value, Timestamp timestamp) {
        return executeFind(key, Operator.EQUALS, value, timestamp);
    }

    @Override
    public Set<Long> find(String key, Object value, Timestamp timestamp,
            Order order) {
        return executeFind(timestamp, order, key, Operator.EQUALS, value);
    }

    @Override
    public Set<Long> find(String key, Object value, Timestamp timestamp,
            Order order, Page page) {
        return executeFind(timestamp, order, page, key, Operator.EQUALS, value);
    }

    @Override
    public Set<Long> find(String key, Object value, Timestamp timestamp,
            Page page) {
        return executeFind(timestamp, key, Operator.EQUALS, value);
    }

    @Override
    public Set<Long> find(String key, Operator operator, Object value) {
        return executeFind(key, operator, value);
    }

    @Override
    public Set<Long> find(String key, Operator operator, Object value,
            Object value2) {
        return executeFind(key, operator, value, value2);
    }

    @Override
    public Set<Long> find(String key, Operator operator, Object value,
            Object value2, Order order) {
        return executeFind(order, key, operator, value, value2);
    }

    @Override
    public Set<Long> find(String key, Operator operator, Object value,
            Object value2, Order order, Page page) {
        return executeFind(order, page, key, operator, value, value2);
    }

    @Override
    public Set<Long> find(String key, Operator operator, Object value,
            Object value2, Page page) {
        return executeFind(page, key, operator, value, value2);
    }

    @Override
    public Set<Long> find(String key, Operator operator, Object value,
            Object value2, Timestamp timestamp) {
        return executeFind(timestamp, key, operator, value, value2);
    }

    @Override
    public Set<Long> find(String key, Operator operator, Object value,
            Object value2, Timestamp timestamp, Order order) {
        return executeFind(timestamp, order, key, operator, value, value2);
    }

    @Override
    public Set<Long> find(String key, Operator operator, Object value,
            Object value2, Timestamp timestamp, Order order, Page page) {
        return executeFind(timestamp, order, page, key, operator, value,
                value2);
    }

    @Override
    public Set<Long> find(String key, Operator operator, Object value,
            Object value2, Timestamp timestamp, Page page) {
        return executeFind(timestamp, page, key, operator, value, value2);
    }

    @Override
    public Set<Long> find(String key, Operator operator, Object value,
            Order order) {
        return executeFind(order, key, operator, value);
    }

    @Override
    public Set<Long> find(String key, Operator operator, Object value,
            Order order, Page page) {
        return executeFind(order, page, key, operator, value);
    }

    @Override
    public Set<Long> find(String key, Operator operator, Object value,
            Page page) {
        return executeFind(page, key, operator, value);
    }

    @Override
    public Set<Long> find(String key, Operator operator, Object value,
            Timestamp timestamp) {
        return executeFind(timestamp, key, operator, value);
    }

    @Override
    public Set<Long> find(String key, Operator operator, Object value,
            Timestamp timestamp, Order order) {
        return executeFind(timestamp, order, key, operator, value);
    }

    @Override
    public Set<Long> find(String key, Operator operator, Object value,
            Timestamp timestamp, Order order, Page page) {
        return executeFind(timestamp, order, page, key, operator, value);
    }

    @Override
    public Set<Long> find(String key, Operator operator, Object value,
            Timestamp timestamp, Page page) {
        return executeFind(timestamp, page, key, operator, value);
    }

    @Override
    public Set<Long> find(String ccl, Order order) {
        return execute(() -> {
            return core.findCclOrder(ccl, JavaThriftBridge.convert(order),
                    creds, transaction, environment);
        });
    }

    @Override
    public Set<Long> find(String ccl, Order order, Page page) {
        return execute(() -> {
            return core.findCclOrderPage(ccl, JavaThriftBridge.convert(order),
                    JavaThriftBridge.convert(page), creds, transaction,
                    environment);
        });
    }

    @Override
    public Set<Long> find(String ccl, Page page) {
        return execute(() -> {
            return core.findCclPage(ccl, JavaThriftBridge.convert(page), creds,
                    transaction, environment);
        });
    }

    @Override
    public Set<Long> find(String key, String operator, Object value) {
        return executeFind(key, operator, value);
    }

    @Override
    public Set<Long> find(String key, String operator, Object value,
            Object value2) {
        return executeFind(key, operator, value, value2);
    }

    @Override
    public Set<Long> find(String key, String operator, Object value,
            Object value2, Order order) {
        return executeFind(order, key, operator, value, value2);
    }

    @Override
    public Set<Long> find(String key, String operator, Object value,
            Object value2, Order order, Page page) {
        return executeFind(order, page, key, operator, value, value2);
    }

    @Override
    public Set<Long> find(String key, String operator, Object value,
            Object value2, Page page) {
        return executeFind(page, key, operator, value, value2);
    }

    @Override
    public Set<Long> find(String key, String operator, Object value,
            Object value2, Timestamp timestamp) {
        return executeFind(timestamp, key, operator, value, value2);
    }

    @Override
    public Set<Long> find(String key, String operator, Object value,
            Object value2, Timestamp timestamp, Order order) {
        return executeFind(timestamp, order, key, operator, value, value2);
    }

    @Override
    public Set<Long> find(String key, String operator, Object value,
            Object value2, Timestamp timestamp, Order order, Page page) {
        return executeFind(timestamp, order, page, key, operator, value,
                value2);
    }

    @Override
    public Set<Long> find(String key, String operator, Object value,
            Object value2, Timestamp timestamp, Page page) {
        return executeFind(timestamp, key, operator, value, value2);
    }

    @Override
    public Set<Long> find(String key, String operator, Object value,
            Order order) {
        return executeFind(order, key, operator, value);
    }

    @Override
    public Set<Long> find(String key, String operator, Object value,
            Order order, Page page) {
        return executeFind(order, page, key, operator, value);
    }

    @Override
    public Set<Long> find(String key, String operator, Object value,
            Page page) {
        return executeFind(page, key, operator, value);
    }

    @Override
    public Set<Long> find(String key, String operator, Object value,
            Timestamp timestamp) {
        return executeFind(timestamp, key, operator, value);
    }

    @Override
    public Set<Long> find(String key, String operator, Object value,
            Timestamp timestamp, Order order) {
        return executeFind(timestamp, order, key, operator, value);
    }

    @Override
    public Set<Long> find(String key, String operator, Object value,
            Timestamp timestamp, Order order, Page page) {
        return executeFind(timestamp, order, page, key, operator, value);
    }

    @Override
    public Set<Long> find(String key, String operator, Object value,
            Timestamp timestamp, Page page) {
        return executeFind(timestamp, page, key, operator, value);
    }

    @Override
    public <T> long findOrAdd(String key, T value)
            throws DuplicateEntryException {
        return execute(() -> {
            return core.findOrAddKeyValue(key, Convert.javaToThrift(value),
                    creds, transaction, environment);
        });
    }

    @Override
    public long findOrInsert(Criteria criteria, String json)
            throws DuplicateEntryException {
        return execute(() -> {
            return core.findOrInsertCriteriaJson(
                    Language.translateToThriftCriteria(criteria), json, creds,
                    transaction, environment);
        });
    }

    @Override
    public long findOrInsert(String ccl, String json)
            throws DuplicateEntryException {
        return execute(() -> {
            return core.findOrInsertCclJson(ccl, json, creds, transaction,
                    environment);
        });
    }

    @Override
    public <T> Map<Long, Map<String, T>> get(Collection<String> keys,
            Collection<Long> records) {
        return execute(() -> {
            Map<Long, Map<String, TObject>> data = core.getKeysRecords(
                    Collections.toList(keys), Collections.toLongList(records),
                    creds, transaction, environment);
            return DataTable.singleValued(data);
        });
    }

    @Override
    public <T> Map<Long, Map<String, T>> get(Collection<String> keys,
            Collection<Long> records, Order order) {
        return execute(() -> {
            Map<Long, Map<String, TObject>> data = core.getKeysRecordsOrder(
                    Collections.toList(keys), Collections.toLongList(records),
                    JavaThriftBridge.convert(order), creds, transaction,
                    environment);
            return DataTable.singleValued(data);
        });
    }

    @Override
    public <T> Map<Long, Map<String, T>> get(Collection<String> keys,
            Collection<Long> records, Order order, Page page) {
        return execute(() -> {
            Map<Long, Map<String, TObject>> data = core.getKeysRecordsOrderPage(
                    Collections.toList(keys), Collections.toLongList(records),
                    JavaThriftBridge.convert(order),
                    JavaThriftBridge.convert(page), creds, transaction,
                    environment);
            return DataTable.singleValued(data);
        });
    }

    @Override
    public <T> Map<Long, Map<String, T>> get(Collection<String> keys,
            Collection<Long> records, Page page) {
        return execute(() -> {
            Map<Long, Map<String, TObject>> data = core.getKeysRecordsPage(
                    Collections.toList(keys), Collections.toLongList(records),
                    JavaThriftBridge.convert(page), creds, transaction,
                    environment);
            return DataTable.singleValued(data);
        });
    }

    @Override
    public <T> Map<Long, Map<String, T>> get(Collection<String> keys,
            Collection<Long> records, Timestamp timestamp) {
        return execute(() -> {
            Map<Long, Map<String, TObject>> data;
            if(timestamp.isString()) {
                data = core.getKeysRecordsTimestr(Collections.toList(keys),
                        Collections.toLongList(records), timestamp.toString(),
                        creds, transaction, environment);
            }
            else {
                data = core.getKeysRecordsTime(Collections.toList(keys),
                        Collections.toLongList(records), timestamp.getMicros(),
                        creds, transaction, environment);
            }
            return DataTable.singleValued(data);
        });
    }

    @Override
    public <T> Map<Long, Map<String, T>> get(Collection<String> keys,
            Collection<Long> records, Timestamp timestamp, Order order) {
        return execute(() -> {
            Map<Long, Map<String, TObject>> data;
            if(timestamp.isString()) {
                data = core.getKeysRecordsTimestrOrder(Collections.toList(keys),
                        Collections.toLongList(records), timestamp.toString(),
                        JavaThriftBridge.convert(order), creds, transaction,
                        environment);
            }
            else {
                data = core.getKeysRecordsTimeOrder(Collections.toList(keys),
                        Collections.toLongList(records), timestamp.getMicros(),
                        JavaThriftBridge.convert(order), creds, transaction,
                        environment);
            }
            return DataTable.singleValued(data);
        });
    }

    @Override
    public <T> Map<Long, Map<String, T>> get(Collection<String> keys,
            Collection<Long> records, Timestamp timestamp, Order order,
            Page page) {
        return execute(() -> {
            Map<Long, Map<String, TObject>> data;
            if(timestamp.isString()) {
                data = core.getKeysRecordsTimestrOrderPage(
                        Collections.toList(keys),
                        Collections.toLongList(records), timestamp.toString(),
                        JavaThriftBridge.convert(order),
                        JavaThriftBridge.convert(page), creds, transaction,
                        environment);
            }
            else {
                data = core.getKeysRecordsTimeOrderPage(
                        Collections.toList(keys),
                        Collections.toLongList(records), timestamp.getMicros(),
                        JavaThriftBridge.convert(order),
                        JavaThriftBridge.convert(page), creds, transaction,
                        environment);
            }
            return DataTable.singleValued(data);
        });
    }

    @Override
    public <T> Map<Long, Map<String, T>> get(Collection<String> keys,
            Collection<Long> records, Timestamp timestamp, Page page) {
        return execute(() -> {
            Map<Long, Map<String, TObject>> data;
            if(timestamp.isString()) {
                data = core.getKeysRecordsTimestrPage(Collections.toList(keys),
                        Collections.toLongList(records), timestamp.toString(),
                        JavaThriftBridge.convert(page), creds, transaction,
                        environment);
            }
            else {
                data = core.getKeysRecordsTimePage(Collections.toList(keys),
                        Collections.toLongList(records), timestamp.getMicros(),
                        JavaThriftBridge.convert(page), creds, transaction,
                        environment);
            }
            return DataTable.singleValued(data);
        });
    }

    @Override
    public <T> Map<Long, Map<String, T>> get(Collection<String> keys,
            Criteria criteria) {
        return execute(() -> {
            Map<Long, Map<String, TObject>> data = core.getKeysCriteria(
                    Collections.toList(keys),
                    Language.translateToThriftCriteria(criteria), creds,
                    transaction, environment);
            return DataTable.singleValued(data);
        });
    }

    @Override
    public <T> Map<Long, Map<String, T>> get(Collection<String> keys,
            Criteria criteria, Order order) {
        return execute(() -> {
            Map<Long, Map<String, TObject>> data = core.getKeysCriteriaOrder(
                    Collections.toList(keys),
                    Language.translateToThriftCriteria(criteria),
                    JavaThriftBridge.convert(order), creds, transaction,
                    environment);
            return DataTable.singleValued(data);
        });
    }

    @Override
    public <T> Map<Long, Map<String, T>> get(Collection<String> keys,
            Criteria criteria, Order order, Page page) {
        return execute(() -> {
            Map<Long, Map<String, TObject>> data = core
                    .getKeysCriteriaOrderPage(Collections.toList(keys),
                            Language.translateToThriftCriteria(criteria),
                            JavaThriftBridge.convert(order),
                            JavaThriftBridge.convert(page), creds, transaction,
                            environment);
            return DataTable.singleValued(data);
        });
    }

    @Override
    public <T> Map<Long, Map<String, T>> get(Collection<String> keys,
            Criteria criteria, Page page) {
        return execute(() -> {
            Map<Long, Map<String, TObject>> data = core.getKeysCriteriaPage(
                    Collections.toList(keys),
                    Language.translateToThriftCriteria(criteria),
                    JavaThriftBridge.convert(page), creds, transaction,
                    environment);
            return DataTable.singleValued(data);
        });
    }

    @Override
    public <T> Map<Long, Map<String, T>> get(Collection<String> keys,
            Criteria criteria, Timestamp timestamp) {
        return execute(() -> {
            Map<Long, Map<String, TObject>> data;
            if(timestamp.isString()) {
                data = core.getKeysCriteriaTimestr(Collections.toList(keys),
                        Language.translateToThriftCriteria(criteria),
                        timestamp.toString(), creds, transaction, environment);
            }
            else {
                data = core.getKeysCriteriaTime(Collections.toList(keys),
                        Language.translateToThriftCriteria(criteria),
                        timestamp.getMicros(), creds, transaction, environment);
            }
            return DataTable.singleValued(data);
        });
    }

    @Override
    public <T> Map<Long, Map<String, T>> get(Collection<String> keys,
            Criteria criteria, Timestamp timestamp, Order order) {
        return execute(() -> {
            Map<Long, Map<String, TObject>> data;
            if(timestamp.isString()) {
                data = core.getKeysCriteriaTimestrOrder(
                        Collections.toList(keys),
                        Language.translateToThriftCriteria(criteria),
                        timestamp.toString(), JavaThriftBridge.convert(order),
                        creds, transaction, environment);
            }
            else {
                data = core.getKeysCriteriaTimeOrder(Collections.toList(keys),
                        Language.translateToThriftCriteria(criteria),
                        timestamp.getMicros(), JavaThriftBridge.convert(order),
                        creds, transaction, environment);
            }
            return DataTable.singleValued(data);
        });
    }

    @Override
    public <T> Map<Long, Map<String, T>> get(Collection<String> keys,
            Criteria criteria, Timestamp timestamp, Order order, Page page) {
        return execute(() -> {
            Map<Long, Map<String, TObject>> data;
            if(timestamp.isString()) {
                data = core.getKeysCriteriaTimestrOrderPage(
                        Collections.toList(keys),
                        Language.translateToThriftCriteria(criteria),
                        timestamp.toString(), JavaThriftBridge.convert(order),
                        JavaThriftBridge.convert(page), creds, transaction,
                        environment);
            }
            else {
                data = core.getKeysCriteriaTimeOrderPage(
                        Collections.toList(keys),
                        Language.translateToThriftCriteria(criteria),
                        timestamp.getMicros(), JavaThriftBridge.convert(order),
                        JavaThriftBridge.convert(page), creds, transaction,
                        environment);
            }
            return DataTable.singleValued(data);
        });
    }

    @Override
    public <T> Map<Long, Map<String, T>> get(Collection<String> keys,
            Criteria criteria, Timestamp timestamp, Page page) {
        return execute(() -> {
            Map<Long, Map<String, TObject>> data;
            if(timestamp.isString()) {
                data = core.getKeysCriteriaTimestrPage(Collections.toList(keys),
                        Language.translateToThriftCriteria(criteria),
                        timestamp.toString(), JavaThriftBridge.convert(page),
                        creds, transaction, environment);
            }
            else {
                data = core.getKeysCriteriaTimePage(Collections.toList(keys),
                        Language.translateToThriftCriteria(criteria),
                        timestamp.getMicros(), JavaThriftBridge.convert(page),
                        creds, transaction, environment);
            }
            return DataTable.singleValued(data);
        });
    }

    @Override
    public <T> Map<String, T> get(Collection<String> keys, long record) {
        return execute(() -> {
            Map<String, TObject> data = core.getKeysRecord(
                    Collections.toList(keys), record, creds, transaction,
                    environment);
            return DataRow.singleValued(data);
        });
    }

    @Override
    public <T> Map<String, T> get(Collection<String> keys, long record,
            Timestamp timestamp) {
        return execute(() -> {
            Map<String, TObject> data;
            if(timestamp.isString()) {
                data = core.getKeysRecordTimestr(Collections.toList(keys),
                        record, timestamp.toString(), creds, transaction,
                        environment);
            }
            else {
                data = core.getKeysRecordTime(Collections.toList(keys), record,
                        timestamp.getMicros(), creds, transaction, environment);
            }
            return DataRow.singleValued(data);
        });
    }

    @Override
    public <T> Map<Long, Map<String, T>> get(Collection<String> keys,
            String ccl) {
        return execute(() -> {
            Map<Long, Map<String, TObject>> data = core.getKeysCcl(
                    Collections.toList(keys), ccl, creds, transaction,
                    environment);
            return DataTable.singleValued(data);
        });
    }

    @Override
    public <T> Map<Long, Map<String, T>> get(Collection<String> keys,
            String ccl, Order order) {
        return execute(() -> {
            Map<Long, Map<String, TObject>> data = core.getKeysCclOrder(
                    Collections.toList(keys), ccl,
                    JavaThriftBridge.convert(order), creds, transaction,
                    environment);
            return DataTable.singleValued(data);
        });
    }

    @Override
    public <T> Map<Long, Map<String, T>> get(Collection<String> keys,
            String ccl, Order order, Page page) {
        return execute(() -> {
            Map<Long, Map<String, TObject>> data = core.getKeysCclOrderPage(
                    Collections.toList(keys), ccl,
                    JavaThriftBridge.convert(order),
                    JavaThriftBridge.convert(page), creds, transaction,
                    environment);
            return DataTable.singleValued(data);
        });
    }

    @Override
    public <T> Map<Long, Map<String, T>> get(Collection<String> keys,
            String ccl, Page page) {
        return execute(() -> {
            Map<Long, Map<String, TObject>> data = core.getKeysCclPage(
                    Collections.toList(keys), ccl,
                    JavaThriftBridge.convert(page), creds, transaction,
                    environment);
            return DataTable.singleValued(data);
        });
    }

    @Override
    public <T> Map<Long, Map<String, T>> get(Collection<String> keys,
            String ccl, Timestamp timestamp) {
        return execute(() -> {
            Map<Long, Map<String, TObject>> data;
            if(timestamp.isString()) {
                data = core.getKeysCclTimestr(Collections.toList(keys), ccl,
                        timestamp.toString(), creds, transaction, environment);
            }
            else {
                data = core.getKeysCclTime(Collections.toList(keys), ccl,
                        timestamp.getMicros(), creds, transaction, environment);
            }
            return DataTable.singleValued(data);
        });
    }

    @Override
    public <T> Map<Long, Map<String, T>> get(Collection<String> keys,
            String ccl, Timestamp timestamp, Order order) {
        return execute(() -> {
            Map<Long, Map<String, TObject>> data;
            if(timestamp.isString()) {
                data = core.getKeysCclTimestrOrder(Collections.toList(keys),
                        ccl, timestamp.toString(),
                        JavaThriftBridge.convert(order), creds, transaction,
                        environment);
            }
            else {
                data = core.getKeysCclTimeOrder(Collections.toList(keys), ccl,
                        timestamp.getMicros(), JavaThriftBridge.convert(order),
                        creds, transaction, environment);
            }
            return DataTable.singleValued(data);
        });
    }

    @Override
    public <T> Map<Long, Map<String, T>> get(Collection<String> keys,
            String ccl, Timestamp timestamp, Order order, Page page) {
        return execute(() -> {
            Map<Long, Map<String, TObject>> data;
            if(timestamp.isString()) {
                data = core.getKeysCclTimestrOrderPage(Collections.toList(keys),
                        ccl, timestamp.toString(),
                        JavaThriftBridge.convert(order),
                        JavaThriftBridge.convert(page), creds, transaction,
                        environment);
            }
            else {
                data = core.getKeysCclTimeOrderPage(Collections.toList(keys),
                        ccl, timestamp.getMicros(),
                        JavaThriftBridge.convert(order),
                        JavaThriftBridge.convert(page), creds, transaction,
                        environment);
            }
            return DataTable.singleValued(data);
        });
    }

    @Override
    public <T> Map<Long, Map<String, T>> get(Collection<String> keys,
            String ccl, Timestamp timestamp, Page page) {
        return execute(() -> {
            Map<Long, Map<String, TObject>> data;
            if(timestamp.isString()) {
                data = core.getKeysCclTimestrPage(Collections.toList(keys), ccl,
                        timestamp.toString(), JavaThriftBridge.convert(page),
                        creds, transaction, environment);
            }
            else {
                data = core.getKeysCclTimePage(Collections.toList(keys), ccl,
                        timestamp.getMicros(), JavaThriftBridge.convert(page),
                        creds, transaction, environment);
            }
            return DataTable.singleValued(data);
        });
    }

    @Override
    public <T> Map<Long, Map<String, T>> get(Criteria criteria) {
        return execute(() -> {
            Map<Long, Map<String, TObject>> data = core.getCriteria(
                    Language.translateToThriftCriteria(criteria), creds,
                    transaction, environment);
            return DataTable.singleValued(data);
        });
    }

    @Override
    public <T> Map<Long, Map<String, T>> get(Criteria criteria, Order order) {
        return execute(() -> {
            Map<Long, Map<String, TObject>> data = core.getCriteriaOrder(
                    Language.translateToThriftCriteria(criteria),
                    JavaThriftBridge.convert(order), creds, transaction,
                    environment);
            return DataTable.singleValued(data);
        });
    }

    @Override
    public <T> Map<Long, Map<String, T>> get(Criteria criteria, Order order,
            Page page) {
        return execute(() -> {
            Map<Long, Map<String, TObject>> data = core.getCriteriaOrderPage(
                    Language.translateToThriftCriteria(criteria),
                    JavaThriftBridge.convert(order),
                    JavaThriftBridge.convert(page), creds, transaction,
                    environment);
            return DataTable.singleValued(data);
        });
    }

    @Override
    public <T> Map<Long, Map<String, T>> get(Criteria criteria, Page page) {
        return execute(() -> {
            Map<Long, Map<String, TObject>> data = core.getCriteriaPage(
                    Language.translateToThriftCriteria(criteria),
                    JavaThriftBridge.convert(page), creds, transaction,
                    environment);
            return DataTable.singleValued(data);
        });
    }

    @Override
    public <T> Map<Long, Map<String, T>> get(Criteria criteria,
            Timestamp timestamp) {
        return execute(() -> {
            Map<Long, Map<String, TObject>> data;
            if(timestamp.isString()) {
                data = core.getCriteriaTimestr(
                        Language.translateToThriftCriteria(criteria),
                        timestamp.toString(), creds, transaction, environment);
            }
            else {
                data = core.getCriteriaTime(
                        Language.translateToThriftCriteria(criteria),
                        timestamp.getMicros(), creds, transaction, environment);
            }
            return DataTable.singleValued(data);
        });
    }

    @Override
    public <T> Map<Long, Map<String, T>> get(Criteria criteria,
            Timestamp timestamp, Order order) {
        return execute(() -> {
            Map<Long, Map<String, TObject>> data;
            if(timestamp.isString()) {
                data = core.getCriteriaTimestrOrder(
                        Language.translateToThriftCriteria(criteria),
                        timestamp.toString(), JavaThriftBridge.convert(order),
                        creds, transaction, environment);
            }
            else {
                data = core.getCriteriaTimeOrder(
                        Language.translateToThriftCriteria(criteria),
                        timestamp.getMicros(), JavaThriftBridge.convert(order),
                        creds, transaction, environment);
            }
            return DataTable.singleValued(data);
        });
    }

    @Override
    public <T> Map<Long, Map<String, T>> get(Criteria criteria,
            Timestamp timestamp, Order order, Page page) {
        return execute(() -> {
            Map<Long, Map<String, TObject>> data;
            if(timestamp.isString()) {
                data = core.getCriteriaTimestrOrderPage(
                        Language.translateToThriftCriteria(criteria),
                        timestamp.toString(), JavaThriftBridge.convert(order),
                        JavaThriftBridge.convert(page), creds, transaction,
                        environment);
            }
            else {
                data = core.getCriteriaTimeOrderPage(
                        Language.translateToThriftCriteria(criteria),
                        timestamp.getMicros(), JavaThriftBridge.convert(order),
                        JavaThriftBridge.convert(page), creds, transaction,
                        environment);
            }
            return DataTable.singleValued(data);
        });
    }

    @Override
    public <T> Map<Long, Map<String, T>> get(Criteria criteria,
            Timestamp timestamp, Page page) {
        return execute(() -> {
            Map<Long, Map<String, TObject>> data;
            if(timestamp.isString()) {
                data = core.getCriteriaTimestrPage(
                        Language.translateToThriftCriteria(criteria),
                        timestamp.toString(), JavaThriftBridge.convert(page),
                        creds, transaction, environment);
            }
            else {
                data = core.getCriteriaTimePage(
                        Language.translateToThriftCriteria(criteria),
                        timestamp.getMicros(), JavaThriftBridge.convert(page),
                        creds, transaction, environment);
            }
            return DataTable.singleValued(data);
        });
    }

    @Override
    public <T> Map<Long, Map<String, T>> get(String ccl) {
        return execute(() -> {
            Map<Long, Map<String, TObject>> data = core.getCcl(ccl, creds,
                    transaction, environment);
            return DataTable.singleValued(data);
        });
    }

    @Override
    public <T> Map<Long, T> get(String key, Collection<Long> records) {
        return execute(() -> {
            Map<Long, TObject> data = core.getKeyRecords(key,
                    Collections.toLongList(records), creds, transaction,
                    environment);
            return DataColumn.singleValued(key, data);
        });
    }

    @Override
    public <T> Map<Long, T> get(String key, Collection<Long> records,
            Order order) {
        return execute(() -> {
            Map<Long, TObject> data = core.getKeyRecordsOrder(key,
                    Collections.toLongList(records),
                    JavaThriftBridge.convert(order), creds, transaction,
                    environment);
            return DataColumn.singleValued(key, data);
        });
    }

    @Override
    public <T> Map<Long, T> get(String key, Collection<Long> records,
            Order order, Page page) {
        return execute(() -> {
            Map<Long, TObject> data = core.getKeyRecordsOrderPage(key,
                    Collections.toLongList(records),
                    JavaThriftBridge.convert(order),
                    JavaThriftBridge.convert(page), creds, transaction,
                    environment);
            return DataColumn.singleValued(key, data);
        });
    }

    @Override
    public <T> Map<Long, T> get(String key, Collection<Long> records,
            Page page) {
        return execute(() -> {
            Map<Long, TObject> data = core.getKeyRecordsPage(key,
                    Collections.toLongList(records),
                    JavaThriftBridge.convert(page), creds, transaction,
                    environment);
            return DataColumn.singleValued(key, data);
        });
    }

    @Override
    public <T> Map<Long, T> get(String key, Collection<Long> records,
            Timestamp timestamp) {
        return execute(() -> {
            Map<Long, TObject> data;
            if(timestamp.isString()) {
                data = core.getKeyRecordsTimestr(key,
                        Collections.toLongList(records), timestamp.toString(),
                        creds, transaction, environment);
            }
            else {
                data = core.getKeyRecordsTime(key,
                        Collections.toLongList(records), timestamp.getMicros(),
                        creds, transaction, environment);
            }
            return DataColumn.singleValued(key, data);
        });
    }

    @Override
    public <T> Map<Long, T> get(String key, Collection<Long> records,
            Timestamp timestamp, Order order) {
        return execute(() -> {
            Map<Long, TObject> data;
            if(timestamp.isString()) {
                data = core.getKeyRecordsTimestrOrder(key,
                        Collections.toLongList(records), timestamp.toString(),
                        JavaThriftBridge.convert(order), creds, transaction,
                        environment);
            }
            else {
                data = core.getKeyRecordsTimeOrder(key,
                        Collections.toLongList(records), timestamp.getMicros(),
                        JavaThriftBridge.convert(order), creds, transaction,
                        environment);
            }
            return DataColumn.singleValued(key, data);
        });
    }

    @Override
    public <T> Map<Long, T> get(String key, Collection<Long> records,
            Timestamp timestamp, Order order, Page page) {
        return execute(() -> {
            Map<Long, TObject> data;
            if(timestamp.isString()) {
                data = core.getKeyRecordsTimestrOrderPage(key,
                        Collections.toLongList(records), timestamp.toString(),
                        JavaThriftBridge.convert(order),
                        JavaThriftBridge.convert(page), creds, transaction,
                        environment);
            }
            else {
                data = core.getKeyRecordsTimeOrderPage(key,
                        Collections.toLongList(records), timestamp.getMicros(),
                        JavaThriftBridge.convert(order),
                        JavaThriftBridge.convert(page), creds, transaction,
                        environment);
            }
            return DataColumn.singleValued(key, data);
        });
    }

    @Override
    public <T> Map<Long, T> get(String key, Collection<Long> records,
            Timestamp timestamp, Page page) {
        return execute(() -> {
            Map<Long, TObject> data;
            if(timestamp.isString()) {
                data = core.getKeyRecordsTimestrPage(key,
                        Collections.toLongList(records), timestamp.toString(),
                        JavaThriftBridge.convert(page), creds, transaction,
                        environment);
            }
            else {
                data = core.getKeyRecordsTimePage(key,
                        Collections.toLongList(records), timestamp.getMicros(),
                        JavaThriftBridge.convert(page), creds, transaction,
                        environment);
            }
            return DataColumn.singleValued(key, data);
        });
    }

    @Override
    public <T> Map<Long, T> get(String key, Criteria criteria) {
        return execute(() -> {
            Map<Long, TObject> data = core.getKeyCriteria(key,
                    Language.translateToThriftCriteria(criteria), creds,
                    transaction, environment);
            return DataColumn.singleValued(key, data);
        });
    }

    @Override
    public <T> Map<Long, T> get(String key, Criteria criteria, Order order) {
        return execute(() -> {
            Map<Long, TObject> data = core.getKeyCriteriaOrder(key,
                    Language.translateToThriftCriteria(criteria),
                    JavaThriftBridge.convert(order), creds, transaction,
                    environment);
            return DataColumn.singleValued(key, data);
        });
    }

    @Override
    public <T> Map<Long, T> get(String key, Criteria criteria, Order order,
            Page page) {
        return execute(() -> {
            Map<Long, TObject> data = core.getKeyCriteriaOrderPage(key,
                    Language.translateToThriftCriteria(criteria),
                    JavaThriftBridge.convert(order),
                    JavaThriftBridge.convert(page), creds, transaction,
                    environment);
            return DataColumn.singleValued(key, data);
        });
    }

    @Override
    public <T> Map<Long, T> get(String key, Criteria criteria, Page page) {
        return execute(() -> {
            Map<Long, TObject> data = core.getKeyCriteriaPage(key,
                    Language.translateToThriftCriteria(criteria),
                    JavaThriftBridge.convert(page), creds, transaction,
                    environment);
            return DataColumn.singleValued(key, data);
        });
    }

    @Override
    public <T> Map<Long, T> get(String key, Criteria criteria,
            Timestamp timestamp) {
        return execute(() -> {
            Map<Long, TObject> data;
            if(timestamp.isString()) {
                data = core.getKeyCriteriaTimestr(key,
                        Language.translateToThriftCriteria(criteria),
                        timestamp.toString(), creds, transaction, environment);
            }
            else {
                data = core.getKeyCriteriaTime(key,
                        Language.translateToThriftCriteria(criteria),
                        timestamp.getMicros(), creds, transaction, environment);
            }
            return DataColumn.singleValued(key, data);
        });
    }

    @Override
    public <T> Map<Long, T> get(String key, Criteria criteria,
            Timestamp timestamp, Order order) {
        return execute(() -> {
            Map<Long, TObject> data;
            if(timestamp.isString()) {
                data = core.getKeyCriteriaTimestrOrder(key,
                        Language.translateToThriftCriteria(criteria),
                        timestamp.toString(), JavaThriftBridge.convert(order),
                        creds, transaction, environment);
            }
            else {
                data = core.getKeyCriteriaTimeOrder(key,
                        Language.translateToThriftCriteria(criteria),
                        timestamp.getMicros(), JavaThriftBridge.convert(order),
                        creds, transaction, environment);
            }
            return DataColumn.singleValued(key, data);
        });
    }

    @Override
    public <T> Map<Long, T> get(String key, Criteria criteria,
            Timestamp timestamp, Order order, Page page) {
        return execute(() -> {
            Map<Long, TObject> data;
            if(timestamp.isString()) {
                data = core.getKeyCriteriaTimestrOrderPage(key,
                        Language.translateToThriftCriteria(criteria),
                        timestamp.toString(), JavaThriftBridge.convert(order),
                        JavaThriftBridge.convert(page), creds, transaction,
                        environment);
            }
            else {
                data = core.getKeyCriteriaTimeOrderPage(key,
                        Language.translateToThriftCriteria(criteria),
                        timestamp.getMicros(), JavaThriftBridge.convert(order),
                        JavaThriftBridge.convert(page), creds, transaction,
                        environment);
            }
            return DataColumn.singleValued(key, data);
        });
    }

    @Override
    public <T> Map<Long, T> get(String key, Criteria criteria,
            Timestamp timestamp, Page page) {
        return execute(() -> {
            Map<Long, TObject> data;
            if(timestamp.isString()) {
                data = core.getKeyCriteriaTimestrPage(key,
                        Language.translateToThriftCriteria(criteria),
                        timestamp.toString(), JavaThriftBridge.convert(page),
                        creds, transaction, environment);
            }
            else {
                data = core.getKeyCriteriaTimePage(key,
                        Language.translateToThriftCriteria(criteria),
                        timestamp.getMicros(), JavaThriftBridge.convert(page),
                        creds, transaction, environment);
            }
            return DataColumn.singleValued(key, data);
        });
    }

    @SuppressWarnings("unchecked")
    @Override
    public <T> T get(String key, long record) {
        return execute(() -> {
            TObject raw = core.getKeyRecord(key, record, creds, transaction,
                    environment);
            return raw == TObject.NULL ? null : (T) Convert.thriftToJava(raw);
        });
    }

    @SuppressWarnings("unchecked")
    @Override
    public <T> T get(String key, long record, Timestamp timestamp) {
        return execute(() -> {
            TObject raw;
            if(timestamp.isString()) {
                raw = core.getKeyRecordTimestr(key, record,
                        timestamp.toString(), creds, transaction, environment);
            }
            else {
                raw = core.getKeyRecordTime(key, record, timestamp.getMicros(),
                        creds, transaction, environment);
            }
            return raw == TObject.NULL ? null : (T) Convert.thriftToJava(raw);
        });
    }

    @Override
    public <T> Map<Long, Map<String, T>> get(String ccl, Order order) {
        return execute(() -> {
            Map<Long, Map<String, TObject>> data = core.getCclOrder(ccl,
                    JavaThriftBridge.convert(order), creds, transaction,
                    environment);
            return DataTable.singleValued(data);
        });
    }

    @Override
    public <T> Map<Long, Map<String, T>> get(String ccl, Order order,
            Page page) {
        return execute(() -> {
            Map<Long, Map<String, TObject>> data = core.getCclOrderPage(ccl,
                    JavaThriftBridge.convert(order),
                    JavaThriftBridge.convert(page), creds, transaction,
                    environment);
            return DataTable.singleValued(data);
        });
    }

    @Override
    public <T> Map<Long, Map<String, T>> get(String ccl, Page page) {
        return execute(() -> {
            Map<Long, Map<String, TObject>> data = core.getCclPage(ccl,
                    JavaThriftBridge.convert(page), creds, transaction,
                    environment);
            return DataTable.singleValued(data);
        });
    }

    @Override
    public <T> Map<Long, T> get(String key, String ccl) {
        return execute(() -> {
            Map<Long, TObject> data = core.getKeyCcl(key, ccl, creds,
                    transaction, environment);
            return DataColumn.singleValued(key, data);
        });
    }

    @Override
    public <T> Map<Long, T> get(String key, String ccl, Order order) {
        return execute(() -> {
            Map<Long, TObject> data = core.getKeyCclOrder(key, ccl,
                    JavaThriftBridge.convert(order), creds, transaction,
                    environment);
            return DataColumn.singleValued(key, data);
        });
    }

    @Override
    public <T> Map<Long, T> get(String key, String ccl, Order order,
            Page page) {
        return execute(() -> {
            Map<Long, TObject> data = core.getKeyCclOrderPage(key, ccl,
                    JavaThriftBridge.convert(order),
                    JavaThriftBridge.convert(page), creds, transaction,
                    environment);
            return DataColumn.singleValued(key, data);
        });
    }

    @Override
    public <T> Map<Long, T> get(String key, String ccl, Page page) {
        return execute(() -> {
            Map<Long, TObject> data = core.getKeyCclPage(key, ccl,
                    JavaThriftBridge.convert(page), creds, transaction,
                    environment);
            return DataColumn.singleValued(key, data);
        });
    }

    @Override
    public <T> Map<Long, T> get(String key, String ccl, Timestamp timestamp) {
        return execute(() -> {
            Map<Long, TObject> data;
            if(timestamp.isString()) {
                data = core.getKeyCclTimestr(key, ccl, timestamp.toString(),
                        creds, transaction, environment);
            }
            else {
                data = core.getKeyCclTime(key, ccl, timestamp.getMicros(),
                        creds, transaction, environment);
            }
            return DataColumn.singleValued(key, data);
        });
    }

    @Override
    public <T> Map<Long, T> get(String key, String ccl, Timestamp timestamp,
            Order order) {
        return execute(() -> {
            Map<Long, TObject> data;
            if(timestamp.isString()) {
                data = core.getKeyCclTimestrOrder(key, ccl,
                        timestamp.toString(), JavaThriftBridge.convert(order),
                        creds, transaction, environment);
            }
            else {
                data = core.getKeyCclTimeOrder(key, ccl, timestamp.getMicros(),
                        JavaThriftBridge.convert(order), creds, transaction,
                        environment);
            }
            return DataColumn.singleValued(key, data);
        });
    }

    @Override
    public <T> Map<Long, T> get(String key, String ccl, Timestamp timestamp,
            Order order, Page page) {
        return execute(() -> {
            Map<Long, TObject> data;
            if(timestamp.isString()) {
                data = core.getKeyCclTimestrOrderPage(key, ccl,
                        timestamp.toString(), JavaThriftBridge.convert(order),
                        JavaThriftBridge.convert(page), creds, transaction,
                        environment);
            }
            else {
                data = core.getKeyCclTimeOrderPage(key, ccl,
                        timestamp.getMicros(), JavaThriftBridge.convert(order),
                        JavaThriftBridge.convert(page), creds, transaction,
                        environment);
            }
            return DataColumn.singleValued(key, data);
        });
    }

    @Override
    public <T> Map<Long, T> get(String key, String ccl, Timestamp timestamp,
            Page page) {
        return execute(() -> {
            Map<Long, TObject> data;
            if(timestamp.isString()) {
                data = core.getKeyCclTimestrPage(key, ccl, timestamp.toString(),
                        JavaThriftBridge.convert(page), creds, transaction,
                        environment);
            }
            else {
                data = core.getKeyCclTimePage(key, ccl, timestamp.getMicros(),
                        JavaThriftBridge.convert(page), creds, transaction,
                        environment);
            }
            return DataColumn.singleValued(key, data);
        });
    }

    @Override
    public <T> Map<Long, Map<String, T>> get(String ccl, Timestamp timestamp) {
        return execute(() -> {
            Map<Long, Map<String, TObject>> data;
            if(timestamp.isString()) {
                data = core.getCclTimestr(ccl, timestamp.toString(), creds,
                        transaction, environment);
            }
            else {
                data = core.getCclTime(ccl, timestamp.getMicros(), creds,
                        transaction, environment);
            }
            return DataTable.singleValued(data);
        });
    }

    @Override
    public <T> Map<Long, Map<String, T>> get(String ccl, Timestamp timestamp,
            Order order) {
        return execute(() -> {
            Map<Long, Map<String, TObject>> data;
            if(timestamp.isString()) {
                data = core.getCclTimestrOrder(ccl, timestamp.toString(),
                        JavaThriftBridge.convert(order), creds, transaction,
                        environment);
            }
            else {
                data = core.getCclTimeOrder(ccl, timestamp.getMicros(),
                        JavaThriftBridge.convert(order), creds, transaction,
                        environment);
            }
            return DataTable.singleValued(data);
        });
    }

    @Override
    public <T> Map<Long, Map<String, T>> get(String ccl, Timestamp timestamp,
            Order order, Page page) {
        return execute(() -> {
            Map<Long, Map<String, TObject>> data;
            if(timestamp.isString()) {
                data = core.getCclTimestrOrderPage(ccl, timestamp.toString(),
                        JavaThriftBridge.convert(order),
                        JavaThriftBridge.convert(page), creds, transaction,
                        environment);
            }
            else {
                data = core.getCclTimeOrderPage(ccl, timestamp.getMicros(),
                        JavaThriftBridge.convert(order),
                        JavaThriftBridge.convert(page), creds, transaction,
                        environment);
            }
            return DataTable.singleValued(data);
        });
    }

    @Override
    public <T> Map<Long, Map<String, T>> get(String ccl, Timestamp timestamp,
            Page page) {
        return execute(() -> {
            Map<Long, Map<String, TObject>> data;
            if(timestamp.isString()) {
                data = core.getCclTimestrPage(ccl, timestamp.toString(),
                        JavaThriftBridge.convert(page), creds, transaction,
                        environment);
            }
            else {
                data = core.getCclTimePage(ccl, timestamp.getMicros(),
                        JavaThriftBridge.convert(page), creds, transaction,
                        environment);
            }
            return DataTable.singleValued(data);
        });
    }

    @Override
    public String getServerEnvironment() {
        return execute(() -> {
            return core.getServerEnvironment(creds, transaction, environment);
        });
    }

    @Override
    public String getServerVersion() {
        return execute(() -> {
            return core.getServerVersion();
        });
    }

    @Override
    public Set<Long> insert(String json) {
        return execute(() -> {
            return core.insertJson(json, creds, transaction, environment);
        });
    }

    @Override
    public Map<Long, Boolean> insert(String json, Collection<Long> records) {
        return execute(() -> {
            return core.insertJsonRecords(json, Collections.toLongList(records),
                    creds, transaction, environment);
        });
    }

    @Override
    public boolean insert(String json, long record) {
        return execute(() -> {
            return core.insertJsonRecord(json, record, creds, transaction,
                    environment);
        });
    }

    @Override
    public Set<Long> inventory() {
        return execute(() -> {
            return core.inventory(creds, transaction, environment);
        });
    }

    @Override
    public <T> T invokePlugin(String id, String method, Object... args) {
        return execute(() -> {
            List<ComplexTObject> params = Lists
                    .newArrayListWithCapacity(args.length);
            for (Object arg : args) {
                params.add(ComplexTObject.fromJavaObject(arg));
            }
            ComplexTObject result = core.invokePlugin(id, method, params, creds,
                    transaction, environment);
            return result.getJavaObject();
        });
    }

    @Override
    public String jsonify(Collection<Long> records) {
        return jsonify(records, true);
    }

    @Override
    public String jsonify(Collection<Long> records, boolean includeId) {
        return execute(() -> {
            return core.jsonifyRecords(Collections.toLongList(records),
                    includeId, creds, transaction, environment);
        });
    }

    @Override
    public String jsonify(Collection<Long> records, Timestamp timestamp) {
        return jsonify(records, timestamp, true);
    }

    @Override
    public String jsonify(Collection<Long> records, Timestamp timestamp,
            boolean includeId) {
        return execute(() -> {
            if(timestamp.isString()) {
                return core.jsonifyRecordsTimestr(
                        Collections.toLongList(records), timestamp.toString(),
                        includeId, creds, transaction, environment);
            }
            else {
                return core.jsonifyRecordsTime(Collections.toLongList(records),
                        timestamp.getMicros(), includeId, creds, transaction,
                        environment);
            }
        });
    }

    @Override
    public String jsonify(long record) {
        return jsonify(java.util.Collections.singletonList(record), true);
    }

    @Override
    public String jsonify(long record, boolean includeId) {
        return jsonify(java.util.Collections.singletonList(record), includeId);
    }

    @Override
    public String jsonify(long record, Timestamp timestamp) {
        return jsonify(java.util.Collections.singletonList(record), timestamp,
                true);
    }

    @Override
    public String jsonify(long record, Timestamp timestamp, boolean includeId) {
        return jsonify(java.util.Collections.singletonList(record), timestamp,
                includeId);
    }

    @Override
    public Map<Long, Boolean> link(String key, Collection<Long> destinations,
            long source) {
        Map<Long, Boolean> result = PrettyLinkedHashMap
                .newPrettyLinkedHashMap("Record", "Result");
        for (long destination : destinations) {
            result.put(destination, link(key, destination, source));
        }
        return result;
    }

    @Override
    public boolean link(String key, long destination, long source) {
        return add(key, Link.to(destination), source);
    }

    @Override
    public <T> Map<Long, Map<String, Set<T>>> navigate(
            final Collection<String> keys, final Collection<Long> records) {
        return execute(() -> {
            Map<Long, Map<String, Set<TObject>>> data = navigate
                    .navigateKeysRecords(Collections.toList(keys),
                            Collections.toLongList(records), creds, transaction,
                            environment);
            return DataTable.multiValued(data);
        });
    }

    @Override
    public <T> Map<Long, Map<String, Set<T>>> navigate(
            final Collection<String> keys, final Collection<Long> records,
            final Timestamp timestamp) {
        return execute(() -> {
            Map<Long, Map<String, Set<TObject>>> data = navigate
                    .navigateKeysRecordsTime(Collections.toList(keys),
                            Collections.toLongList(records),
                            timestamp.getMicros(), creds, transaction,
                            environment);
            return DataTable.multiValued(data);
        });
    }

    @Override
    public <T> Map<Long, Map<String, Set<T>>> navigate(Collection<String> keys,
            Criteria criteria) {
        return execute(() -> {
            Map<Long, Map<String, Set<TObject>>> data = navigate
                    .navigateKeysCriteria(Collections.toList(keys),
                            Language.translateToThriftCriteria(criteria), creds,
                            transaction, environment);
            return DataTable.multiValued(data);
        });
    }

    @Override
    public <T> Map<Long, Map<String, Set<T>>> navigate(Collection<String> keys,
            Criteria criteria, Timestamp timestamp) {
        return execute(() -> {
            Map<Long, Map<String, Set<TObject>>> data;
            if(timestamp.isString()) {
                data = navigate.navigateKeysCriteriaTimestr(
                        Collections.toList(keys),
                        Language.translateToThriftCriteria(criteria),
                        timestamp.toString(), creds, transaction, environment);
            }
            else {
                data = navigate.navigateKeysCriteriaTime(
                        Collections.toList(keys),
                        Language.translateToThriftCriteria(criteria),
                        timestamp.getMicros(), creds, transaction, environment);
            }
            return DataTable.multiValued(data);
        });
    }

    @Override
    public <T> Map<Long, Map<String, Set<T>>> navigate(
            final Collection<String> keys, final long record) {
        return execute(() -> {
            Map<Long, Map<String, Set<TObject>>> data = navigate
                    .navigateKeysRecord(Collections.toList(keys), record, creds,
                            transaction, environment);
            return DataTable.multiValued(data);
        });
    }

    @Override
    public <T> Map<Long, Map<String, Set<T>>> navigate(
            final Collection<String> keys, final long record,
            final Timestamp timestamp) {
        return execute(() -> {
            Map<Long, Map<String, Set<TObject>>> data;
            if(timestamp.isString()) {
                data = navigate.navigateKeysRecordTimestr(
                        Collections.toList(keys), record, timestamp.toString(),
                        creds, transaction, environment);
            }
            else {
                data = navigate.navigateKeysRecordTime(Collections.toList(keys),
                        record, timestamp.getMicros(), creds, transaction,
                        environment);
            }
            return DataTable.multiValued(data);
        });
    }

    @Override
    public <T> Map<Long, Map<String, Set<T>>> navigate(
            final Collection<String> keys, final String ccl) {
        return execute(() -> {
            Map<Long, Map<String, Set<TObject>>> data = navigate
                    .navigateKeysCcl(Collections.toList(keys), ccl, creds,
                            transaction, environment);
            return DataTable.multiValued(data);
        });
    }

    @Override
    public <T> Map<Long, Map<String, Set<T>>> navigate(
            final Collection<String> keys, final String ccl,
            final Timestamp timestamp) {
        return execute(() -> {
            Map<Long, Map<String, Set<TObject>>> data;
            if(timestamp.isString()) {
                data = navigate.navigateKeysCclTimestr(Collections.toList(keys),
                        ccl, timestamp.toString(), creds, transaction,
                        environment);
            }
            else {
                data = navigate.navigateKeysCclTime(Collections.toList(keys),
                        ccl, timestamp.getMicros(), creds, transaction,
                        environment);
            }
            return DataTable.multiValued(data);
        });
    }

    @Override
    public <T> Map<Long, Set<T>> navigate(final String key,
            final Collection<Long> records) {
        return execute(() -> {
            Map<Long, Set<TObject>> data = navigate.navigateKeyRecords(key,
                    Collections.toLongList(records), creds, transaction,
                    environment);
            String destination = Navigation.getKeyDestination(key);
            return DataColumn.multiValued(destination, data);
        });
    }

    @Override
    public <T> Map<Long, Set<T>> navigate(final String key,
            final Collection<Long> records, final Timestamp timestamp) {
        return execute(() -> {
            Map<Long, Set<TObject>> data;
            if(timestamp.isString()) {
                data = navigate.navigateKeyRecordsTimestr(key,
                        Collections.toLongList(records), timestamp.toString(),
                        creds, transaction, environment);
            }
            else {
                data = navigate.navigateKeyRecordsTime(key,
                        Collections.toLongList(records), timestamp.getMicros(),
                        creds, transaction, environment);
            }
            String destination = Navigation.getKeyDestination(key);
            return DataColumn.multiValued(destination, data);
        });
    }

    @Override
    public <T> Map<Long, Set<T>> navigate(final String key,
            final Criteria criteria) {
        return execute(() -> {
            Map<Long, Set<TObject>> data = navigate.navigateKeyCriteria(key,
                    Language.translateToThriftCriteria(criteria), creds,
                    transaction, environment);
            String destination = Navigation.getKeyDestination(key);
            return DataColumn.multiValued(destination, data);
        });
    }

    @Override
    public <T> Map<Long, Set<T>> navigate(final String key,
            final Criteria criteria, final Timestamp timestamp) {
        return execute(() -> {
            Map<Long, Set<TObject>> data;
            if(timestamp.isString()) {
                data = navigate.navigateKeyCriteriaTimestr(key,
                        Language.translateToThriftCriteria(criteria),
                        timestamp.toString(), creds, transaction, environment);
            }
            else {
                data = navigate.navigateKeyCriteriaTime(key,
                        Language.translateToThriftCriteria(criteria),
                        timestamp.getMicros(), creds, transaction, environment);
            }
            String destination = Navigation.getKeyDestination(key);
            return DataColumn.multiValued(destination, data);
        });
    }

    @Override
    public <T> Map<Long, Set<T>> navigate(final String key, final long record) {
        return execute(() -> {
            Map<Long, Set<TObject>> data = navigate.navigateKeyRecord(key,
                    record, creds, transaction, environment);
            String destination = Navigation.getKeyDestination(key);
            return DataColumn.multiValued(destination, data);
        });
    }

    @Override
    public <T> Map<Long, Set<T>> navigate(final String key, final long record,
            final Timestamp timestamp) {
        return execute(() -> {
            Map<Long, Set<TObject>> data;
            if(timestamp.isString()) {
                data = navigate.navigateKeyRecordTimestr(key, record,
                        timestamp.toString(), creds, transaction, environment);
            }
            else {
                data = navigate.navigateKeyRecordTime(key, record,
                        timestamp.getMicros(), creds, transaction, environment);
            }
            String destination = Navigation.getKeyDestination(key);
            return DataColumn.multiValued(destination, data);
        });
    }

    @Override
    public <T> Map<Long, Set<T>> navigate(final String key, final String ccl) {
        return execute(() -> {
            Map<Long, Set<TObject>> data = navigate.navigateKeyCcl(key, ccl,
                    creds, transaction, environment);
            String destination = Navigation.getKeyDestination(key);
            return DataColumn.multiValued(destination, data);
        });
    }

    @Override
    public <T> Map<Long, Set<T>> navigate(final String key, final String ccl,
            final Timestamp timestamp) {
        return execute(() -> {
            Map<Long, Set<TObject>> data;
            if(timestamp.isString()) {
                data = navigate.navigateKeyCclTimestr(key, ccl,
                        timestamp.toString(), creds, transaction, environment);
            }
            else {
                data = navigate.navigateKeyCclTime(key, ccl,
                        timestamp.getMicros(), creds, transaction, environment);
            }
            String destination = Navigation.getKeyDestination(key);
            return DataColumn.multiValued(destination, data);
        });
    }

    @Override
    public Map<Long, Boolean> ping(Collection<Long> records) {
        return execute(() -> {
            return core.pingRecords(Collections.toLongList(records), creds,
                    transaction, environment);
        });
    }

    @Override
    public boolean ping(long record) {
        return execute(() -> {
            return core.pingRecord(record, creds, transaction, environment);
        });
    }

    @Override
    public <T> void reconcile(String key, long record, Collection<T> values) {
        execute(() -> {
            Set<TObject> valueSet = Sets
                    .newHashSetWithExpectedSize(values.size());
            for (T value : values) {
                valueSet.add(Convert.javaToThrift(value));
            }
            core.reconcileKeyRecordValues(key, record, valueSet, creds,
                    transaction, environment);
            return null;
        });
    }

    @Override
    public <T> Map<Long, Boolean> remove(String key, T value,
            Collection<Long> records) {
        return execute(() -> {
            Map<Long, Boolean> raw = core.removeKeyValueRecords(key,
                    Convert.javaToThrift(value),
                    Collections.toLongList(records), creds, transaction,
                    environment);
            Map<Long, Boolean> pretty = PrettyLinkedHashMap
                    .newPrettyLinkedHashMap("Record", "Result");
            for (long record : records) {
                pretty.put(record, raw.get(record));
            }
            return pretty;
        });
    }

    @Override
    public <T> boolean remove(String key, T value, long record) {
        return execute(() -> {
            return core.removeKeyValueRecord(key, Convert.javaToThrift(value),
                    record, creds, transaction, environment);
        });
    }

    @Override
    public void revert(Collection<String> keys, Collection<Long> records,
            Timestamp timestamp) {
        execute(() -> {
            if(timestamp.isString()) {
                core.revertKeysRecordsTimestr(Collections.toList(keys),
                        Collections.toLongList(records), timestamp.toString(),
                        creds, transaction, environment);
            }
            else {
                core.revertKeysRecordsTime(Collections.toList(keys),
                        Collections.toLongList(records), timestamp.getMicros(),
                        creds, transaction, environment);
            }
            return null;
        });
    }

    @Override
    public void revert(Collection<String> keys, long record,
            Timestamp timestamp) {
        execute(() -> {
            if(timestamp.isString()) {
                core.revertKeysRecordTimestr(Collections.toList(keys), record,
                        timestamp.toString(), creds, transaction, environment);
            }
            else {
                core.revertKeysRecordTime(Collections.toList(keys), record,
                        timestamp.getMicros(), creds, transaction, environment);
            }
            return null;
        });
    }

    @Override
    public void revert(String key, Collection<Long> records,
            Timestamp timestamp) {
        execute(() -> {
            if(timestamp.isString()) {
                core.revertKeyRecordsTimestr(key,
                        Collections.toLongList(records), timestamp.toString(),
                        creds, transaction, environment);
            }
            else {
                core.revertKeyRecordsTime(key, Collections.toLongList(records),
                        timestamp.getMicros(), creds, transaction, environment);
            }
            return null;
        });
    }

    @Override
    public void revert(String key, long record, Timestamp timestamp) {
        execute(() -> {
            if(timestamp.isString()) {
                core.revertKeyRecordTimestr(key, record, timestamp.toString(),
                        creds, transaction, environment);
            }
            else {
                core.revertKeyRecordTime(key, record, timestamp.getMicros(),
                        creds, transaction, environment);
            }
            return null;
        });
    }

    @Override
    public Set<Long> search(String key, String query) {
        return execute(() -> {
            return core.search(key, query, creds, transaction, environment);
        });
    }

    @Override
    public Map<Long, Map<String, Set<Object>>> select(
            Collection<Long> records) {
        return execute(() -> {
            Map<Long, Map<String, Set<TObject>>> data = core.selectRecords(
                    Collections.toLongList(records), creds, transaction,
                    environment);
            return DataTable.multiValued(data);
        });
    }

    @Override
    public Map<Long, Map<String, Set<Object>>> select(Collection<Long> records,
            Order order) {
        return execute(() -> {
            Map<Long, Map<String, Set<TObject>>> data = core.selectRecordsOrder(
                    Collections.toLongList(records),
                    JavaThriftBridge.convert(order), creds, transaction,
                    environment);
            return DataTable.multiValued(data);
        });
    }

    @Override
    public Map<Long, Map<String, Set<Object>>> select(Collection<Long> records,
            Order order, Page page) {
        return execute(() -> {
            Map<Long, Map<String, Set<TObject>>> data = core
                    .selectRecordsOrderPage(Collections.toLongList(records),
                            JavaThriftBridge.convert(order),
                            JavaThriftBridge.convert(page), creds, transaction,
                            environment);
            return DataTable.multiValued(data);
        });
    }

    @Override
    public Map<Long, Map<String, Set<Object>>> select(Collection<Long> records,
            Page page) {
        return execute(() -> {
            Map<Long, Map<String, Set<TObject>>> data = core.selectRecordsPage(
                    Collections.toLongList(records),
                    JavaThriftBridge.convert(page), creds, transaction,
                    environment);
            return DataTable.multiValued(data);
        });
    }

    @Override
    public Map<Long, Map<String, Set<Object>>> select(Collection<Long> records,
            Timestamp timestamp) {
        return execute(() -> {
            Map<Long, Map<String, Set<TObject>>> data;
            if(timestamp.isString()) {
                data = core.selectRecordsTimestr(
                        Collections.toLongList(records), timestamp.toString(),
                        creds, transaction, environment);
            }
            else {
                data = core.selectRecordsTime(Collections.toLongList(records),
                        timestamp.getMicros(), creds, transaction, environment);
            }
            return DataTable.multiValued(data);
        });
    }

    @Override
    public Map<Long, Map<String, Set<Object>>> select(Collection<Long> records,
            Timestamp timestamp, Order order) {
        return execute(() -> {
            Map<Long, Map<String, Set<TObject>>> data;
            if(timestamp.isString()) {
                data = core.selectRecordsTimestrOrder(
                        Collections.toLongList(records), timestamp.toString(),
                        JavaThriftBridge.convert(order), creds, transaction,
                        environment);
            }
            else {
                data = core.selectRecordsTimeOrder(
                        Collections.toLongList(records), timestamp.getMicros(),
                        JavaThriftBridge.convert(order), creds, transaction,
                        environment);
            }
            return DataTable.multiValued(data);
        });
    }

    @Override
    public Map<Long, Map<String, Set<Object>>> select(Collection<Long> records,
            Timestamp timestamp, Order order, Page page) {
        return execute(() -> {
            Map<Long, Map<String, Set<TObject>>> data;
            if(timestamp.isString()) {
                data = core.selectRecordsTimestrOrderPage(
                        Collections.toLongList(records), timestamp.toString(),
                        JavaThriftBridge.convert(order),
                        JavaThriftBridge.convert(page), creds, transaction,
                        environment);
            }
            else {
                data = core.selectRecordsTimeOrderPage(
                        Collections.toLongList(records), timestamp.getMicros(),
                        JavaThriftBridge.convert(order),
                        JavaThriftBridge.convert(page), creds, transaction,
                        environment);
            }
            return DataTable.multiValued(data);
        });
    }

    @Override
    public Map<Long, Map<String, Set<Object>>> select(Collection<Long> records,
            Timestamp timestamp, Page page) {
        return execute(() -> {
            Map<Long, Map<String, Set<TObject>>> data;
            if(timestamp.isString()) {
                data = core.selectRecordsTimestrPage(
                        Collections.toLongList(records), timestamp.toString(),
                        JavaThriftBridge.convert(page), creds, transaction,
                        environment);
            }
            else {
                data = core.selectRecordsTimePage(
                        Collections.toLongList(records), timestamp.getMicros(),
                        JavaThriftBridge.convert(page), creds, transaction,
                        environment);
            }
            return DataTable.multiValued(data);
        });
    }

    @Override
    public <T> Map<Long, Map<String, Set<T>>> select(Collection<String> keys,
            Collection<Long> records) {
        return execute(() -> {
            Map<Long, Map<String, Set<TObject>>> data = core.selectKeysRecords(
                    Collections.toList(keys), Collections.toLongList(records),
                    creds, transaction, environment);
            return DataTable.multiValued(data);
        });
    }

    @Override
    public <T> Map<Long, Map<String, Set<T>>> select(Collection<String> keys,
            Collection<Long> records, Order order) {
        return execute(() -> {
            Map<Long, Map<String, Set<TObject>>> data = core
                    .selectKeysRecordsOrder(Collections.toList(keys),
                            Collections.toLongList(records),
                            JavaThriftBridge.convert(order), creds, transaction,
                            environment);
            return DataTable.multiValued(data);
        });
    }

    @Override
    public <T> Map<Long, Map<String, Set<T>>> select(Collection<String> keys,
            Collection<Long> records, Order order, Page page) {
        return execute(() -> {
            Map<Long, Map<String, Set<TObject>>> data = core
                    .selectKeysRecordsOrderPage(Collections.toList(keys),
                            Collections.toLongList(records),
                            JavaThriftBridge.convert(order),
                            JavaThriftBridge.convert(page), creds, transaction,
                            environment);
            return DataTable.multiValued(data);
        });
    }

    @Override
    public <T> Map<Long, Map<String, Set<T>>> select(Collection<String> keys,
            Collection<Long> records, Page page) {
        return execute(() -> {
            Map<Long, Map<String, Set<TObject>>> data = core
                    .selectKeysRecordsPage(Collections.toList(keys),
                            Collections.toLongList(records),
                            JavaThriftBridge.convert(page), creds, transaction,
                            environment);
            return DataTable.multiValued(data);
        });
    }

    @Override
    public <T> Map<Long, Map<String, Set<T>>> select(Collection<String> keys,
            Collection<Long> records, Timestamp timestamp) {
        return execute(() -> {
            Map<Long, Map<String, Set<TObject>>> data;
            if(timestamp.isString()) {
                data = core.selectKeysRecordsTimestr(Collections.toList(keys),
                        Collections.toLongList(records), timestamp.toString(),
                        creds, transaction, environment);
            }
            else {
                data = core.selectKeysRecordsTime(Collections.toList(keys),
                        Collections.toLongList(records), timestamp.getMicros(),
                        creds, transaction, environment);
            }
            return DataTable.multiValued(data);
        });
    }

    @Override
    public <T> Map<Long, Map<String, Set<T>>> select(Collection<String> keys,
            Collection<Long> records, Timestamp timestamp, Order order) {
        return execute(() -> {
            Map<Long, Map<String, Set<TObject>>> data;
            if(timestamp.isString()) {
                data = core.selectKeysRecordsTimestrOrder(
                        Collections.toList(keys),
                        Collections.toLongList(records), timestamp.toString(),
                        JavaThriftBridge.convert(order), creds, transaction,
                        environment);
            }
            else {
                data = core.selectKeysRecordsTimeOrder(Collections.toList(keys),
                        Collections.toLongList(records), timestamp.getMicros(),
                        JavaThriftBridge.convert(order), creds, transaction,
                        environment);
            }
            return DataTable.multiValued(data);
        });
    }

    @Override
    public <T> Map<Long, Map<String, Set<T>>> select(Collection<String> keys,
            Collection<Long> records, Timestamp timestamp, Order order,
            Page page) {
        return execute(() -> {
            Map<Long, Map<String, Set<TObject>>> data;
            if(timestamp.isString()) {
                data = core.selectKeysRecordsTimestrOrderPage(
                        Collections.toList(keys),
                        Collections.toLongList(records), timestamp.toString(),
                        JavaThriftBridge.convert(order),
                        JavaThriftBridge.convert(page), creds, transaction,
                        environment);
            }
            else {
                data = core.selectKeysRecordsTimeOrderPage(
                        Collections.toList(keys),
                        Collections.toLongList(records), timestamp.getMicros(),
                        JavaThriftBridge.convert(order),
                        JavaThriftBridge.convert(page), creds, transaction,
                        environment);
            }
            return DataTable.multiValued(data);
        });
    }

    @Override
    public <T> Map<Long, Map<String, Set<T>>> select(Collection<String> keys,
            Collection<Long> records, Timestamp timestamp, Page page) {
        return execute(() -> {
            Map<Long, Map<String, Set<TObject>>> data;
            if(timestamp.isString()) {
                data = core.selectKeysRecordsTimestrPage(
                        Collections.toList(keys),
                        Collections.toLongList(records), timestamp.toString(),
                        JavaThriftBridge.convert(page), creds, transaction,
                        environment);
            }
            else {
                data = core.selectKeysRecordsTimePage(Collections.toList(keys),
                        Collections.toLongList(records), timestamp.getMicros(),
                        JavaThriftBridge.convert(page), creds, transaction,
                        environment);
            }
            return DataTable.multiValued(data);
        });
    }

    @Override
    public <T> Map<Long, Map<String, Set<T>>> select(Collection<String> keys,
            Criteria criteria) {
        return execute(() -> {
            Map<Long, Map<String, Set<TObject>>> data = core.selectKeysCriteria(
                    Collections.toList(keys),
                    Language.translateToThriftCriteria(criteria), creds,
                    transaction, environment);
            return DataTable.multiValued(data);
        });
    }

    @Override
    public <T> Map<Long, Map<String, Set<T>>> select(Collection<String> keys,
            Criteria criteria, Order order) {
        return execute(() -> {
            Map<Long, Map<String, Set<TObject>>> data = core
                    .selectKeysCriteriaOrder(Collections.toList(keys),
                            Language.translateToThriftCriteria(criteria),
                            JavaThriftBridge.convert(order), creds, transaction,
                            environment);
            return DataTable.multiValued(data);
        });
    }

    @Override
    public <T> Map<Long, Map<String, Set<T>>> select(Collection<String> keys,
            Criteria criteria, Order order, Page page) {
        return execute(() -> {
            Map<Long, Map<String, Set<TObject>>> data = core
                    .selectKeysCriteriaOrderPage(Collections.toList(keys),
                            Language.translateToThriftCriteria(criteria),
                            JavaThriftBridge.convert(order),
                            JavaThriftBridge.convert(page), creds, transaction,
                            environment);
            return DataTable.multiValued(data);
        });
    }

    @Override
    public <T> Map<Long, Map<String, Set<T>>> select(Collection<String> keys,
            Criteria criteria, Page page) {
        return execute(() -> {
            Map<Long, Map<String, Set<TObject>>> data = core
                    .selectKeysCriteriaPage(Collections.toList(keys),
                            Language.translateToThriftCriteria(criteria),
                            JavaThriftBridge.convert(page), creds, transaction,
                            environment);
            return DataTable.multiValued(data);
        });
    }

    @Override
    public <T> Map<Long, Map<String, Set<T>>> select(Collection<String> keys,
            Criteria criteria, Timestamp timestamp) {
        return execute(() -> {
            Map<Long, Map<String, Set<TObject>>> data;
            if(timestamp.isString()) {
                data = core.selectKeysCriteriaTimestr(Collections.toList(keys),
                        Language.translateToThriftCriteria(criteria),
                        timestamp.toString(), creds, transaction, environment);
            }
            else {
                data = core.selectKeysCriteriaTime(Collections.toList(keys),
                        Language.translateToThriftCriteria(criteria),
                        timestamp.getMicros(), creds, transaction, environment);
            }
            return DataTable.multiValued(data);
        });
    }

    @Override
    public <T> Map<Long, Map<String, Set<T>>> select(Collection<String> keys,
            Criteria criteria, Timestamp timestamp, Order order) {
        return execute(() -> {
            Map<Long, Map<String, Set<TObject>>> data;
            if(timestamp.isString()) {
                data = core.selectKeysCriteriaTimestrOrder(
                        Collections.toList(keys),
                        Language.translateToThriftCriteria(criteria),
                        timestamp.toString(), JavaThriftBridge.convert(order),
                        creds, transaction, environment);
            }
            else {
                data = core.selectKeysCriteriaTimeOrder(
                        Collections.toList(keys),
                        Language.translateToThriftCriteria(criteria),
                        timestamp.getMicros(), JavaThriftBridge.convert(order),
                        creds, transaction, environment);
            }
            return DataTable.multiValued(data);
        });
    }

    @Override
    public <T> Map<Long, Map<String, Set<T>>> select(Collection<String> keys,
            Criteria criteria, Timestamp timestamp, Order order, Page page) {
        return execute(() -> {
            Map<Long, Map<String, Set<TObject>>> data;
            if(timestamp.isString()) {
                data = core.selectKeysCriteriaTimestrOrderPage(
                        Collections.toList(keys),
                        Language.translateToThriftCriteria(criteria),
                        timestamp.toString(), JavaThriftBridge.convert(order),
                        JavaThriftBridge.convert(page), creds, transaction,
                        environment);
            }
            else {
                data = core.selectKeysCriteriaTimeOrderPage(
                        Collections.toList(keys),
                        Language.translateToThriftCriteria(criteria),
                        timestamp.getMicros(), JavaThriftBridge.convert(order),
                        JavaThriftBridge.convert(page), creds, transaction,
                        environment);
            }
            return DataTable.multiValued(data);
        });
    }

    @Override
    public <T> Map<Long, Map<String, Set<T>>> select(Collection<String> keys,
            Criteria criteria, Timestamp timestamp, Page page) {
        return execute(() -> {
            Map<Long, Map<String, Set<TObject>>> data;
            if(timestamp.isString()) {
                data = core.selectKeysCriteriaTimestrPage(
                        Collections.toList(keys),
                        Language.translateToThriftCriteria(criteria),
                        timestamp.toString(), JavaThriftBridge.convert(page),
                        creds, transaction, environment);
            }
            else {
                data = core.selectKeysCriteriaTimePage(Collections.toList(keys),
                        Language.translateToThriftCriteria(criteria),
                        timestamp.getMicros(), JavaThriftBridge.convert(page),
                        creds, transaction, environment);
            }
            return DataTable.multiValued(data);
        });
    }

    @Override
    public <T> Map<String, Set<T>> select(Collection<String> keys,
            long record) {
        return execute(() -> {
            Map<String, Set<TObject>> data = core.selectKeysRecord(
                    Collections.toList(keys), record, creds, transaction,
                    environment);
            return DataRow.multiValued(data);
        });
    }

    @Override
    public <T> Map<String, Set<T>> select(Collection<String> keys, long record,
            Timestamp timestamp) {
        return execute(() -> {
            Map<String, Set<TObject>> data;
            if(timestamp.isString()) {
                data = core.selectKeysRecordTimestr(Collections.toList(keys),
                        record, timestamp.toString(), creds, transaction,
                        environment);
            }
            else {
                data = core.selectKeysRecordTime(Collections.toList(keys),
                        record, timestamp.getMicros(), creds, transaction,
                        environment);
            }
            return DataRow.multiValued(data);
        });
    }

    @Override
    public <T> Map<Long, Map<String, Set<T>>> select(Collection<String> keys,
            String ccl) {
        return execute(() -> {
            Map<Long, Map<String, Set<TObject>>> data = core.selectKeysCcl(
                    Collections.toList(keys), ccl, creds, transaction,
                    environment);
            return DataTable.multiValued(data);
        });
    }

    @Override
    public <T> Map<Long, Map<String, Set<T>>> select(Collection<String> keys,
            String ccl, Order order) {
        return execute(() -> {
            Map<Long, Map<String, Set<TObject>>> data = core.selectKeysCclOrder(
                    Collections.toList(keys), ccl,
                    JavaThriftBridge.convert(order), creds, transaction,
                    environment);
            return DataTable.multiValued(data);
        });
    }

    @Override
    public <T> Map<Long, Map<String, Set<T>>> select(Collection<String> keys,
            String ccl, Order order, Page page) {
        return execute(() -> {
            Map<Long, Map<String, Set<TObject>>> data = core
                    .selectKeysCclOrderPage(Collections.toList(keys), ccl,
                            JavaThriftBridge.convert(order),
                            JavaThriftBridge.convert(page), creds, transaction,
                            environment);
            return DataTable.multiValued(data);
        });
    }

    @Override
    public <T> Map<Long, Map<String, Set<T>>> select(Collection<String> keys,
            String ccl, Page page) {
        return execute(() -> {
            Map<Long, Map<String, Set<TObject>>> data = core.selectKeysCclPage(
                    Collections.toList(keys), ccl,
                    JavaThriftBridge.convert(page), creds, transaction,
                    environment);
            return DataTable.multiValued(data);
        });
    }

    @Override
    public <T> Map<Long, Map<String, Set<T>>> select(Collection<String> keys,
            String ccl, Timestamp timestamp) {
        return execute(() -> {
            Map<Long, Map<String, Set<TObject>>> data;
            if(timestamp.isString()) {
                data = core.selectKeysCclTimestr(Collections.toList(keys), ccl,
                        timestamp.toString(), creds, transaction, environment);
            }
            else {
                data = core.selectKeysCclTime(Collections.toList(keys), ccl,
                        timestamp.getMicros(), creds, transaction, environment);
            }
            return DataTable.multiValued(data);
        });
    }

    @Override
    public <T> Map<Long, Map<String, Set<T>>> select(Collection<String> keys,
            String ccl, Timestamp timestamp, Order order) {
        return execute(() -> {
            Map<Long, Map<String, Set<TObject>>> data;
            if(timestamp.isString()) {
                data = core.selectKeysCclTimestrOrder(Collections.toList(keys),
                        ccl, timestamp.toString(),
                        JavaThriftBridge.convert(order), creds, transaction,
                        environment);
            }
            else {
                data = core.selectKeysCclTimeOrder(Collections.toList(keys),
                        ccl, timestamp.getMicros(),
                        JavaThriftBridge.convert(order), creds, transaction,
                        environment);
            }
            return DataTable.multiValued(data);
        });
    }

    @Override
    public <T> Map<Long, Map<String, Set<T>>> select(Collection<String> keys,
            String ccl, Timestamp timestamp, Order order, Page page) {
        return execute(() -> {
            Map<Long, Map<String, Set<TObject>>> data;
            if(timestamp.isString()) {
                data = core.selectKeysCclTimestrOrderPage(
                        Collections.toList(keys), ccl, timestamp.toString(),
                        JavaThriftBridge.convert(order),
                        JavaThriftBridge.convert(page), creds, transaction,
                        environment);
            }
            else {
                data = core.selectKeysCclTimeOrderPage(Collections.toList(keys),
                        ccl, timestamp.getMicros(),
                        JavaThriftBridge.convert(order),
                        JavaThriftBridge.convert(page), creds, transaction,
                        environment);
            }
            return DataTable.multiValued(data);
        });
    }

    @Override
    public <T> Map<Long, Map<String, Set<T>>> select(Collection<String> keys,
            String ccl, Timestamp timestamp, Page page) {
        return execute(() -> {
            Map<Long, Map<String, Set<TObject>>> data;
            if(timestamp.isString()) {
                data = core.selectKeysCclTimestrPage(Collections.toList(keys),
                        ccl, timestamp.toString(),
                        JavaThriftBridge.convert(page), creds, transaction,
                        environment);
            }
            else {
                data = core.selectKeysCclTimePage(Collections.toList(keys), ccl,
                        timestamp.getMicros(), JavaThriftBridge.convert(page),
                        creds, transaction, environment);
            }
            return DataTable.multiValued(data);
        });
    }

    @Override
    public <T> Map<Long, Map<String, Set<T>>> select(Criteria criteria) {
        return execute(() -> {
            Map<Long, Map<String, Set<TObject>>> data = core.selectCriteria(
                    Language.translateToThriftCriteria(criteria), creds,
                    transaction, environment);
            return DataTable.multiValued(data);
        });
    }

    @Override
    public <T> Map<Long, Map<String, Set<T>>> select(Criteria criteria,
            Order order) {
        return execute(() -> {
            Map<Long, Map<String, Set<TObject>>> data = core
                    .selectCriteriaOrder(
                            Language.translateToThriftCriteria(criteria),
                            JavaThriftBridge.convert(order), creds, transaction,
                            environment);
            return DataTable.multiValued(data);
        });
    }

    @Override
    public <T> Map<Long, Map<String, Set<T>>> select(Criteria criteria,
            Order order, Page page) {
        return execute(() -> {
            Map<Long, Map<String, Set<TObject>>> data = core
                    .selectCriteriaOrderPage(
                            Language.translateToThriftCriteria(criteria),
                            JavaThriftBridge.convert(order),
                            JavaThriftBridge.convert(page), creds, transaction,
                            environment);
            return DataTable.multiValued(data);
        });
    }

    @Override
    public <T> Map<Long, Map<String, Set<T>>> select(Criteria criteria,
            Page page) {
        return execute(() -> {
            Map<Long, Map<String, Set<TObject>>> data = core.selectCriteriaPage(
                    Language.translateToThriftCriteria(criteria),
                    JavaThriftBridge.convert(page), creds, transaction,
                    environment);
            return DataTable.multiValued(data);
        });
    }

    @Override
    public <T> Map<Long, Map<String, Set<T>>> select(Criteria criteria,
            Timestamp timestamp) {
        return execute(() -> {
            Map<Long, Map<String, Set<TObject>>> data;
            if(timestamp.isString()) {
                data = core.selectCriteriaTimestr(
                        Language.translateToThriftCriteria(criteria),
                        timestamp.toString(), creds, transaction, environment);
            }
            else {
                data = core.selectCriteriaTime(
                        Language.translateToThriftCriteria(criteria),
                        timestamp.getMicros(), creds, transaction, environment);
            }
            return DataTable.multiValued(data);
        });
    }

    @Override
    public <T> Map<Long, Map<String, Set<T>>> select(Criteria criteria,
            Timestamp timestamp, Order order) {
        return execute(() -> {
            Map<Long, Map<String, Set<TObject>>> data;
            if(timestamp.isString()) {
                data = core.selectCriteriaTimestrOrder(
                        Language.translateToThriftCriteria(criteria),
                        timestamp.toString(), JavaThriftBridge.convert(order),
                        creds, transaction, environment);
            }
            else {
                data = core.selectCriteriaTimeOrder(
                        Language.translateToThriftCriteria(criteria),
                        timestamp.getMicros(), JavaThriftBridge.convert(order),
                        creds, transaction, environment);
            }
            return DataTable.multiValued(data);
        });
    }

    @Override
    public <T> Map<Long, Map<String, Set<T>>> select(Criteria criteria,
            Timestamp timestamp, Order order, Page page) {
        return execute(() -> {
            Map<Long, Map<String, Set<TObject>>> data;
            if(timestamp.isString()) {
                data = core.selectCriteriaTimestrOrderPage(
                        Language.translateToThriftCriteria(criteria),
                        timestamp.toString(), JavaThriftBridge.convert(order),
                        JavaThriftBridge.convert(page), creds, transaction,
                        environment);
            }
            else {
                data = core.selectCriteriaTimeOrderPage(
                        Language.translateToThriftCriteria(criteria),
                        timestamp.getMicros(), JavaThriftBridge.convert(order),
                        JavaThriftBridge.convert(page), creds, transaction,
                        environment);
            }
            return DataTable.multiValued(data);
        });
    }

    @Override
    public <T> Map<Long, Map<String, Set<T>>> select(Criteria criteria,
            Timestamp timestamp, Page page) {
        return execute(() -> {
            Map<Long, Map<String, Set<TObject>>> data;
            if(timestamp.isString()) {
                data = core.selectCriteriaTimestrPage(
                        Language.translateToThriftCriteria(criteria),
                        timestamp.toString(), JavaThriftBridge.convert(page),
                        creds, transaction, environment);
            }
            else {
                data = core.selectCriteriaTimePage(
                        Language.translateToThriftCriteria(criteria),
                        timestamp.getMicros(), JavaThriftBridge.convert(page),
                        creds, transaction, environment);
            }
            return DataTable.multiValued(data);
        });
    }

    @Override
    public Map<String, Set<Object>> select(long record) {
        return execute(() -> {
            Map<String, Set<TObject>> data = core.selectRecord(record, creds,
                    transaction, environment);
            return DataRow.multiValued(data);
        });
    }

    @Override
    public Map<String, Set<Object>> select(long record, Timestamp timestamp) {
        return execute(() -> {
            Map<String, Set<TObject>> data;
            if(timestamp.isString()) {
                data = core.selectRecordTimestr(record, timestamp.toString(),
                        creds, transaction, environment);
            }
            else {
                data = core.selectRecordTime(record, timestamp.getMicros(),
                        creds, transaction, environment);
            }
            return DataRow.multiValued(data);
        });
    }

    @Override
    public <T> Map<Long, Map<String, Set<T>>> select(String ccl) {
        return execute(() -> {
            Map<Long, Map<String, Set<TObject>>> data = core.selectCcl(ccl,
                    creds, transaction, environment);
            return DataTable.multiValued(data);
        });
    }

    @Override
    public <T> Map<Long, Set<T>> select(String key, Collection<Long> records) {
        return execute(() -> {
            Map<Long, Set<TObject>> data = core.selectKeyRecords(key,
                    Collections.toLongList(records), creds, transaction,
                    environment);
            return DataColumn.multiValued(key, data);
        });
    }

    @Override
    public <T> Map<Long, Set<T>> select(String key, Collection<Long> records,
            Order order) {
        return execute(() -> {
            Map<Long, Set<TObject>> data = core.selectKeyRecordsOrder(key,
                    Collections.toLongList(records),
                    JavaThriftBridge.convert(order), creds, transaction,
                    environment);
            return DataColumn.multiValued(key, data);
        });
    }

    @Override
    public <T> Map<Long, Set<T>> select(String key, Collection<Long> records,
            Order order, Page page) {
        return execute(() -> {
            Map<Long, Set<TObject>> data = core.selectKeyRecordsOrderPage(key,
                    Collections.toLongList(records),
                    JavaThriftBridge.convert(order),
                    JavaThriftBridge.convert(page), creds, transaction,
                    environment);
            return DataColumn.multiValued(key, data);
        });
    }

    @Override
    public <T> Map<Long, Set<T>> select(String key, Collection<Long> records,
            Page page) {
        return execute(() -> {
            Map<Long, Set<TObject>> data = core.selectKeyRecordsPage(key,
                    Collections.toLongList(records),
                    JavaThriftBridge.convert(page), creds, transaction,
                    environment);
            return DataColumn.multiValued(key, data);
        });
    }

    @Override
    public <T> Map<Long, Set<T>> select(String key, Collection<Long> records,
            Timestamp timestamp) {
        return execute(() -> {
            Map<Long, Set<TObject>> data;
            if(timestamp.isString()) {
                data = core.selectKeyRecordsTimestr(key,
                        Collections.toLongList(records), timestamp.toString(),
                        creds, transaction, environment);
            }
            else {
                data = core.selectKeyRecordsTime(key,
                        Collections.toLongList(records), timestamp.getMicros(),
                        creds, transaction, environment);
            }
            return DataColumn.multiValued(key, data);
        });
    }

    @Override
    public <T> Map<Long, Set<T>> select(String key, Collection<Long> records,
            Timestamp timestamp, Order order) {
        return execute(() -> {
            Map<Long, Set<TObject>> data;
            if(timestamp.isString()) {
                data = core.selectKeyRecordsTimestrOrder(key,
                        Collections.toLongList(records), timestamp.toString(),
                        JavaThriftBridge.convert(order), creds, transaction,
                        environment);
            }
            else {
                data = core.selectKeyRecordsTimeOrder(key,
                        Collections.toLongList(records), timestamp.getMicros(),
                        JavaThriftBridge.convert(order), creds, transaction,
                        environment);
            }
            return DataColumn.multiValued(key, data);
        });
    }

    @Override
    public <T> Map<Long, Set<T>> select(String key, Collection<Long> records,
            Timestamp timestamp, Order order, Page page) {
        return execute(() -> {
            Map<Long, Set<TObject>> data;
            if(timestamp.isString()) {
                data = core.selectKeyRecordsTimestrOrderPage(key,
                        Collections.toLongList(records), timestamp.toString(),
                        JavaThriftBridge.convert(order),
                        JavaThriftBridge.convert(page), creds, transaction,
                        environment);
            }
            else {
                data = core.selectKeyRecordsTimeOrderPage(key,
                        Collections.toLongList(records), timestamp.getMicros(),
                        JavaThriftBridge.convert(order),
                        JavaThriftBridge.convert(page), creds, transaction,
                        environment);
            }
            return DataColumn.multiValued(key, data);
        });
    }

    @Override
    public <T> Map<Long, Set<T>> select(String key, Collection<Long> records,
            Timestamp timestamp, Page page) {
        return execute(() -> {
            Map<Long, Set<TObject>> data;
            if(timestamp.isString()) {
                data = core.selectKeyRecordsTimestrPage(key,
                        Collections.toLongList(records), timestamp.toString(),
                        JavaThriftBridge.convert(page), creds, transaction,
                        environment);
            }
            else {
                data = core.selectKeyRecordsTimePage(key,
                        Collections.toLongList(records), timestamp.getMicros(),
                        JavaThriftBridge.convert(page), creds, transaction,
                        environment);
            }
            return DataColumn.multiValued(key, data);
        });
    }

    @Override
    public <T> Map<Long, Set<T>> select(String key, Criteria criteria) {
        return execute(() -> {
            Map<Long, Set<TObject>> data = core.selectKeyCriteria(key,
                    Language.translateToThriftCriteria(criteria), creds,
                    transaction, environment);
            return DataColumn.multiValued(key, data);
        });
    }

    @Override
    public <T> Map<Long, Set<T>> select(String key, Criteria criteria,
            Order order) {
        return execute(() -> {
            Map<Long, Set<TObject>> data = core.selectKeyCriteriaOrder(key,
                    Language.translateToThriftCriteria(criteria),
                    JavaThriftBridge.convert(order), creds, transaction,
                    environment);
            return DataColumn.multiValued(key, data);
        });
    }

    @Override
    public <T> Map<Long, Set<T>> select(String key, Criteria criteria,
            Order order, Page page) {
        return execute(() -> {
            Map<Long, Set<TObject>> data = core.selectKeyCriteriaOrderPage(key,
                    Language.translateToThriftCriteria(criteria),
                    JavaThriftBridge.convert(order),
                    JavaThriftBridge.convert(page), creds, transaction,
                    environment);
            return DataColumn.multiValued(key, data);
        });
    }

    @Override
    public <T> Map<Long, Set<T>> select(String key, Criteria criteria,
            Page page) {
        return execute(() -> {
            Map<Long, Set<TObject>> data = core.selectKeyCriteriaPage(key,
                    Language.translateToThriftCriteria(criteria),
                    JavaThriftBridge.convert(page), creds, transaction,
                    environment);
            return DataColumn.multiValued(key, data);
        });
    }

    @Override
    public <T> Map<Long, Set<T>> select(String key, Criteria criteria,
            Timestamp timestamp) {
        return execute(() -> {
            Map<Long, Set<TObject>> data;
            if(timestamp.isString()) {
                data = core.selectKeyCriteriaTimestr(key,
                        Language.translateToThriftCriteria(criteria),
                        timestamp.toString(), creds, transaction, environment);
            }
            else {
                data = core.selectKeyCriteriaTime(key,
                        Language.translateToThriftCriteria(criteria),
                        timestamp.getMicros(), creds, transaction, environment);
            }
            return DataColumn.multiValued(key, data);
        });
    }

    @Override
    public <T> Map<Long, Set<T>> select(String key, Criteria criteria,
            Timestamp timestamp, Order order) {
        return execute(() -> {
            Map<Long, Set<TObject>> data;
            if(timestamp.isString()) {
                data = core.selectKeyCriteriaTimestrOrder(key,
                        Language.translateToThriftCriteria(criteria),
                        timestamp.toString(), JavaThriftBridge.convert(order),
                        creds, transaction, environment);
            }
            else {
                data = core.selectKeyCriteriaTimeOrder(key,
                        Language.translateToThriftCriteria(criteria),
                        timestamp.getMicros(), JavaThriftBridge.convert(order),
                        creds, transaction, environment);
            }
            return DataColumn.multiValued(key, data);
        });
    }

    @Override
    public <T> Map<Long, Set<T>> select(String key, Criteria criteria,
            Timestamp timestamp, Order order, Page page) {
        return execute(() -> {
            Map<Long, Set<TObject>> data;
            if(timestamp.isString()) {
                data = core.selectKeyCriteriaTimestrOrderPage(key,
                        Language.translateToThriftCriteria(criteria),
                        timestamp.toString(), JavaThriftBridge.convert(order),
                        JavaThriftBridge.convert(page), creds, transaction,
                        environment);
            }
            else {
                data = core.selectKeyCriteriaTimeOrderPage(key,
                        Language.translateToThriftCriteria(criteria),
                        timestamp.getMicros(), JavaThriftBridge.convert(order),
                        JavaThriftBridge.convert(page), creds, transaction,
                        environment);
            }
            return DataColumn.multiValued(key, data);
        });
    }

    @Override
    public <T> Map<Long, Set<T>> select(String key, Criteria criteria,
            Timestamp timestamp, Page page) {
        return execute(() -> {
            Map<Long, Set<TObject>> data;
            if(timestamp.isString()) {
                data = core.selectKeyCriteriaTimestrPage(key,
                        Language.translateToThriftCriteria(criteria),
                        timestamp.toString(), JavaThriftBridge.convert(page),
                        creds, transaction, environment);
            }
            else {
                data = core.selectKeyCriteriaTimePage(key,
                        Language.translateToThriftCriteria(criteria),
                        timestamp.getMicros(), JavaThriftBridge.convert(page),
                        creds, transaction, environment);
            }
            return DataColumn.multiValued(key, data);
        });
    }

    @Override
    public <T> Set<T> select(String key, long record) {
        return execute(() -> {
            Set<TObject> values = core.selectKeyRecord(key, record, creds,
                    transaction, environment);
            return Transformers.transformSetLazily(values,
                    Conversions.<T> thriftToJavaCasted());
        });
    }

    @Override
    public <T> Set<T> select(String key, long record, Timestamp timestamp) {
        return execute(() -> {
            Set<TObject> values;
            if(timestamp.isString()) {
                values = core.selectKeyRecordTimestr(key, record,
                        timestamp.toString(), creds, transaction, environment);
            }
            else {
                values = core.selectKeyRecordTime(key, record,
                        timestamp.getMicros(), creds, transaction, environment);
            }
            return Transformers.transformSetLazily(values,
                    Conversions.<T> thriftToJavaCasted());
        });
    }

    @Override
    public <T> Map<Long, Map<String, Set<T>>> select(String ccl, Order order) {
        return execute(() -> {
            Map<Long, Map<String, Set<TObject>>> data = core.selectCclOrder(ccl,
                    JavaThriftBridge.convert(order), creds, transaction,
                    environment);
            return DataTable.multiValued(data);
        });
    }

    @Override
    public <T> Map<Long, Map<String, Set<T>>> select(String ccl, Order order,
            Page page) {
        return execute(() -> {
            Map<Long, Map<String, Set<TObject>>> data = core.selectCclOrderPage(
                    ccl, JavaThriftBridge.convert(order),
                    JavaThriftBridge.convert(page), creds, transaction,
                    environment);
            return DataTable.multiValued(data);
        });
    }

    @Override
    public <T> Map<Long, Map<String, Set<T>>> select(String ccl, Page page) {
        return execute(() -> {
            Map<Long, Map<String, Set<TObject>>> data = core.selectCclPage(ccl,
                    JavaThriftBridge.convert(page), creds, transaction,
                    environment);
            return DataTable.multiValued(data);
        });
    }

    @Override
    public <T> Map<Long, Set<T>> select(String key, String ccl) {
        return execute(() -> {
            Map<Long, Set<TObject>> data = core.selectKeyCcl(key, ccl, creds,
                    transaction, environment);
            return DataColumn.multiValued(key, data);
        });
    }

    @Override
    public <T> Map<Long, Set<T>> select(String key, String ccl, Order order) {
        return execute(() -> {
            Map<Long, Set<TObject>> data = core.selectKeyCclOrder(key, ccl,
                    JavaThriftBridge.convert(order), creds, transaction,
                    environment);
            return DataColumn.multiValued(key, data);
        });
    }

    @Override
    public <T> Map<Long, Set<T>> select(String key, String ccl, Order order,
            Page page) {
        return execute(() -> {
            Map<Long, Set<TObject>> data = core.selectKeyCclOrderPage(key, ccl,
                    JavaThriftBridge.convert(order),
                    JavaThriftBridge.convert(page), creds, transaction,
                    environment);
            return DataColumn.multiValued(key, data);
        });
    }

    @Override
    public <T> Map<Long, Set<T>> select(String key, String ccl, Page page) {
        return execute(() -> {
            Map<Long, Set<TObject>> data = core.selectKeyCclPage(key, ccl,
                    JavaThriftBridge.convert(page), creds, transaction,
                    environment);
            return DataColumn.multiValued(key, data);
        });
    }

    @Override
    public <T> Map<Long, Set<T>> select(String key, String ccl,
            Timestamp timestamp) {
        return execute(() -> {
            Map<Long, Set<TObject>> data;
            if(timestamp.isString()) {
                data = core.selectKeyCclTimestr(key, ccl, timestamp.toString(),
                        creds, transaction, environment);
            }
            else {
                data = core.selectKeyCclTime(key, ccl, timestamp.getMicros(),
                        creds, transaction, environment);
            }
            return DataColumn.multiValued(key, data);
        });
    }

    @Override
    public <T> Map<Long, Set<T>> select(String key, String ccl,
            Timestamp timestamp, Order order) {
        return execute(() -> {
            Map<Long, Set<TObject>> data;
            if(timestamp.isString()) {
                data = core.selectKeyCclTimestrOrder(key, ccl,
                        timestamp.toString(), JavaThriftBridge.convert(order),
                        creds, transaction, environment);
            }
            else {
                data = core.selectKeyCclTimeOrder(key, ccl,
                        timestamp.getMicros(), JavaThriftBridge.convert(order),
                        creds, transaction, environment);
            }
            return DataColumn.multiValued(key, data);
        });
    }

    @Override
    public <T> Map<Long, Set<T>> select(String key, String ccl,
            Timestamp timestamp, Order order, Page page) {
        return execute(() -> {
            Map<Long, Set<TObject>> data;
            if(timestamp.isString()) {
                data = core.selectKeyCclTimestrOrderPage(key, ccl,
                        timestamp.toString(), JavaThriftBridge.convert(order),
                        JavaThriftBridge.convert(page), creds, transaction,
                        environment);
            }
            else {
                data = core.selectKeyCclTimeOrderPage(key, ccl,
                        timestamp.getMicros(), JavaThriftBridge.convert(order),
                        JavaThriftBridge.convert(page), creds, transaction,
                        environment);
            }
            return DataColumn.multiValued(key, data);
        });
    }

    @Override
    public <T> Map<Long, Set<T>> select(String key, String ccl,
            Timestamp timestamp, Page page) {
        return execute(() -> {
            Map<Long, Set<TObject>> data;
            if(timestamp.isString()) {
                data = core.selectKeyCclTimestrPage(key, ccl,
                        timestamp.toString(), JavaThriftBridge.convert(page),
                        creds, transaction, environment);
            }
            else {
                data = core.selectKeyCclTimePage(key, ccl,
                        timestamp.getMicros(), JavaThriftBridge.convert(page),
                        creds, transaction, environment);
            }
            return DataColumn.multiValued(key, data);
        });
    }

    @Override
    public <T> Map<Long, Map<String, Set<T>>> select(String ccl,
            Timestamp timestamp) {
        return execute(() -> {
            Map<Long, Map<String, Set<TObject>>> data;
            if(timestamp.isString()) {
                data = core.selectCclTimestr(ccl, timestamp.toString(), creds,
                        transaction, environment);
            }
            else {
                data = core.selectCclTime(ccl, timestamp.getMicros(), creds,
                        transaction, environment);
            }
            return DataTable.multiValued(data);
        });
    }

    @Override
    public <T> Map<Long, Map<String, Set<T>>> select(String ccl,
            Timestamp timestamp, Order order) {
        return execute(() -> {
            Map<Long, Map<String, Set<TObject>>> data;
            if(timestamp.isString()) {
                data = core.selectCclTimestrOrder(ccl, timestamp.toString(),
                        JavaThriftBridge.convert(order), creds, transaction,
                        environment);
            }
            else {
                data = core.selectCclTimeOrder(ccl, timestamp.getMicros(),
                        JavaThriftBridge.convert(order), creds, transaction,
                        environment);
            }
            return DataTable.multiValued(data);
        });
    }

    @Override
    public <T> Map<Long, Map<String, Set<T>>> select(String ccl,
            Timestamp timestamp, Order order, Page page) {
        return execute(() -> {
            Map<Long, Map<String, Set<TObject>>> data;
            if(timestamp.isString()) {
                data = core.selectCclTimestrOrderPage(ccl, timestamp.toString(),
                        JavaThriftBridge.convert(order),
                        JavaThriftBridge.convert(page), creds, transaction,
                        environment);
            }
            else {
                data = core.selectCclTimeOrderPage(ccl, timestamp.getMicros(),
                        JavaThriftBridge.convert(order),
                        JavaThriftBridge.convert(page), creds, transaction,
                        environment);
            }
            return DataTable.multiValued(data);
        });
    }

    @Override
    public <T> Map<Long, Map<String, Set<T>>> select(String ccl,
            Timestamp timestamp, Page page) {
        return execute(() -> {
            Map<Long, Map<String, Set<TObject>>> data;
            if(timestamp.isString()) {
                data = core.selectCclTimestrPage(ccl, timestamp.toString(),
                        JavaThriftBridge.convert(page), creds, transaction,
                        environment);
            }
            else {
                data = core.selectCclTimePage(ccl, timestamp.getMicros(),
                        JavaThriftBridge.convert(page), creds, transaction,
                        environment);
            }
            return DataTable.multiValued(data);
        });
    }

    @Override
    public void set(String key, Object value, Collection<Long> records) {
        execute(() -> {
            core.setKeyValueRecords(key, Convert.javaToThrift(value),
                    Collections.toLongList(records), creds, transaction,
                    environment);
            return null;
        });
    }

    @Override
    public <T> void set(String key, T value, long record) {
        execute(() -> {
            core.setKeyValueRecord(key, Convert.javaToThrift(value), record,
                    creds, transaction, environment);
            return null;
        });
    }

    @Override
    public void stage() throws TransactionException {
        execute(() -> {
            transaction = core.stage(creds, environment);
            return null;
        });
    }

    @Override
    public Timestamp time() {
        return execute(() -> {
            return Timestamp
                    .fromMicros(core.time(creds, transaction, environment));
        });
    }

    @Override
    public Timestamp time(String phrase) {
        return execute(() -> {
            return Timestamp.fromMicros(
                    core.timePhrase(phrase, creds, transaction, environment));
        });
    }

    @Override
    public String toString() {
        return "Connected to " + host + ":" + port + " as "
                + new String(ClientSecurity.decrypt(username).array());
    }

    @Override
    public boolean unlink(String key, long destination, long source) {
        return remove(key, Link.to(destination), source);
    }

    @Override
    public boolean verify(String key, Object value, long record) {
        return execute(() -> {
            return core.verifyKeyValueRecord(key, Convert.javaToThrift(value),
                    record, creds, transaction, environment);
        });
    }

    @Override
    public boolean verify(String key, Object value, long record,
            Timestamp timestamp) {
        return execute(() -> {
            if(timestamp.isString()) {
                return core.verifyKeyValueRecordTimestr(key,
                        Convert.javaToThrift(value), record,
                        timestamp.toString(), creds, transaction, environment);
            }
            else {
                return core.verifyKeyValueRecordTime(key,
                        Convert.javaToThrift(value), record,
                        timestamp.getMicros(), creds, transaction, environment);
            }
        });
    }

    @Override
    public boolean verifyAndSwap(String key, Object expected, long record,
            Object replacement) {
        return execute(() -> {
            return core.verifyAndSwap(key, Convert.javaToThrift(expected),
                    record, Convert.javaToThrift(replacement), creds,
                    transaction, environment);
        });
    }

    @Override
    public void verifyOrSet(String key, Object value, long record) {
        execute(() -> {
            core.verifyOrSet(key, Convert.javaToThrift(value), record, creds,
                    transaction, environment);
            return null;
        });
    }

    /**
     * Authenticate the {@link #username} and {@link #password} and populate
     * {@link #creds} with the appropriate AccessToken.
     */
    private void authenticate() {
        try {
            creds = core.login(ClientSecurity.decrypt(username),
                    ClientSecurity.decrypt(password), environment);
        }
        catch (TException e) {
            throw CheckedExceptions.wrapAsRuntimeException(e);
        }
    }

    /**
     * Perform an old-school/simple find operation where {@code key}
     * satisfied {@code operation} in relation to the specified
     * {@code values}.
     * 
     * @param order
     * @param page
     * @param key
     * @param operator
     * @param values
     * @return the records that match the criteria.
     */
    private Set<Long> executeFind(Order order, Page page, final String key,
            final Object operator, final Object... values) {
        final List<TObject> tValues = Arrays.stream(values)
                .map(Convert::javaToThrift).collect(Collectors.toList());
        return execute(() -> {
            if(operator instanceof Operator) {
                return core.findKeyOperatorValuesOrderPage(key,
                        (Operator) operator, tValues,
                        JavaThriftBridge.convert(order),
                        JavaThriftBridge.convert(page), creds, transaction,
                        environment);
            }
            else {
                return core.findKeyOperatorstrValuesOrderPage(key,
                        operator.toString(), tValues,
                        JavaThriftBridge.convert(order),
                        JavaThriftBridge.convert(page), creds, transaction,
                        environment);
            }
        });
    }

    /**
     * Perform an old-school/simple find operation where {@code key}
     * satisfied {@code operation} in relation to the specified
     * {@code values}.
     * 
     * @param order
     * @param key
     * @param operator
     * @param values
     * @return the records that match the criteria.
     */
    private Set<Long> executeFind(Order order, final String key,
            final Object operator, final Object... values) {
        final List<TObject> tValues = Arrays.stream(values)
                .map(Convert::javaToThrift).collect(Collectors.toList());
        return execute(() -> {
            if(operator instanceof Operator) {
                return core.findKeyOperatorValuesOrder(key, (Operator) operator,
                        tValues, JavaThriftBridge.convert(order), creds,
                        transaction, environment);
            }
            else {
                return core.findKeyOperatorstrValuesOrder(key,
                        operator.toString(), tValues,
                        JavaThriftBridge.convert(order), creds, transaction,
                        environment);
            }
        });
    }

    /**
     * Perform an old-school/simple find operation where {@code key}
     * satisfied {@code operation} in relation to the specified
     * {@code values}.
     * 
     * @param page
     * @param key
     * @param operator
     * @param values
     * @return the records that match the criteria.
     */
    private Set<Long> executeFind(Page page, final String key,
            final Object operator, final Object... values) {
        final List<TObject> tValues = Arrays.stream(values)
                .map(Convert::javaToThrift).collect(Collectors.toList());
        return execute(() -> {
            if(operator instanceof Operator) {
                return core.findKeyOperatorValuesPage(key, (Operator) operator,
                        tValues, JavaThriftBridge.convert(page), creds,
                        transaction, environment);
            }
            else {
                return core.findKeyOperatorstrValuesPage(key,
                        operator.toString(), tValues,
                        JavaThriftBridge.convert(page), creds, transaction,
                        environment);
            }
        });
    }

    /**
     * Perform an old-school/simple find operation where {@code key}
     * satisfied {@code operation} in relation to the specified
     * {@code values}.
     * 
     * @param key
     * @param operator
     * @param values
     * @return the records that match the criteria.
     */
    private Set<Long> executeFind(final String key, final Object operator,
            final Object... values) {
        final List<TObject> tValues = Arrays.stream(values)
                .map(Convert::javaToThrift).collect(Collectors.toList());
        return execute(() -> {
            if(operator instanceof Operator) {
                return core.findKeyOperatorValues(key, (Operator) operator,
                        tValues, creds, transaction, environment);
            }
            else {
                return core.findKeyOperatorstrValues(key, operator.toString(),
                        tValues, creds, transaction, environment);
            }
        });
    }

    /**
     * Perform an old-school/simple find operation where {@code key}
     * satisfied {@code operation} in relation to the specified
     * {@code values} at {@code timestamp}.
     * 
     * @param timestamp
     * @param order
     * @param page
     * @param key
     * @param operator
     * @param values
     * @param timestamp a {@link Timestamp} that represents the historical
     *            instant to use in the lookup – created from either a
     *            {@link Timestamp#fromString(String) natural language
     *            description} of a point in time (i.e. two weeks ago), OR
     *            the {@link Timestamp#fromMicros(long) number
     *            of microseconds} since the Unix epoch, OR
     *            a {@link Timestamp#fromJoda(org.joda.time.DateTime) Joda
     *            DateTime} object
     * @return the records that match the criteria.
     */
    private Set<Long> executeFind(final Timestamp timestamp, Order order,
            Page page, final String key, final Object operator,
            final Object... values) {
        final List<TObject> tValues = Arrays.stream(values)
                .map(Convert::javaToThrift).collect(Collectors.toList());
        return execute(() -> {
            if(operator instanceof Operator) {
                return core.findKeyOperatorValuesTimeOrderPage(key,
                        (Operator) operator, tValues, timestamp.getMicros(),
                        JavaThriftBridge.convert(order),
                        JavaThriftBridge.convert(page), creds, transaction,
                        environment);
            }
            else {
                return core.findKeyOperatorstrValuesTimeOrderPage(key,
                        operator.toString(), tValues, timestamp.getMicros(),
                        JavaThriftBridge.convert(order),
                        JavaThriftBridge.convert(page), creds, transaction,
                        environment);
            }
        });
    }

    /**
     * Perform an old-school/simple find operation where {@code key}
     * satisfied {@code operation} in relation to the specified
     * {@code values} at {@code timestamp}.
     * 
     * @param key
     * @param operator
     * @param values
     * @param timestamp a {@link Timestamp} that represents the historical
     *            instant to use in the lookup – created from either a
     *            {@link Timestamp#fromString(String) natural language
     *            description} of a point in time (i.e. two weeks ago), OR
     *            the {@link Timestamp#fromMicros(long) number
     *            of microseconds} since the Unix epoch, OR
     *            a {@link Timestamp#fromJoda(org.joda.time.DateTime) Joda
     *            DateTime} object
     * @return the records that match the criteria.
     */
    private Set<Long> executeFind(final Timestamp timestamp, Order order,
            final String key, final Object operator, final Object... values) {
        final List<TObject> tValues = Arrays.stream(values)
                .map(Convert::javaToThrift).collect(Collectors.toList());
        return execute(() -> {
            if(operator instanceof Operator) {
                return core.findKeyOperatorValuesTimeOrder(key,
                        (Operator) operator, tValues, timestamp.getMicros(),
                        JavaThriftBridge.convert(order), creds, transaction,
                        environment);
            }
            else {
                return core.findKeyOperatorstrValuesTimeOrder(key,
                        operator.toString(), tValues, timestamp.getMicros(),
                        JavaThriftBridge.convert(order), creds, transaction,
                        environment);
            }
        });
    }

    /**
     * Perform an old-school/simple find operation where {@code key}
     * satisfied {@code operation} in relation to the specified
     * {@code values} at {@code timestamp}.
     * 
     * @param timestamp
     * @param page
     * @param key
     * @param operator
     * @param values
     * @param timestamp a {@link Timestamp} that represents the historical
     *            instant to use in the lookup – created from either a
     *            {@link Timestamp#fromString(String) natural language
     *            description} of a point in time (i.e. two weeks ago), OR
     *            the {@link Timestamp#fromMicros(long) number
     *            of microseconds} since the Unix epoch, OR
     *            a {@link Timestamp#fromJoda(org.joda.time.DateTime) Joda
     *            DateTime} object
     * @return the records that match the criteria.
     */
    private Set<Long> executeFind(final Timestamp timestamp, Page page,
            final String key, final Object operator, final Object... values) {
        final List<TObject> tValues = Arrays.stream(values)
                .map(Convert::javaToThrift).collect(Collectors.toList());
        return execute(() -> {
            if(operator instanceof Operator) {
                return core.findKeyOperatorValuesTimePage(key,
                        (Operator) operator, tValues, timestamp.getMicros(),
                        JavaThriftBridge.convert(page), creds, transaction,
                        environment);
            }
            else {
                return core.findKeyOperatorstrValuesTimePage(key,
                        operator.toString(), tValues, timestamp.getMicros(),
                        JavaThriftBridge.convert(page), creds, transaction,
                        environment);
            }
        });
    }

    /**
     * Perform an old-school/simple find operation where {@code key}
     * satisfied {@code operation} in relation to the specified
     * {@code values} at {@code timestamp}.
     * 
     * @param key
     * @param operator
     * @param values
     * @param timestamp a {@link Timestamp} that represents the historical
     *            instant to use in the lookup – created from either a
     *            {@link Timestamp#fromString(String) natural language
     *            description} of a point in time (i.e. two weeks ago), OR
     *            the {@link Timestamp#fromMicros(long) number
     *            of microseconds} since the Unix epoch, OR
     *            a {@link Timestamp#fromJoda(org.joda.time.DateTime) Joda
     *            DateTime} object
     * @return the records that match the criteria.
     */
    private Set<Long> executeFind(final Timestamp timestamp, final String key,
            final Object operator, final Object... values) {
        final List<TObject> tValues = Arrays.stream(values)
                .map(Convert::javaToThrift).collect(Collectors.toList());
        return execute(() -> {
            if(operator instanceof Operator) {
                return core.findKeyOperatorValuesTime(key, (Operator) operator,
                        tValues, timestamp.getMicros(), creds, transaction,
                        environment);
            }
            else {
                return core.findKeyOperatorstrValuesTime(key,
                        operator.toString(), tValues, timestamp.getMicros(),
                        creds, transaction, environment);
            }
        });
    }

    @Override
    protected Concourse copyConnection() {
        return new ConcourseThriftDriver(host, port,
                ByteBuffers.getString(ClientSecurity.decrypt(username)),
                ByteBuffers.getString(ClientSecurity.decrypt(password)),
                environment);
    }

    /**
     * Return the thrift calculate RPC client.
     * 
     * @return the {@link #calculate client}
     */
    ConcourseCalculateService.Client $calculate() {
        return calculate;
    }

    /**
     * Return the thrift RPC client.
     * 
     * @return the {@link ConcourseService#Client}
     */
    ConcourseService.Client $core() {
        return core;
    }

    /**
     * Return the current {@link AccessToken}
     * 
     * @return the creds
     */
    AccessToken creds() {
        return creds;
    }

    /**
     * Return the environment to which the driver is connected.
     * 
     * @return the environment
     */
    String environment() {
        return environment;
    }

    /**
     * Execute the task defined in {@code callable}. This method contains
     * retry logic to handle cases when {@code creds} expires and must be
     * updated.
     * 
     * @param callable
     * @return the task result
     */
    <T> T execute(Callable<T> callable) {
        try {
            return callable.call();
        }
        catch (SecurityException e) {
            authenticate();
            return execute(callable);
        }
        catch (com.cinchapi.concourse.thrift.TransactionException e) {
            throw new TransactionException();
        }
        catch (com.cinchapi.concourse.thrift.DuplicateEntryException e) {
            throw new DuplicateEntryException(e);
        }
        catch (com.cinchapi.concourse.thrift.InvalidArgumentException e) {
            throw new InvalidArgumentException(e);
        }
        catch (com.cinchapi.concourse.thrift.ParseException e) {
            throw new ParseException(e);
        }
        catch (com.cinchapi.concourse.thrift.PermissionException e) {
            throw new PermissionException(e);
        }
        catch (com.cinchapi.concourse.thrift.ManagementException e) {
            throw new ManagementException(e);
        }
        catch (Exception e) {
            throw CheckedExceptions.wrapAsRuntimeException(e);
        }
    }

    /**
     * Return the current {@link TransactionToken}.
     * 
     * @return the transaction token
     */
    @Nullable
    TransactionToken transaction() {
        return transaction;
    }

}<|MERGE_RESOLUTION|>--- conflicted
+++ resolved
@@ -28,12 +28,8 @@
 import javax.annotation.Nullable;
 
 import org.apache.thrift.TException;
-<<<<<<< HEAD
 import org.apache.thrift.protocol.TCompactProtocol;
-=======
-import org.apache.thrift.protocol.TBinaryProtocol;
 import org.apache.thrift.protocol.TMultiplexedProtocol;
->>>>>>> 27753164
 import org.apache.thrift.protocol.TProtocol;
 import org.apache.thrift.transport.TSocket;
 import org.apache.thrift.transport.TTransport;
@@ -212,18 +208,13 @@
         final TTransport transport = new TSocket(host, port);
         try {
             transport.open();
-<<<<<<< HEAD
             TProtocol protocol = new TCompactProtocol(transport);
-            client = new ConcourseService.Client(protocol);
-=======
-            TProtocol protocol = new TBinaryProtocol(transport);
             core = new ConcourseService.Client(
                     new TMultiplexedProtocol(protocol, "core"));
             calculate = new ConcourseCalculateService.Client(
                     new TMultiplexedProtocol(protocol, "calculate"));
             navigate = new ConcourseNavigateService.Client(
                     new TMultiplexedProtocol(protocol, "navigate"));
->>>>>>> 27753164
             authenticate();
             Runtime.getRuntime().addShutdownHook(new Thread("shutdown") {
 
