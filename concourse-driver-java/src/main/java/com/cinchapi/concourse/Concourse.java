--- conflicted
+++ resolved
@@ -655,11 +655,7 @@
      * @return a {@link Set} containing all the values stored in the field at
      *         {@code timestamp}
      */
-<<<<<<< HEAD
-    public abstract <T> Map<String, Set<T>> navigate(Collection<String> keys,
-=======
     public abstract <T> Map<Long, Map<String, Set<T>>> navigate(Collection<String> keys,
->>>>>>> 944350cb
             long record, Timestamp timestamp);
 
     /**
@@ -674,11 +670,7 @@
      *         {@link Set} containing all the values stored in the respective
      *         field
      */
-<<<<<<< HEAD
-    public abstract <T> Map<String, Set<T>> navigate(Collection<String> keys,
-=======
     public abstract <T> Map<Long, Map<String, Set<T>>> navigate(Collection<String> keys,
->>>>>>> 944350cb
             long record);
 
     /**
@@ -697,17 +689,10 @@
      *            of microseconds} since the Unix epoch, OR
      *            a {@link Timestamp#fromJoda(org.joda.time.DateTime) Joda
      *            DateTime} object
-<<<<<<< HEAD
-     * @return a {@link Set} containing all the values stored in the field at
-     *         {@code timestamp}
-     */
-    public abstract <T> Set<T> navigate(String key, long record,
-=======
      * @return a {@link Map} containing all the values stored in the field at
      *         {@code timestamp}
      */
     public abstract <T> Map<Long, Set<T>> navigate(String key, long record,
->>>>>>> 944350cb
             Timestamp timestamp);
 
     /**
@@ -717,15 +702,9 @@
      * 
      * @param key the field name
      * @param record the record id
-<<<<<<< HEAD
-     * @return a {@link Set} containing all the values stored in the field
-     */
-    public abstract <T> Set<T> navigate(String key, long record);
-=======
      * @return a {@link Map} containing record and all the values stored in the field
      */
     public abstract <T> Map<Long, Set<T>> navigate(String key, long record);
->>>>>>> 944350cb
 
     /**
      * Return a time series that contains a snapshot of the values stored for
