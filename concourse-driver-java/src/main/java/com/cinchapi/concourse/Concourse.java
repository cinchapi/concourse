--- conflicted
+++ resolved
@@ -829,7 +829,6 @@
     public abstract Set<Long> find(Criteria criteria);
 
     /**
-<<<<<<< HEAD
      * Return the set of records that satisfy the {@link Criteria criteria}.
      *
      * @param criteria a {@link Criteria} that contains a well-formed filter for
@@ -840,51 +839,6 @@
     public abstract Set<Long> find(Criteria criteria, Page page);
 
     /**
-     * Return the set of records that satisfy the {@code criteria}.
-     * <p>
-     * This method is syntactic sugar for {@link #find(Criteria)}. The only
-     * difference is that this method takes a in-process {@link Criteria}
-     * building sequence for convenience.
-     * </p>
-     * 
-     * @param criteria an in-process {@link Criteria} building sequence that
-     *            contains an {@link BuildableState#build() unfinalized},
-     *            but well-formed filter for the desired records
-     * @return the records that match the {@code criteria}
-     */
-    public abstract Set<Long> find(Object criteria); // this method exists in
-                                                     // case the caller
-                                                     // forgets
-                                                     // to called #build() on
-                                                     // the CriteriaBuilder
-
-    /**
-     * Return the set of records that satisfy the {@code criteria}.
-     * <p>
-     * This method is syntactic sugar for {@link #find(Criteria)}. The only
-     * difference is that this method takes a in-process {@link Criteria}
-     * building sequence for convenience.
-     * </p>
-     *
-     * @param criteria an in-process {@link Criteria} building sequence that
-     *            contains an {@link BuildableState#build() unfinalized},
-     *            but well-formed filter for the desired records
-     * @param page the page of results to return
-     * @return the records that match the {@code criteria}
-     */
-    public abstract Set<Long> find(Object criteria, Page page); // this method
-                                                                // exists in
-                                                                // case the
-                                                                // caller
-                                                                // forgets
-                                                                // to called
-                                                                // #build() on
-                                                                // the
-                                                                // CriteriaBuilder
-
-    /**
-=======
->>>>>>> a4cc5cb8
      * Return the set of records that satisfy the {@code ccl} filter.
      * 
      * @param ccl a well-formed criteria expressed using the Concourse Criteria
@@ -1780,117 +1734,6 @@
             Timestamp timestamp);
 
     /**
-<<<<<<< HEAD
-     * For each of the {@code keys} in every record that matches the
-     * {@code criteria}, return the stored value that was most recently
-     * added.
-     * <p>
-     * This method is syntactic sugar for {@link #get(Collection, Criteria)}.
-     * The only difference is that this method takes a in-process
-     * {@link Criteria} building sequence for convenience.
-     * </p>
-     * 
-     * @param keys a collection of field names
-     * @param criteria an in-process {@link Criteria} building sequence that
-     *            contains an {@link BuildableState#build() unfinalized},
-     *            but well-formed filter for the desired
-     *            records
-     * @return a {@link Map} associating each of the matching records to another
-     *         {@link Map} associating each of the {@code keys} to the freshest
-     *         value in the field
-     */
-    public abstract <T> Map<Long, Map<String, T>> get(Collection<String> keys,
-            Object criteria);
-
-    /**
-     * For each of the {@code keys} in every record that matches the
-     * {@code criteria}, return the stored value that was most recently
-     * added.
-     * <p>
-     * This method is syntactic sugar for {@link #get(Collection, Criteria)}.
-     * The only difference is that this method takes a in-process
-     * {@link Criteria} building sequence for convenience.
-     * </p>
-     *
-     * @param keys a collection of field names
-     * @param criteria an in-process {@link Criteria} building sequence that
-     *            contains an {@link BuildableState#build() unfinalized},
-     *            but well-formed filter for the desired
-     *            records
-     * @param page the page of results to return
-     * @return a {@link Map} associating each of the matching records to another
-     *         {@link Map} associating each of the {@code keys} to the freshest
-     *         value in the field
-     */
-    public abstract <T> Map<Long, Map<String, T>> get(Collection<String> keys,
-            Object criteria, Page page);
-
-    /**
-     * For each of the {@code keys} in every record that matches the
-     * {@code criteria}, return the stored value that was most recently
-     * added at {@code timestamp}.
-     * <p>
-     * This method is syntactic sugar for
-     * {@link #get(Collection, Criteria, Timestamp)}. The only difference is
-     * that this method takes a in-process {@link Criteria} building sequence
-     * for convenience.
-     * </p>
-     * 
-     * @param keys a collection of field names
-     * @param criteria an in-process {@link Criteria} building sequence that
-     *            contains an {@link BuildableState#build() unfinalized},
-     *            but well-formed filter for the desired
-     *            records
-     * @param timestamp a {@link Timestamp} that represents the historical
-     *            instant to use in the lookup – created from either a
-     *            {@link Timestamp#fromString(String) natural language
-     *            description} of a point in time (i.e. two weeks ago), OR
-     *            the {@link Timestamp#fromMicros(long) number
-     *            of microseconds} since the Unix epoch, OR
-     *            a {@link Timestamp#fromJoda(org.joda.time.DateTime) Joda
-     *            DateTime} object
-     * @return a {@link Map} associating each of the matching records to another
-     *         {@link Map} associating each of the {@code keys} to the freshest
-     *         value in the field at {@code timestamp}
-     */
-    public abstract <T> Map<Long, Map<String, T>> get(Collection<String> keys,
-            Object criteria, Timestamp timestamp);
-
-    /**
-     * For each of the {@code keys} in every record that matches the
-     * {@code criteria}, return the stored value that was most recently
-     * added at {@code timestamp}.
-     * <p>
-     * This method is syntactic sugar for
-     * {@link #get(Collection, Criteria, Timestamp)}. The only difference is
-     * that this method takes a in-process {@link Criteria} building sequence
-     * for convenience.
-     * </p>
-     *
-     * @param keys a collection of field names
-     * @param criteria an in-process {@link Criteria} building sequence that
-     *            contains an {@link BuildableState#build() unfinalized},
-     *            but well-formed filter for the desired
-     *            records
-     * @param timestamp a {@link Timestamp} that represents the historical
-     *            instant to use in the lookup – created from either a
-     *            {@link Timestamp#fromString(String) natural language
-     *            description} of a point in time (i.e. two weeks ago), OR
-     *            the {@link Timestamp#fromMicros(long) number
-     *            of microseconds} since the Unix epoch, OR
-     *            a {@link Timestamp#fromJoda(org.joda.time.DateTime) Joda
-     *            DateTime} object
-     * @param page the page of results to return
-     * @return a {@link Map} associating each of the matching records to another
-     *         {@link Map} associating each of the {@code keys} to the freshest
-     *         value in the field at {@code timestamp}
-     */
-    public abstract <T> Map<Long, Map<String, T>> get(Collection<String> keys,
-            Object criteria, Timestamp timestamp, Page page);
-
-    /**
-=======
->>>>>>> a4cc5cb8
      * For each of the {@code keys} in every record that matches the {@code ccl}
      * filter, return the stored value that was most recently added.
      * 
@@ -2014,108 +1857,6 @@
             Timestamp timestamp);
 
     /**
-<<<<<<< HEAD
-     * For every key in every record that matches the {@code criteria}, return
-     * the stored value that was most recently added at {@code timestamp} .
-     *
-     * @param criteria a {@link Criteria} that contains a well-formed filter for
-     *            the desired records
-     * @param timestamp a {@link Timestamp} that represents the historical
-     *            instant to use in the lookup – created from either a
-     *            {@link Timestamp#fromString(String) natural language
-     *            description} of a point in time (i.e. two weeks ago), OR
-     *            the {@link Timestamp#fromMicros(long) number
-     *            of microseconds} since the Unix epoch, OR
-     *            a {@link Timestamp#fromJoda(org.joda.time.DateTime) Joda
-     *            DateTime} object
-     * @param page the page of results to return
-     * @return a {@link Map} associating each of the matching records to another
-     *         {@link Map} associating each of the record's keys to the freshest
-     *         value in the field at {@code timestamp}
-     */
-    public abstract <T> Map<Long, Map<String, T>> get(Criteria criteria,
-            Timestamp timestamp, Page page);
-
-    /**
-     * For every key in every record that matches the {@code criteria}, return
-     * the stored value that was most recently added.
-     * 
-     * @param criteria an in-process {@link Criteria} building sequence that
-     *            contains an {@link BuildableState#build() unfinalized},
-     *            but well-formed filter for the desired
-     *            records
-     * @return a {@link Map} associating each of the matching records to another
-     *         {@link Map} associating each of the record's keys to the freshest
-     *         value in the field
-     */
-    public abstract <T> Map<Long, Map<String, T>> get(Object criteria);
-
-    /**
-     * For every key in every record that matches the {@code criteria}, return
-     * the stored value that was most recently added.
-     *
-     * @param criteria an in-process {@link Criteria} building sequence that
-     *            contains an {@link BuildableState#build() unfinalized},
-     *            but well-formed filter for the desired
-     *            records
-     * @param page the page of results to return
-     * @return a {@link Map} associating each of the matching records to another
-     *         {@link Map} associating each of the record's keys to the freshest
-     *         value in the field
-     */
-    public abstract <T> Map<Long, Map<String, T>> get(Object criteria,
-            Page page);
-
-    /**
-     * For every key in every record that matches the {@code criteria}, return
-     * the stored value that was most recently added at {@code timestamp}.
-     * 
-     * @param criteria an in-process {@link Criteria} building sequence that
-     *            contains an {@link BuildableState#build() unfinalized},
-     *            but well-formed filter for the desired
-     *            records
-     * @param timestamp a {@link Timestamp} that represents the historical
-     *            instant to use in the lookup – created from either a
-     *            {@link Timestamp#fromString(String) natural language
-     *            description} of a point in time (i.e. two weeks ago), OR
-     *            the {@link Timestamp#fromMicros(long) number
-     *            of microseconds} since the Unix epoch, OR
-     *            a {@link Timestamp#fromJoda(org.joda.time.DateTime) Joda
-     *            DateTime} object
-     * @return a {@link Map} associating each of the matching records to another
-     *         {@link Map} associating each of the record's keys to the freshest
-     *         value in the field at {@code timestamp}
-     */
-    public abstract <T> Map<Long, Map<String, T>> get(Object criteria,
-            Timestamp timestamp);
-
-    /**
-     * For every key in every record that matches the {@code criteria}, return
-     * the stored value that was most recently added at {@code timestamp}.
-     *
-     * @param criteria an in-process {@link Criteria} building sequence that
-     *            contains an {@link BuildableState#build() unfinalized},
-     *            but well-formed filter for the desired
-     *            records
-     * @param timestamp a {@link Timestamp} that represents the historical
-     *            instant to use in the lookup – created from either a
-     *            {@link Timestamp#fromString(String) natural language
-     *            description} of a point in time (i.e. two weeks ago), OR
-     *            the {@link Timestamp#fromMicros(long) number
-     *            of microseconds} since the Unix epoch, OR
-     *            a {@link Timestamp#fromJoda(org.joda.time.DateTime) Joda
-     *            DateTime} object
-     * @param page the page of results to return
-     * @return a {@link Map} associating each of the matching records to another
-     *         {@link Map} associating each of the record's keys to the freshest
-     *         value in the field at {@code timestamp}
-     */
-    public abstract <T> Map<Long, Map<String, T>> get(Object criteria,
-            Timestamp timestamp, Page page);
-
-    /**
-=======
->>>>>>> a4cc5cb8
      * For every key in every record that matches the {@code ccl} filter, return
      * the stored value that was most recently added.
      * 
@@ -2343,110 +2084,6 @@
     }
 
     /**
-<<<<<<< HEAD
-     * For every record that matches the {@code criteria}, return the stored
-     * value in the {@code key} field that was most recently added.
-     * <p>
-     * This method is syntactic sugar for {@link #get(String, Criteria)}. The
-     * only difference is that this method takes a in-process {@link Criteria}
-     * building sequence for convenience.
-     * </p>
-     *
-     * @param criteria an in-process {@link Criteria} building sequence that
-     *            contains an {@link BuildableState#build() unfinalized},
-     *            but well-formed filter for the desired
-     *            records
-     * @return a {@link Map} associating each of the matching records to another
-     *         {@link Map} associating each of the record's keys to the freshest
-     *         value in the field
-     */
-    public abstract <T> Map<Long, T> get(String key, Object criteria);
-
-    /**
-     * For every record that matches the {@code criteria}, return the stored
-     * value in the {@code key} field that was most recently added.
-     * <p>
-     * This method is syntactic sugar for {@link #get(String, Criteria)}. The
-     * only difference is that this method takes a in-process {@link Criteria}
-     * building sequence for convenience.
-     * </p>
-     *
-     * @param criteria an in-process {@link Criteria} building sequence that
-     *            contains an {@link BuildableState#build() unfinalized},
-     *            but well-formed filter for the desired
-     *            records
-     * @param page the page of results to return
-     * @return a {@link Map} associating each of the matching records to another
-     *         {@link Map} associating each of the record's keys to the freshest
-     *         value in the field
-     */
-    public abstract <T> Map<Long, T> get(String key, Object criteria,
-            Page page);
-
-    /**
-     * For every record that matches the {@code criteria}, return the
-     * stored value in the {@code key} field that was most recently added at
-     * {@code timestamp}.
-     * <p>
-     * This method is syntactic sugar for
-     * {@link #get(String, Criteria, Timestamp)}. The only difference is that
-     * this method takes a in-process {@link Criteria} building sequence for
-     * convenience.
-     * </p>
-     * 
-     * @param key the field name
-     * @param criteria an in-process {@link Criteria} building sequence that
-     *            contains an {@link BuildableState#build() unfinalized},
-     *            but well-formed filter for the desired
-     *            records
-     * @param timestamp a {@link Timestamp} that represents the historical
-     *            instant to use in the lookup – created from either a
-     *            {@link Timestamp#fromString(String) natural language
-     *            description} of a point in time (i.e. two weeks ago), OR
-     *            the {@link Timestamp#fromMicros(long) number
-     *            of microseconds} since the Unix epoch, OR
-     *            a {@link Timestamp#fromJoda(org.joda.time.DateTime) Joda
-     *            DateTime} object
-     * @return a {@link Map} associating each of the matching records to the
-     *         freshest value in the {@code key} field
-     */
-    public abstract <T> Map<Long, T> get(String key, Object criteria,
-            Timestamp timestamp);
-
-    /**
-     * For every record that matches the {@code criteria}, return the
-     * stored value in the {@code key} field that was most recently added at
-     * {@code timestamp}.
-     * <p>
-     * This method is syntactic sugar for
-     * {@link #get(String, Criteria, Timestamp)}. The only difference is that
-     * this method takes a in-process {@link Criteria} building sequence for
-     * convenience.
-     * </p>
-     *
-     * @param key the field name
-     * @param criteria an in-process {@link Criteria} building sequence that
-     *            contains an {@link BuildableState#build() unfinalized},
-     *            but well-formed filter for the desired
-     *            records
-     * @param timestamp a {@link Timestamp} that represents the historical
-     *            instant to use in the lookup – created from either a
-     *            {@link Timestamp#fromString(String) natural language
-     *            description} of a point in time (i.e. two weeks ago), OR
-     *            the {@link Timestamp#fromMicros(long) number
-     *            of microseconds} since the Unix epoch, OR
-     *            a {@link Timestamp#fromJoda(org.joda.time.DateTime) Joda
-     *            DateTime} object
-     * @param page the page of results to return
-     * @return a {@link Map} associating each of the matching records to the
-     *         freshest value in the {@code key} field
-     */
-    public abstract <T> Map<Long, T> get(String key, Object criteria,
-            Timestamp timestamp, Page page);
-
-    /**
-=======
->>>>>>> a4cc5cb8
      * For every record that matches the {@code ccl} filter, return the
      * stored value in the {@code key} field that was most recently added.
      * <p>
@@ -3271,170 +2908,12 @@
             Collection<String> keys, long record, Timestamp timestamp);
 
     /**
-     * Traverse the document-graph at {@code timestamp} along each of the
-     * navigation {@code keys}, starting at {@code record} and return the data
-     * contained at each of the destinations at {@code timestamp}.
-     *
-     * @param keys a collection of navigation keys
-     * @param record the record id from which the navigation starts
-     * @param timestamp a {@link Timestamp} that represents the historical
-     *            instant to use in the lookup – created from either a
-     *            {@link Timestamp#fromString(String) natural language
-     *            description} of a point in time (i.e. two weeks ago), OR
-     *            the {@link Timestamp#fromMicros(long) number
-     *            of microseconds} since the Unix epoch, OR
-     *            a {@link Timestamp#fromJoda(org.joda.time.DateTime) Joda
-     *            DateTime} object
-     * @param page the page of results to return
-     * @return a {@link Map} associating each of the destination {@code records}
-     *         to another {@link Map} associating each of the destination
-     *         {@code keys} to a {@link Set} containing all the values stored in
-     *         the respective fields at {@code timestamp}
-     * @see <a href=
-     *      "https://docs.cinchapi.com/concourse/guide/glossary/#navigation-key">https://docs.cinchapi.com/concourse/guide/glossary/#navigation-key</a>
-     */
-    public abstract <T> Map<Long, Map<String, Set<T>>> navigate(
-            Collection<String> keys, long record, Timestamp timestamp,
-            Page page);
-
-    /**
      * Traverse the document-graph along each of the navigation {@code keys},
      * starting at each of the records that match the {@code criteria} and
      * return the data contained at each of the destinations.
      * 
      * @param keys a collection of navigation keys
-<<<<<<< HEAD
-     * @param criteria a {@link Criteria} that contains a well-formed filter for
-     *            the desired records
-     * @return a {@link Map} associating each of the destination {@code records}
-     *         to another {@link Map} associating each of the destination
-     *         {@code keys} to a {@link Set} containing all the values stored in
-     *         the respective fields
-     * @see <a href=
-     *      "https://docs.cinchapi.com/concourse/guide/glossary/#navigation-key">https://docs.cinchapi.com/concourse/guide/glossary/#navigation-key</a>
-     */
-    public final <T> Map<Long, Map<String, Set<T>>> navigate(
-            Collection<String> keys, Object criteria) {
-        if(criteria instanceof BuildableState) {
-            return navigate(keys, ((BuildableState) criteria).build());
-        }
-        else {
-            throw new IllegalArgumentException(criteria
-                    + " is not a valid argument for the navigate method");
-        }
-    }
-
-    /**
-     * Traverse the document-graph along each of the navigation {@code keys},
-     * starting at each of the records that match the {@code criteria} and
-     * return the data contained at each of the destinations.
-     *
-     * @param keys a collection of navigation keys
-     * @param criteria a {@link Criteria} that contains a well-formed filter for
-     *            the desired records
-     * @param page the page of results to return
-     * @return a {@link Map} associating each of the destination {@code records}
-     *         to another {@link Map} associating each of the destination
-     *         {@code keys} to a {@link Set} containing all the values stored in
-     *         the respective fields
-     * @see <a href=
-     *      "https://docs.cinchapi.com/concourse/guide/glossary/#navigation-key">https://docs.cinchapi.com/concourse/guide/glossary/#navigation-key</a>
-     */
-    public final <T> Map<Long, Map<String, Set<T>>> navigate(
-            Collection<String> keys, Object criteria, Page page) {
-        if(criteria instanceof BuildableState) {
-            return navigate(keys, ((BuildableState) criteria).build(), page);
-        }
-        else {
-            throw new IllegalArgumentException(criteria
-                    + " is not a valid argument for the navigate method");
-        }
-    }
-
-    /**
-     * Traverse the document-graph at {@code timestamp} along each of the
-     * navigation {@code keys}, starting at each of the records that matched the
-     * {@code criteria} and return the data contained at each of the
-     * destinations at {@code timestamp}.
-     * 
-     * @param keys a collection of navigation keys
-     * @param criteria a {@link Criteria} that contains a well-formed filter for
-     *            the desired records
-     * @param timestamp a {@link Timestamp} that represents the historical
-     *            instant to use in the lookup – created from either a
-     *            {@link Timestamp#fromString(String) natural language
-     *            description} of a point in time (i.e. two weeks ago), OR
-     *            the {@link Timestamp#fromMicros(long) number
-     *            of microseconds} since the Unix epoch, OR
-     *            a {@link Timestamp#fromJoda(org.joda.time.DateTime) Joda
-     *            DateTime} object
-     * @return a {@link Map} associating each of the destination {@code records}
-     *         to another {@link Map} associating each of the destination
-     *         {@code keys} to a {@link Set} containing all the values stored in
-     *         the respective fields at {@code timestamp}
-     * @see <a href=
-     *      "https://docs.cinchapi.com/concourse/guide/glossary/#navigation-key">https://docs.cinchapi.com/concourse/guide/glossary/#navigation-key</a>
-     */
-    public final <T> Map<Long, Map<String, Set<T>>> navigate(
-            Collection<String> keys, Object criteria, Timestamp timestamp) {
-        if(criteria instanceof BuildableState) {
-            return navigate(keys, ((BuildableState) criteria).build(),
-                    timestamp);
-        }
-        else {
-            throw new IllegalArgumentException(criteria
-                    + " is not a valid argument for the navigate method");
-        }
-    }
-
-    /**
-     * Traverse the document-graph at {@code timestamp} along each of the
-     * navigation {@code keys}, starting at each of the records that matched the
-     * {@code criteria} and return the data contained at each of the
-     * destinations at {@code timestamp}.
-     *
-     * @param keys a collection of navigation keys
-     * @param criteria a {@link Criteria} that contains a well-formed filter for
-     *            the desired records
-     * @param timestamp a {@link Timestamp} that represents the historical
-     *            instant to use in the lookup – created from either a
-     *            {@link Timestamp#fromString(String) natural language
-     *            description} of a point in time (i.e. two weeks ago), OR
-     *            the {@link Timestamp#fromMicros(long) number
-     *            of microseconds} since the Unix epoch, OR
-     *            a {@link Timestamp#fromJoda(org.joda.time.DateTime) Joda
-     *            DateTime} object
-     * @param page the page of results to return
-     * @return a {@link Map} associating each of the destination {@code records}
-     *         to another {@link Map} associating each of the destination
-     *         {@code keys} to a {@link Set} containing all the values stored in
-     *         the respective fields at {@code timestamp}
-     * @see <a href=
-     *      "https://docs.cinchapi.com/concourse/guide/glossary/#navigation-key">https://docs.cinchapi.com/concourse/guide/glossary/#navigation-key</a>
-     */
-    public final <T> Map<Long, Map<String, Set<T>>> navigate(
-            Collection<String> keys, Object criteria, Timestamp timestamp,
-            Page page) {
-        if(criteria instanceof BuildableState) {
-            return navigate(keys, ((BuildableState) criteria).build(),
-                    timestamp, page);
-        }
-        else {
-            throw new IllegalArgumentException(criteria
-                    + " is not a valid argument for the navigate method");
-        }
-    }
-
-    /**
-     * Traverse the document-graph along each of the navigation {@code keys},
-     * starting at each of the records that match the {@code criteria} and
-     * return the data contained at each of the destinations.
-     * 
-     * @param keys a collection of navigation keys
      * @param ccl a well-formed criteria expressed using the Concourse
-=======
-     * @param criteria a well-formed criteria expressed using the Concourse
->>>>>>> a4cc5cb8
      *            Criteria
      *            Language
      * @return a {@link Map} associating each of the destination {@code records}
@@ -3655,7 +3134,7 @@
      * Iterates only if the key has a link as value which
      * points to another record.
      * </p>
-     * 
+     *
      * @param key the field name
      * @param criteria a well-formed criteria expressed using the Concourse
      *            Criteria
@@ -3827,159 +3306,6 @@
     public final <T> Map<Long, Set<T>> navigate(String key, Long record,
             Timestamp timestamp) {
         return navigate(key, record.longValue(), timestamp);
-    }
-
-    /**
-     * Return all the values stored for {@code key} in {@code record} at
-     * {@code timestamp}. Navigates through the key splitted with dot(.)
-     * operator. Iterates only if the key has a link as value which points to
-     * another record.
-     *
-     * @param key the field name
-     * @param record the record id
-     * @param timestamp a {@link Timestamp} that represents the historical
-     *            instant to use in the lookup – created from either a
-     *            {@link Timestamp#fromString(String) natural language
-     *            description} of a point in time (i.e. two weeks ago), OR
-     *            the {@link Timestamp#fromMicros(long) number
-     *            of microseconds} since the Unix epoch, OR
-     *            a {@link Timestamp#fromJoda(org.joda.time.DateTime) Joda
-     *            DateTime} object
-     * @param page the page of results to return
-     * @return a {@link Map} containing all the values stored in the field at
-     *         {@code timestamp}
-     */
-    public final <T> Map<Long, Set<T>> navigate(String key, Long record,
-            Timestamp timestamp, Page page) {
-        return navigate(key, record.longValue(), timestamp, page);
-    }
-
-    /**
-     * Return all the values stored for {@code key} in every record that
-<<<<<<< HEAD
-     * matches the {@link Criteria} filter. Navigates through the key splited
-     * with dot(.) operator.
-     * <p>
-     * Iterates only if the key has a link as value which
-     * points to another record.
-     * </p>
-     * 
-     * @param key the field name
-     * @param criteria a well-formed criteria expressed using the Concourse
-     *            Criteria Language
-     * @return a {@link Map} associating each of the the matching records to a
-     *         {@link Set} containing all the values stored in the respective
-     *         field
-     */
-    public final <T> Map<Long, Set<T>> navigate(String key, Object criteria) {
-        if(criteria instanceof BuildableState) {
-            return navigate(key, ((BuildableState) criteria).build());
-        }
-        else {
-            throw new IllegalArgumentException(criteria
-                    + " is not a valid argument for the navigate method");
-        }
-    }
-
-    /**
-     * Return all the values stored for {@code key} in every record that
-     * matches the {@link Criteria} filter. Navigates through the key splited
-     * with dot(.) operator.
-     * <p>
-     * Iterates only if the key has a link as value which
-     * points to another record.
-     * </p>
-     *
-     * @param key the field name
-     * @param criteria a well-formed criteria expressed using the Concourse
-     *            Criteria Language
-     * @param page the page of results to return
-     * @return a {@link Map} associating each of the the matching records to a
-     *         {@link Set} containing all the values stored in the respective
-     *         field
-     */
-    public final <T> Map<Long, Set<T>> navigate(String key, Object criteria,
-            Page page) {
-        if(criteria instanceof BuildableState) {
-            return navigate(key, ((BuildableState) criteria).build(), page);
-        }
-        else {
-            throw new IllegalArgumentException(criteria
-                    + " is not a valid argument for the navigate method");
-        }
-    }
-
-    /**
-     * Return all the values stored for {@code key} in every record that
-     * matches the {@link Criteria} filter. Navigates through the key splited
-     * with dot(.) operator.
-     * <p>
-     * Iterates only if the key has a link as value which
-     * points to another record.
-     * </p>
-     *
-     * @param key the field name
-     * @param criteria a well-formed criteria expressed using the Concourse
-     *            Criteria Language
-     * @param timestamp a {@link Timestamp} that represents the historical
-     *            instant to use in the lookup – created from either a
-     *            {@link Timestamp#fromString(String) natural language
-     *            description} of a point in time (i.e. two weeks ago), OR
-     *            the {@link Timestamp#fromMicros(long) number
-     *            of microseconds} since the Unix epoch, OR
-     *            a {@link Timestamp#fromJoda(org.joda.time.DateTime) Joda
-     *            DateTime} object
-     * @return a {@link Map} associating each of the the matching records to a
-     *         {@link Set} containing all the values stored in the respective
-     *         field
-     */
-    public final <T> Map<Long, Set<T>> navigate(String key, Object criteria,
-            Timestamp timestamp) {
-        if(criteria instanceof BuildableState) {
-            return navigate(key, ((BuildableState) criteria).build(),
-                    timestamp);
-        }
-        else {
-            throw new IllegalArgumentException(criteria
-                    + " is not a valid argument for the navigate method");
-        }
-    }
-
-    /**
-     * Return all the values stored for {@code key} in every record that
-     * matches the {@link Criteria} filter. Navigates through the key splited
-     * with dot(.) operator.
-     * <p>
-     * Iterates only if the key has a link as value which
-     * points to another record.
-     * </p>
-     *
-     * @param key the field name
-     * @param criteria a well-formed criteria expressed using the Concourse
-     *            Criteria Language
-     * @param timestamp a {@link Timestamp} that represents the historical
-     *            instant to use in the lookup – created from either a
-     *            {@link Timestamp#fromString(String) natural language
-     *            description} of a point in time (i.e. two weeks ago), OR
-     *            the {@link Timestamp#fromMicros(long) number
-     *            of microseconds} since the Unix epoch, OR
-     *            a {@link Timestamp#fromJoda(org.joda.time.DateTime) Joda
-     *            DateTime} object
-     * @param page the page of results to return
-     * @return a {@link Map} associating each of the the matching records to a
-     *         {@link Set} containing all the values stored in the respective
-     *         field
-     */
-    public final <T> Map<Long, Set<T>> navigate(String key, Object criteria,
-            Timestamp timestamp, Page page) {
-        if(criteria instanceof BuildableState) {
-            return navigate(key, ((BuildableState) criteria).build(), timestamp,
-                    page);
-        }
-        else {
-            throw new IllegalArgumentException(criteria
-                    + " is not a valid argument for the navigate method");
-        }
     }
 
     /**
@@ -4022,8 +3348,6 @@
 
     /**
      * Return all the values stored for {@code key} in every record that
-=======
->>>>>>> a4cc5cb8
      * matches the {@code ccl} filter. Navigates through the key splited
      * with dot(.) operator.
      * <p>
@@ -4236,18 +3560,6 @@
      * @return a {@link Set} of ids for records that match the search query
      */
     public abstract Set<Long> search(String key, String query);
-
-    /**
-     * Perform a full text search for {@code query} against the {@code key}
-     * field and return the records that contain a {@link String} or {@link Tag}
-     * value that matches.
-     *
-     * @param key
-     * @param query
-     * @param page
-     * @return a {@link Set} of ids for records that match the search query
-     */
-    public abstract Set<Long> search(String key, String query, Page page);
 
     /**
      * Return all the data that is currently stored in each of the
@@ -4506,118 +3818,6 @@
 
     /**
      * Return all the values stored for each of the {@code keys} in every record
-<<<<<<< HEAD
-     * that matches the {@code criteria}.
-     * <p>
-     * This method is syntactic sugar for {@link #select(Collection, Criteria)}.
-     * The only difference is that this method takes a in-process
-     * {@link Criteria} building sequence for convenience.
-     * </p>
-     * 
-     * @param keys a collection of field names
-     * @param criteria an in-process {@link Criteria} building sequence that
-     *            contains an {@link BuildableState#build() unfinalized},
-     *            but well-formed filter for the desired
-     *            records
-     * @return a {@link Map} associating each of the matching records to another
-     *         {@link Map} associating each of the {@code keys} in that record
-     *         to a {@link Set} containing all the values stored in the
-     *         respective field
-     */
-    public abstract <T> Map<Long, Map<String, Set<T>>> select(
-            Collection<String> keys, Object criteria);
-
-    /**
-     * Return all the values stored for each of the {@code keys} in every record
-     * that matches the {@code criteria}.
-     * <p>
-     * This method is syntactic sugar for {@link #select(Collection, Criteria)}.
-     * The only difference is that this method takes a in-process
-     * {@link Criteria} building sequence for convenience.
-     * </p>
-     *
-     * @param keys a collection of field names
-     * @param criteria an in-process {@link Criteria} building sequence that
-     *            contains an {@link BuildableState#build() unfinalized},
-     *            but well-formed filter for the desired
-     *            records
-     * @param page the page of results to return
-     * @return a {@link Map} associating each of the matching records to another
-     *         {@link Map} associating each of the {@code keys} in that record
-     *         to a {@link Set} containing all the values stored in the
-     *         respective field
-     */
-    public abstract <T> Map<Long, Map<String, Set<T>>> select(
-            Collection<String> keys, Object criteria, Page page);
-
-    /**
-     * Return all the values stored for each of the {@code keys} at
-     * {@code timestamp} in every record that matches the {@code criteria}.
-     * <p>
-     * This method is syntactic sugar for
-     * {@link #select(Collection, Criteria, Timestamp)}. The only difference is
-     * that this method takes a in-process {@link Criteria} building sequence
-     * for convenience.
-     * </p>
-     * 
-     * @param keys a collection of field names
-     * @param criteria an in-process {@link Criteria} building sequence that
-     *            contains an {@link BuildableState#build() unfinalized},
-     *            but well-formed filter for the desired
-     *            records
-     * @param timestamp a {@link Timestamp} that represents the historical
-     *            instant to use in the lookup – created from either a
-     *            {@link Timestamp#fromString(String) natural language
-     *            description} of a point in time (i.e. two weeks ago), OR
-     *            the {@link Timestamp#fromMicros(long) number
-     *            of microseconds} since the Unix epoch, OR
-     *            a {@link Timestamp#fromJoda(org.joda.time.DateTime) Joda
-     *            DateTime} object
-     * @return a {@link Map} associating each of the matching records to another
-     *         {@link Map} associating each of the {@code keys} in that record
-     *         to a {@link Set} containing all the values stored in the
-     *         respective field at {@code timestamp}
-     */
-    public abstract <T> Map<Long, Map<String, Set<T>>> select(
-            Collection<String> keys, Object criteria, Timestamp timestamp);
-
-    /**
-     * Return all the values stored for each of the {@code keys} at
-     * {@code timestamp} in every record that matches the {@code criteria}.
-     * <p>
-     * This method is syntactic sugar for
-     * {@link #select(Collection, Criteria, Timestamp)}. The only difference is
-     * that this method takes a in-process {@link Criteria} building sequence
-     * for convenience.
-     * </p>
-     *
-     * @param keys a collection of field names
-     * @param criteria an in-process {@link Criteria} building sequence that
-     *            contains an {@link BuildableState#build() unfinalized},
-     *            but well-formed filter for the desired
-     *            records
-     * @param timestamp a {@link Timestamp} that represents the historical
-     *            instant to use in the lookup – created from either a
-     *            {@link Timestamp#fromString(String) natural language
-     *            description} of a point in time (i.e. two weeks ago), OR
-     *            the {@link Timestamp#fromMicros(long) number
-     *            of microseconds} since the Unix epoch, OR
-     *            a {@link Timestamp#fromJoda(org.joda.time.DateTime) Joda
-     *            DateTime} object
-     * @param page the page of results to return
-     * @return a {@link Map} associating each of the matching records to another
-     *         {@link Map} associating each of the {@code keys} in that record
-     *         to a {@link Set} containing all the values stored in the
-     *         respective field at {@code timestamp}
-     */
-    public abstract <T> Map<Long, Map<String, Set<T>>> select(
-            Collection<String> keys, Object criteria, Timestamp timestamp,
-            Page page);
-
-    /**
-     * Return all the values stored for each of the {@code keys} in every record
-=======
->>>>>>> a4cc5cb8
      * that matches the {@code ccl} filter.
      * 
      * @param keys a collection of field names
@@ -4830,108 +4030,6 @@
     }
 
     /**
-<<<<<<< HEAD
-     * Return all the data from every record that matches {@code criteria}.
-     * <p>
-     * This method is syntactic sugar for {@link #select(Criteria)}. The only
-     * difference is that this method takes a in-process {@link Criteria}
-     * building sequence for convenience.
-     * </p>
-     *
-     * @param criteria an in-process {@link Criteria} building sequence that
-     *            contains an {@link BuildableState#build() unfinalized},
-     *            but well-formed filter for the desired
-     *            records
-     * @return a {@link Map} associating each of the matching records to another
-     *         {@link Map} associating each of the {@code keys} in that record
-     *         to a {@link Set} containing all the values stored in the
-     *         respective field
-     */
-    public abstract <T> Map<Long, Map<String, Set<T>>> select(Object criteria);
-
-    /**
-     * Return all the data from every record that matches {@code criteria}.
-     * <p>
-     * This method is syntactic sugar for {@link #select(Criteria)}. The only
-     * difference is that this method takes a in-process {@link Criteria}
-     * building sequence for convenience.
-     * </p>
-     *
-     * @param criteria an in-process {@link Criteria} building sequence that
-     *            contains an {@link BuildableState#build() unfinalized},
-     *            but well-formed filter for the desired
-     *            records
-     * @param page the page of results to return
-     * @return a {@link Map} associating each of the matching records to another
-     *         {@link Map} associating each of the {@code keys} in that record
-     *         to a {@link Set} containing all the values stored in the
-     *         respective field
-     */
-    public abstract <T> Map<Long, Map<String, Set<T>>> select(Object criteria,
-            Page page);
-
-    /**
-     * Return all the data at {@code timestamp} from every record that
-     * matches the {@code criteria}.
-     * <p>
-     * This method is syntactic sugar for {@link #select(Criteria, Timestamp)}.
-     * The only difference is that this method takes a in-process
-     * {@link Criteria} building sequence for convenience.
-     * </p>
-     *
-     * @param criteria an in-process {@link Criteria} building sequence that
-     *            contains an {@link BuildableState#build() unfinalized},
-     *            but well-formed filter for the desired
-     *            records
-     * @param timestamp a {@link Timestamp} that represents the historical
-     *            instant to use in the lookup – created from either a
-     *            {@link Timestamp#fromString(String) natural language
-     *            description} of a point in time (i.e. two weeks ago), OR
-     *            the {@link Timestamp#fromMicros(long) number
-     *            of microseconds} since the Unix epoch, OR
-     *            a {@link Timestamp#fromJoda(org.joda.time.DateTime) Joda
-     *            DateTime} object
-     * @return a {@link Map} associating each of the matching records to another
-     *         {@link Map} associating each of the {@code keys} in that record
-     *         to a {@link Set} containing all the values stored in the
-     *         respective field at {@code timestamp}
-     */
-    public abstract <T> Map<Long, Map<String, Set<T>>> select(Object criteria,
-            Timestamp timestamp);
-
-    /**
-     * Return all the data at {@code timestamp} from every record that
-     * matches the {@code criteria}.
-     * <p>
-     * This method is syntactic sugar for {@link #select(Criteria, Timestamp)}.
-     * The only difference is that this method takes a in-process
-     * {@link Criteria} building sequence for convenience.
-     * </p>
-     *
-     * @param criteria an in-process {@link Criteria} building sequence that
-     *            contains an {@link BuildableState#build() unfinalized},
-     *            but well-formed filter for the desired
-     *            records
-     * @param timestamp a {@link Timestamp} that represents the historical
-     *            instant to use in the lookup – created from either a
-     *            {@link Timestamp#fromString(String) natural language
-     *            description} of a point in time (i.e. two weeks ago), OR
-     *            the {@link Timestamp#fromMicros(long) number
-     *            of microseconds} since the Unix epoch, OR
-     *            a {@link Timestamp#fromJoda(org.joda.time.DateTime) Joda
-     *            DateTime} object
-     * @param page the page of results to return
-     * @return a {@link Map} associating each of the matching records to another
-     *         {@link Map} associating each of the {@code keys} in that record
-     *         to a {@link Set} containing all the values stored in the
-     *         respective field at {@code timestamp}
-     */
-    public abstract <T> Map<Long, Map<String, Set<T>>> select(Object criteria,
-            Timestamp timestamp, Page page);
-
-    /**
-=======
->>>>>>> a4cc5cb8
      * Return all the data from every record that matches {@code ccl} filter.
      *
      * @param ccl a well-formed criteria expressed using the Concourse Criteria
@@ -5162,112 +4260,6 @@
 
     /**
      * Return all the values stored for {@code key} in every record that
-<<<<<<< HEAD
-     * matches the {@code criteria}.
-     * <p>
-     * This method is syntactic sugar for {@link #select(String, Criteria)}. The
-     * only difference is that this method takes a in-process {@link Criteria}
-     * building sequence for convenience.
-     * </p>
-     * 
-     * @param key the field name
-     * @param criteria an in-process {@link Criteria} building sequence that
-     *            contains an {@link BuildableState#build() unfinalized},
-     *            but well-formed filter for the desired
-     *            records
-     * @return a {@link Map} associating each of the matching records to a
-     *         {@link Set} containing all the values stored in the respective
-     *         field
-     */
-    public abstract <T> Map<Long, Set<T>> select(String key, Object criteria);
-
-    /**
-     * Return all the values stored for {@code key} in every record that
-     * matches the {@code criteria}.
-     * <p>
-     * This method is syntactic sugar for {@link #select(String, Criteria)}. The
-     * only difference is that this method takes a in-process {@link Criteria}
-     * building sequence for convenience.
-     * </p>
-     *
-     * @param key the field name
-     * @param criteria an in-process {@link Criteria} building sequence that
-     *            contains an {@link BuildableState#build() unfinalized},
-     *            but well-formed filter for the desired
-     *            records
-     * @param page the page of results to return
-     * @return a {@link Map} associating each of the matching records to a
-     *         {@link Set} containing all the values stored in the respective
-     *         field
-     */
-    public abstract <T> Map<Long, Set<T>> select(String key, Object criteria,
-            Page page);
-
-    /**
-     * Return all the values stored for {@code key} at {@code timestamp} in
-     * every record that matches the {@code criteria}.
-     * <p>
-     * This method is syntactic sugar for
-     * {@link #select(String, Criteria, Timestamp)}. The only difference is that
-     * this method takes a in-process {@link Criteria} building sequence for
-     * convenience.
-     * </p>
-     * 
-     * @param key the field name
-     * @param criteria an in-process {@link Criteria} building sequence that
-     *            contains an {@link BuildableState#build() unfinalized},
-     *            but well-formed filter for the desired
-     *            records
-     * @param timestamp a {@link Timestamp} that represents the historical
-     *            instant to use in the lookup – created from either a
-     *            {@link Timestamp#fromString(String) natural language
-     *            description} of a point in time (i.e. two weeks ago), OR
-     *            the {@link Timestamp#fromMicros(long) number
-     *            of microseconds} since the Unix epoch, OR
-     *            a {@link Timestamp#fromJoda(org.joda.time.DateTime) Joda
-     *            DateTime} object
-     * @return a {@link Map} associating each of the matching records to a
-     *         {@link Set} containing all the values stored in the respective
-     *         field at {@code timestamp}
-     */
-    public abstract <T> Map<Long, Set<T>> select(String key, Object criteria,
-            Timestamp timestamp);
-
-    /**
-     * Return all the values stored for {@code key} at {@code timestamp} in
-     * every record that matches the {@code criteria}.
-     * <p>
-     * This method is syntactic sugar for
-     * {@link #select(String, Criteria, Timestamp)}. The only difference is that
-     * this method takes a in-process {@link Criteria} building sequence for
-     * convenience.
-     * </p>
-     *
-     * @param key the field name
-     * @param criteria an in-process {@link Criteria} building sequence that
-     *            contains an {@link BuildableState#build() unfinalized},
-     *            but well-formed filter for the desired
-     *            records
-     * @param timestamp a {@link Timestamp} that represents the historical
-     *            instant to use in the lookup – created from either a
-     *            {@link Timestamp#fromString(String) natural language
-     *            description} of a point in time (i.e. two weeks ago), OR
-     *            the {@link Timestamp#fromMicros(long) number
-     *            of microseconds} since the Unix epoch, OR
-     *            a {@link Timestamp#fromJoda(org.joda.time.DateTime) Joda
-     *            DateTime} object
-     * @param page the page of results to return
-     * @return a {@link Map} associating each of the matching records to a
-     *         {@link Set} containing all the values stored in the respective
-     *         field at {@code timestamp}
-     */
-    public abstract <T> Map<Long, Set<T>> select(String key, Object criteria,
-            Timestamp timestamp, Page page);
-
-    /**
-     * Return all the values stored for {@code key} in every record that
-=======
->>>>>>> a4cc5cb8
      * matches the {@code ccl} filter.
      * 
      * @param key the field name
