/*
 * Copyright (c) 2013-2017 Cinchapi Inc.
 *
 * Licensed under the Apache License, Version 2.0 (the "License");
 * you may not use this file except in compliance with the License.
 * You may obtain a copy of the License at
 *
 * http://www.apache.org/licenses/LICENSE-2.0
 *
 * Unless required by applicable law or agreed to in writing, software
 * distributed under the License is distributed on an "AS IS" BASIS,
 * WITHOUT WARRANTIES OR CONDITIONS OF ANY KIND, either express or implied.
 * See the License for the specific language governing permissions and
 * limitations under the License.
 */
package com.cinchapi.concourse;

import java.util.Collection;

import com.cinchapi.concourse.lang.Criteria;
import com.cinchapi.concourse.lang.Language;
import com.cinchapi.concourse.thrift.TObject;
import com.cinchapi.concourse.util.Collections;
import com.cinchapi.concourse.util.Convert;
import com.google.common.base.Preconditions;

/**
 * The interface for Concourse's aggregation and calculation abilities.
 * 
 * @author Jeff Nelson
 */
public class Calculator {

    /**
     * The parent driver that contains the connection to thrift.
     */
    private final ConcourseThriftDriver concourse;

    /**
     * Construct a new instance.
     * 
     * @param concourse
     */
    Calculator(Concourse concourse) {
        Preconditions.checkArgument(concourse instanceof ConcourseThriftDriver);
        this.concourse = (ConcourseThriftDriver) concourse;
    }

    /**
     * Return the average of all the values stored across {@code key}.
     * <p>
     * This method assumes that all the values are numeric. An exception will be
     * thrown if any non-numeric values are encountered.
     * </p>
     * 
     * @param key a field name
     * @return the average of the values
     */
    public Number average(String key) {
        return concourse.execute(() -> {
            TObject result = concourse.thrift().averageKey(key,
                    concourse.creds(), concourse.transaction(),
                    concourse.environment());
            return (Number) Convert.thriftToJava(result);
        });
    }

    /**
     * <p>
     * This method assumes that all the values are numeric. An exception will be
     * thrown if any non-numeric values are encountered.
     * </p>
     * 
     * @param key
     * @param records
     * @return the average of the values
     */
    public Number average(String key, Collection<Long> records) {
        return concourse.execute(() -> {
            TObject result = concourse.thrift().averageKeyRecords(key,
                    Collections.toLongList(records), concourse.creds(),
                    concourse.transaction(), concourse.environment());
            return (Number) Convert.thriftToJava(result);
        });
    }

    /**
     * <p>
     * This method assumes that all the values are numeric. An exception will be
     * thrown if any non-numeric values are encountered.
     * </p>
     * 
     * @param key
     * @param records
     * @param timestamp
     * @return the average of the values
     */
    public Number average(String key, Collection<Long> records,
            Timestamp timestamp) {
        return concourse.execute(() -> {
            TObject result = timestamp.isString()
                    ? concourse.thrift().averageKeyRecordsTimestr(key,
                            Collections.toLongList(records),
                            timestamp.toString(), concourse.creds(),
                            concourse.transaction(), concourse.environment())
                    : concourse.thrift().averageKeyRecordsTime(key,
                            Collections.toLongList(records),
                            timestamp.getMicros(), concourse.creds(),
                            concourse.transaction(), concourse.environment());
            return (Number) Convert.thriftToJava(result);
        });
    }

    /**
     * Return the average of all the values for {@code key} in
     * each of the records that match the {@link Criteria}.
     * <p>
     * This method assumes that all the values are numeric. An exception will be
     * thrown if any non-numeric values are encountered.
     * </p>
     * 
     * @param key
     * @param {@link Criteria}
     * @return the average of the values
     */
    public Number average(String key, Criteria criteria) {
        return concourse.execute(() -> {
            TObject result = concourse.thrift().averageKeyCriteria(key,
                    Language.translateToThriftCriteria(criteria),
                    concourse.creds(), concourse.transaction(),
                    concourse.environment());
            return (Number) Convert.thriftToJava(result);
        });
    }

    /**
     * Return the average of all the values for {@code key} in
     * each of the records that match the {@link Criteria}.
     * <p>
     * This method assumes that all the values are numeric. An exception will be
     * thrown if any non-numeric values are encountered.
     * </p>
     * 
     * @param key the field name
     * @param {@link Criteria}
     * @param timestamp the {@link Timestamp} at which the values are selected
     * @return the average of the values
     */
    public Number average(String key, Criteria criteria, Timestamp timestamp) {
        return concourse.execute(() -> {
            TObject result = timestamp.isString()
                    ? concourse.thrift().averageKeyCriteriaTimestr(key,
                            Language.translateToThriftCriteria(criteria),
                            timestamp.toString(), concourse.creds(),
                            concourse.transaction(), concourse.environment())
                    : concourse.thrift().averageKeyCriteriaTime(key,
                            Language.translateToThriftCriteria(criteria),
                            timestamp.getMicros(), concourse.creds(),
                            concourse.transaction(), concourse.environment());
            return (Number) Convert.thriftToJava(result);
        });
    }

    /**
     * Return the average of all the values stored for {@code key} in
     * {@code record}.
     * <p>
     * This method assumes that all the values are numeric. An exception will be
     * thrown if any non-numeric values are encountered.
     * </p>
     * 
     * @param key the field name
     * @param record the record id
     * @return the average of the values
     */
    public Number average(String key, long record) {
        return concourse.execute(() -> {
            TObject result = concourse.thrift().averageKeyRecord(key, record,
                    concourse.creds(), concourse.transaction(),
                    concourse.environment());
            return (Number) Convert.thriftToJava(result);
        });
    }

    /**
     * <p>
     * This method assumes that all the values are numeric. An exception will be
     * thrown if any non-numeric values are encountered.
     * </p>
     * 
     * @param key
     * @param record
     * @param timestamp
     * @return the average of the values
     */
    public Number average(String key, long record, Timestamp timestamp) {
        return concourse.execute(() -> {
            TObject result = timestamp.isString()
                    ? concourse.thrift().averageKeyRecordTimestr(key, record,
                            timestamp.toString(), concourse.creds(),
                            concourse.transaction(), concourse.environment())
                    : concourse.thrift().averageKeyRecordTime(key, record,
                            timestamp.getMicros(), concourse.creds(),
                            concourse.transaction(), concourse.environment());
            return (Number) Convert.thriftToJava(result);
        });
    }

    /**
     * Return the average of all the values for {@code key} in
     * each of the records that match the {@code criteria}.
     * <p>
     * This method assumes that all the values are numeric. An exception will be
     * thrown if any non-numeric values are encountered.
     * </p>
     * 
     * @param key the field name
     * @param ccl
     * @return the average of the values
     */
    public Number average(String key, String ccl) {
        return concourse.execute(() -> {
            TObject result = concourse.thrift().averageKeyCcl(key, ccl,
                    concourse.creds(), concourse.transaction(),
                    concourse.environment());
            return (Number) Convert.thriftToJava(result);
        });
    }

    /**
     * Return the average of all the values at {@code timestamp} for {@code key}
     * in each of the records that match the {@code criteria}.
     * <p>
     * This method assumes that all the values are numeric. An exception will be
     * thrown if any non-numeric values are encountered.
     * </p>
     * 
     * @param key the field name
     * @param criteria a criteria written using the Concourse Criteria Language
     *            (CCL)
     * @param timestamp the {@link Timestamp} at which the values are selected
     * @return the average of the values
     */
    public Number average(String key, String ccl, Timestamp timestamp) {
        return concourse.execute(() -> {
            TObject result = timestamp.isString()
                    ? concourse.thrift().averageKeyCclTimestr(key, ccl,
                            timestamp.toString(), concourse.creds(),
                            concourse.transaction(), concourse.environment())
                    : concourse.thrift().averageKeyCclTime(key, ccl,
                            timestamp.getMicros(), concourse.creds(),
                            concourse.transaction(), concourse.environment());
            return (Number) Convert.thriftToJava(result);
        });
    }

    /**
     * Return the average of all the values stored across {@code key} at
     * {@code timestamp}.
     * <p>
     * This method assumes that all the values are numeric. An exception will be
     * thrown if any non-numeric values are encountered.
     * </p>
     * 
     * @param key a field name
     * @param timestamp the {@link Timestamp} at which the values are selected
     * @return the average of the values
     */
    public Number average(String key, Timestamp timestamp) {
        return concourse.execute(() -> {
            TObject result = timestamp.isString()
<<<<<<< HEAD
                    ? concourse.thrift().averageKeyTimestr(key,
                            timestamp.toString(), concourse.creds(),
=======
                    ? concourse.thrift().averageKeyTimestr(
                            key, timestamp.toString(), concourse.creds(),
>>>>>>> 975d626f
                            concourse.transaction(), concourse.environment())
                    : concourse.thrift().averageKeyTime(key,
                            timestamp.getMicros(), concourse.creds(),
                            concourse.transaction(), concourse.environment());
            return (Number) Convert.thriftToJava(result);
        });
    }

    /**
<<<<<<< HEAD
     * Return the sum of all the values stored across {@code key}.
=======
     * Return the count of all the values stored across {@code key}.
>>>>>>> 975d626f
     * <p>
     * This method assumes that all the values are numeric. An exception will be
     * thrown if any non-numeric values are encountered.
     * </p>
     * 
     * @param key a field name
<<<<<<< HEAD
     * @return the sum of the values
     */
    public Number sum(String key) {
        return concourse.execute(() -> {
            TObject result = concourse.thrift().sumKey(key, concourse.creds(),
                    concourse.transaction(), concourse.environment());
            return (Number) Convert.thriftToJava(result);
=======
     * @return the count of the values
     */
    public long count(String key) {
        return concourse.execute(() -> {
            return concourse.thrift().countKey(key, concourse.creds(),
                    concourse.transaction(), concourse.environment());
>>>>>>> 975d626f
        });
    }

    /**
     * <p>
     * This method assumes that all the values are numeric. An exception will be
     * thrown if any non-numeric values are encountered.
     * </p>
     * 
     * @param key
     * @param records
<<<<<<< HEAD
     * @return the sum of the values
     */
    public Number sum(String key, Collection<Long> records) {
        return concourse.execute(() -> {
            TObject result = concourse.thrift().sumKeyRecords(key,
=======
     * @return the count of the values
     */
    public long count(String key, Collection<Long> records) {
        return concourse.execute(() -> {
            return concourse.thrift().countKeyRecords(key,
>>>>>>> 975d626f
                    Collections.toLongList(records), concourse.creds(),
                    concourse.transaction(), concourse.environment());
        });
    }

    /**
     * <p>
     * This method assumes that all the values are numeric. An exception will be
     * thrown if any non-numeric values are encountered.
     * </p>
     * 
     * @param key
     * @param records
     * @param timestamp
<<<<<<< HEAD
     * @return the sum of the values
     */
    public Number sum(String key, Collection<Long> records,
            Timestamp timestamp) {
        return concourse.execute(() -> {
            TObject result = timestamp.isString()
                    ? concourse.thrift().sumKeyRecordsTimestr(key,
                            Collections.toLongList(records),
                            timestamp.toString(), concourse.creds(),
                            concourse.transaction(), concourse.environment())
                    : concourse.thrift().sumKeyRecordsTime(key,
                            Collections.toLongList(records),
                            timestamp.getMicros(), concourse.creds(),
                            concourse.transaction(), concourse.environment());
            return (Number) Convert.thriftToJava(result);
        });
    }

    /**
     * Return the sum of all the values for {@code key} in
=======
     * @return the count of the values
     */
    public long count(String key, Collection<Long> records,
            Timestamp timestamp) {
        return concourse.execute(() -> {
            return timestamp.isString()
                    ? concourse.thrift().countKeyRecordsTimestr(key,
                            Collections.toLongList(records),
                            timestamp.toString(), concourse.creds(),
                            concourse.transaction(), concourse.environment())
                    : concourse.thrift().countKeyRecordsTime(key,
                            Collections.toLongList(records),
                            timestamp.getMicros(), concourse.creds(),
                            concourse.transaction(), concourse.environment());
        });
    }

    /**
     * Return the count of all the values for {@code key} in
>>>>>>> 975d626f
     * each of the records that match the {@link Criteria}.
     * <p>
     * This method assumes that all the values are numeric. An exception will be
     * thrown if any non-numeric values are encountered.
     * </p>
     * 
     * @param key
     * @param {@link Criteria}
<<<<<<< HEAD
     * @return the sum of the values
     */
    public Number sum(String key, Criteria criteria) {
        return concourse.execute(() -> {
            TObject result = concourse.thrift().sumKeyCriteria(key,
                    Language.translateToThriftCriteria(criteria),
                    concourse.creds(), concourse.transaction(),
                    concourse.environment());
            return (Number) Convert.thriftToJava(result);
        });
    }

    /**
     * Return the sum of all the values for {@code key} in
=======
     * @return the count of the values
     */
    public long count(String key, Criteria criteria) {
        return concourse.execute(() -> {
            return concourse.thrift().countKeyCriteria(key,
                    Language.translateToThriftCriteria(criteria),
                    concourse.creds(), concourse.transaction(),
                    concourse.environment());
        });
    }

    /**
     * Return the count of all the values for {@code key} in
>>>>>>> 975d626f
     * each of the records that match the {@link Criteria}.
     * <p>
     * This method assumes that all the values are numeric. An exception will be
     * thrown if any non-numeric values are encountered.
     * </p>
     * 
     * @param key the field name
     * @param {@link Criteria}
     * @param timestamp the {@link Timestamp} at which the values are selected
<<<<<<< HEAD
     * @return the sum of the values
     */
    public Number sum(String key, Criteria criteria, Timestamp timestamp) {
        return concourse.execute(() -> {
            TObject result = timestamp.isString()
                    ? concourse.thrift().sumKeyCriteriaTimestr(key,
                            Language.translateToThriftCriteria(criteria),
                            timestamp.toString(), concourse.creds(),
                            concourse.transaction(), concourse.environment())
                    : concourse.thrift().sumKeyCriteriaTime(key,
                            Language.translateToThriftCriteria(criteria),
                            timestamp.getMicros(), concourse.creds(),
                            concourse.transaction(), concourse.environment());
            return (Number) Convert.thriftToJava(result);
        });
    }

    /**
     * Return the sum of all the values stored for {@code key} in
=======
     * @return the count of the values
     */
    public long count(String key, Criteria criteria, Timestamp timestamp) {
        return concourse.execute(() -> {
            return timestamp.isString()
                    ? concourse.thrift().countKeyCriteriaTimestr(key,
                            Language.translateToThriftCriteria(criteria),
                            timestamp.toString(), concourse.creds(),
                            concourse.transaction(), concourse.environment())
                    : concourse.thrift().countKeyCriteriaTime(key,
                            Language.translateToThriftCriteria(criteria),
                            timestamp.getMicros(), concourse.creds(),
                            concourse.transaction(), concourse.environment());
        });
    }

    /**
     * Return the count of all the values stored for {@code key} in
>>>>>>> 975d626f
     * {@code record}.
     * <p>
     * This method assumes that all the values are numeric. An exception will be
     * thrown if any non-numeric values are encountered.
     * </p>
     * 
     * @param key the field name
     * @param record the record id
<<<<<<< HEAD
     * @return the sum of the values
     */
    public Number sum(String key, long record) {
        return concourse.execute(() -> {
            TObject result = concourse.thrift().sumKeyRecord(key, record,
=======
     * @return the count of the values
     */
    public long count(String key, long record) {
        return concourse.execute(() -> {
            return concourse.thrift().countKeyRecord(key, record,
>>>>>>> 975d626f
                    concourse.creds(), concourse.transaction(),
                    concourse.environment());
        });
    }

    /**
     * <p>
     * This method assumes that all the values are numeric. An exception will be
     * thrown if any non-numeric values are encountered.
     * </p>
     * 
     * @param key
     * @param record
     * @param timestamp
<<<<<<< HEAD
     * @return the sum of the values
     */
    public Number sum(String key, long record, Timestamp timestamp) {
        return concourse.execute(() -> {
            TObject result = timestamp.isString()
                    ? concourse.thrift().sumKeyRecordTimestr(key, record,
                            timestamp.toString(), concourse.creds(),
                            concourse.transaction(), concourse.environment())
                    : concourse.thrift().sumKeyRecordTime(key, record,
                            timestamp.getMicros(), concourse.creds(),
                            concourse.transaction(), concourse.environment());
            return (Number) Convert.thriftToJava(result);
        });
    }

    /**
     * Return the sum of all the values for {@code key} in
=======
     * @return the count of the values
     */
    public long count(String key, long record, Timestamp timestamp) {
        return concourse.execute(() -> {
            return timestamp.isString()
                    ? concourse.thrift().countKeyRecordTimestr(key, record,
                            timestamp.toString(), concourse.creds(),
                            concourse.transaction(), concourse.environment())
                    : concourse.thrift().countKeyRecordTime(key, record,
                            timestamp.getMicros(), concourse.creds(),
                            concourse.transaction(), concourse.environment());
        });
    }

    /**
     * Return the count of all the values for {@code key} in
>>>>>>> 975d626f
     * each of the records that match the {@code criteria}.
     * <p>
     * This method assumes that all the values are numeric. An exception will be
     * thrown if any non-numeric values are encountered.
     * </p>
     * 
     * @param key the field name
     * @param ccl
<<<<<<< HEAD
     * @return the sum of the values
     */
    public Number sum(String key, String ccl) {
        return concourse.execute(() -> {
            TObject result = concourse.thrift().sumKeyCcl(key, ccl,
                    concourse.creds(), concourse.transaction(),
                    concourse.environment());
            return (Number) Convert.thriftToJava(result);
        });
    }

    /**
     * Return the sum of all the values at {@code timestamp} for {@code key} in
=======
     * @return the count of the values
     */
    public long count(String key, String ccl) {
        return concourse.execute(() -> {
            return concourse.thrift().countKeyCcl(key, ccl, concourse.creds(),
                    concourse.transaction(), concourse.environment());
        });
    }

    /**
     * Return the count of all the values at {@code timestamp} for {@code key}
     * in
>>>>>>> 975d626f
     * each of the records that match the {@code criteria}.
     * <p>
     * This method assumes that all the values are numeric. An exception will be
     * thrown if any non-numeric values are encountered.
     * </p>
     * 
     * @param key the field name
     * @param criteria a criteria written using the Concourse Criteria Language
     *            (CCL)
     * @param timestamp the {@link Timestamp} at which the values are selected
     * @return the sum of the values
     */
<<<<<<< HEAD
    public Number sum(String key, String ccl, Timestamp timestamp) {
        return concourse.execute(() -> {
            TObject result = timestamp.isString()
                    ? concourse.thrift().sumKeyCclTimestr(key, ccl,
                            timestamp.toString(), concourse.creds(),
                            concourse.transaction(), concourse.environment())
                    : concourse.thrift().sumKeyCclTime(key, ccl,
                            timestamp.getMicros(), concourse.creds(),
                            concourse.transaction(), concourse.environment());
=======
    public long count(String key, String ccl, Timestamp timestamp) {
        return concourse.execute(() -> {
            return timestamp.isString()
                    ? concourse.thrift().countKeyCclTimestr(
                            key, ccl, timestamp.toString(), concourse.creds(),
                            concourse.transaction(), concourse.environment())
                    : concourse.thrift().countKeyCclTime(key, ccl,
                            timestamp.getMicros(), concourse.creds(),
                            concourse.transaction(), concourse.environment());
        });
    }

    /**
     * Return the count of all the values stored across {@code key} at
     * {@code timestamp}.
     * <p>
     * This method assumes that all the values are numeric. An exception will be
     * thrown if any non-numeric values are encountered.
     * </p>
     * 
     * @param key a field name
     * @param timestamp the {@link Timestamp} at which the values are selected
     * @return the count of the values
     */
    public long count(String key, Timestamp timestamp) {
        return concourse.execute(() -> {
            return timestamp.isString()
                    ? concourse.thrift().countKeyTimestr(
                            key, timestamp.toString(), concourse.creds(),
                            concourse.transaction(), concourse.environment())
                    : concourse.thrift().countKeyTime(key,
                            timestamp.getMicros(), concourse.creds(),
                            concourse.transaction(), concourse.environment());
        });
    }

    /**
     * Return the max of all the values stored across {@code key}.
     * <p>
     * This method assumes that all the values are numeric. An exception will be
     * thrown if any non-numeric values are encountered.
     * </p>
     * 
     * @param key a field name
     * @return the max of the values
     */
    public Number max(String key) {
        return concourse.execute(() -> {
            TObject result = concourse.thrift().maxKey(key, concourse.creds(),
                    concourse.transaction(), concourse.environment());
>>>>>>> 975d626f
            return (Number) Convert.thriftToJava(result);
        });
    }

    /**
<<<<<<< HEAD
     * Return the sum of all the values stored across {@code key} at
     * {@code timestamp}.
=======
>>>>>>> 975d626f
     * <p>
     * This method assumes that all the values are numeric. An exception will be
     * thrown if any non-numeric values are encountered.
     * </p>
     * 
<<<<<<< HEAD
     * @param key a field name
     * @param timestamp the {@link Timestamp} at which the values are selected
     * @return the sum of the values
     */
    public Number sum(String key, Timestamp timestamp) {
        return concourse.execute(() -> {
            TObject result = timestamp.isString()
                    ? concourse.thrift().sumKeyTimestr(key,
                            timestamp.toString(), concourse.creds(),
                            concourse.transaction(), concourse.environment())
                    : concourse.thrift().sumKeyTime(key, timestamp.getMicros(),
                            concourse.creds(), concourse.transaction(),
                            concourse.environment());
=======
     * @param key
     * @param records
     * @return the max of the values
     */
    public Number max(String key, Collection<Long> records) {
        return concourse.execute(() -> {
            TObject result = concourse.thrift().maxKeyRecords(key,
                    Collections.toLongList(records), concourse.creds(),
                    concourse.transaction(), concourse.environment());
>>>>>>> 975d626f
            return (Number) Convert.thriftToJava(result);
        });
    }

    /**
     * <p>
     * This method assumes that all the values are numeric. An exception will be
     * thrown if any non-numeric values are encountered.
     * </p>
     * 
     * @param key
     * @param records
     * @param timestamp
     * @return the max of the values
     */
    public Number max(String key, Collection<Long> records,
            Timestamp timestamp) {
        return concourse.execute(() -> {
            TObject result = timestamp.isString()
                    ? concourse.thrift().maxKeyRecordsTimestr(key,
                            Collections.toLongList(records),
                            timestamp.toString(), concourse.creds(),
                            concourse.transaction(), concourse.environment())
                    : concourse.thrift().maxKeyRecordsTime(key,
                            Collections.toLongList(records),
                            timestamp.getMicros(), concourse.creds(),
                            concourse.transaction(), concourse.environment());
            return (Number) Convert.thriftToJava(result);
        });
    }

    /**
     * Return the max of all the values for {@code key} in
     * each of the records that match the {@link Criteria}.
     * <p>
     * This method assumes that all the values are numeric. An exception will be
     * thrown if any non-numeric values are encountered.
     * </p>
     * 
     * @param key
     * @param {@link Criteria}
     * @return the max of the values
     */
    public Number max(String key, Criteria criteria) {
        return concourse.execute(() -> {
            TObject result = concourse.thrift().maxKeyCriteria(key,
                    Language.translateToThriftCriteria(criteria),
                    concourse.creds(), concourse.transaction(),
                    concourse.environment());
            return (Number) Convert.thriftToJava(result);
        });
    }

    /**
     * Return the max of all the values for {@code key} in
     * each of the records that match the {@link Criteria}.
     * <p>
     * This method assumes that all the values are numeric. An exception will be
     * thrown if any non-numeric values are encountered.
     * </p>
     * 
     * @param key the field name
     * @param {@link Criteria}
     * @param timestamp the {@link Timestamp} at which the values are selected
     * @return the max of the values
     */
    public Number max(String key, Criteria criteria, Timestamp timestamp) {
        return concourse.execute(() -> {
            TObject result = timestamp.isString()
                    ? concourse.thrift().maxKeyCriteriaTimestr(
                            key, Language.translateToThriftCriteria(criteria),
                            timestamp.toString(), concourse.creds(),
                            concourse.transaction(), concourse.environment())
                    : concourse.thrift().maxKeyCriteriaTime(key,
                            Language.translateToThriftCriteria(criteria),
                            timestamp.getMicros(), concourse.creds(),
                            concourse.transaction(), concourse.environment());
            return (Number) Convert.thriftToJava(result);
        });
    }

    /**
     * Return the max of all the values stored for {@code key} in
     * {@code record}.
     * <p>
     * This method assumes that all the values are numeric. An exception will be
     * thrown if any non-numeric values are encountered.
     * </p>
     * 
     * @param key the field name
     * @param record the record id
     * @return the max of the values
     */
    public Number max(String key, long record) {
        return concourse.execute(() -> {
            TObject result = concourse.thrift().maxKeyRecord(key, record,
                    concourse.creds(), concourse.transaction(),
                    concourse.environment());
            return (Number) Convert.thriftToJava(result);
        });
    }

    /**
     * <p>
     * This method assumes that all the values are numeric. An exception will be
     * thrown if any non-numeric values are encountered.
     * </p>
     * 
     * @param key
     * @param record
     * @param timestamp
     * @return the max of the values
     */
    public Number max(String key, long record, Timestamp timestamp) {
        return concourse.execute(() -> {
            TObject result = timestamp.isString()
                    ? concourse.thrift().maxKeyRecordTimestr(key, record,
                            timestamp.toString(), concourse.creds(),
                            concourse.transaction(), concourse.environment())
                    : concourse.thrift().maxKeyRecordTime(key, record,
                            timestamp.getMicros(), concourse.creds(),
                            concourse.transaction(), concourse.environment());
            return (Number) Convert.thriftToJava(result);
        });
    }

    /**
     * Return the max of all the values for {@code key} in
     * each of the records that match the {@code criteria}.
     * <p>
     * This method assumes that all the values are numeric. An exception will be
     * thrown if any non-numeric values are encountered.
     * </p>
     * 
     * @param key the field name
     * @param ccl
     * @return the max of the values
     */
    public Number max(String key, String ccl) {
        return concourse.execute(() -> {
            TObject result = concourse.thrift().maxKeyCcl(key, ccl,
                    concourse.creds(), concourse.transaction(),
                    concourse.environment());
            return (Number) Convert.thriftToJava(result);
        });
    }

    /**
     * Return the max of all the values at {@code timestamp} for {@code key} in
     * each of the records that match the {@code criteria}.
     * <p>
     * This method assumes that all the values are numeric. An exception will be
     * thrown if any non-numeric values are encountered.
     * </p>
     * 
     * @param key the field name
     * @param criteria a criteria written using the Concourse Criteria Language
     *            (CCL)
     * @param timestamp the {@link Timestamp} at which the values are selected
     * @return the average of the values
     */
    public Number max(String key, String ccl, Timestamp timestamp) {
        return concourse.execute(() -> {
            TObject result = timestamp.isString()
                    ? concourse.thrift().maxKeyCclTimestr(key,
                            ccl, timestamp.toString(), concourse.creds(),
                            concourse.transaction(), concourse.environment())
                    : concourse.thrift().maxKeyCclTime(key, ccl,
                            timestamp.getMicros(), concourse.creds(),
                            concourse.transaction(), concourse.environment());
            return (Number) Convert.thriftToJava(result);
        });
    }

    /**
     * Return the max of all the values stored across {@code key} at
     * {@code timestamp}.
     * <p>
     * This method assumes that all the values are numeric. An exception will be
     * thrown if any non-numeric values are encountered.
     * </p>
     * 
     * @param key a field name
     * @param timestamp the {@link Timestamp} at which the values are selected
     * @return the max of the values
     */
    public Number max(String key, Timestamp timestamp) {
        return concourse.execute(() -> {
            TObject result = timestamp.isString()
                    ? concourse.thrift().maxKeyTimestr(
                            key, timestamp.toString(), concourse.creds(),
                            concourse.transaction(), concourse.environment())
                    : concourse.thrift().maxKeyTime(key, timestamp.getMicros(),
                            concourse.creds(), concourse.transaction(),
                            concourse.environment());
            return (Number) Convert.thriftToJava(result);
        });
    }

    /**
     * Return the min of all the values stored across {@code key}.
     * <p>
     * This method assumes that all the values are numeric. An exception will be
     * thrown if any non-numeric values are encountered.
     * </p>
     * 
     * @param key a field name
     * @return the min of the values
     */
    public Number min(String key) {
        return concourse.execute(() -> {
            TObject result = concourse.thrift().minKey(key, concourse.creds(),
                    concourse.transaction(), concourse.environment());
            return (Number) Convert.thriftToJava(result);
        });
    }

    /**
     * <p>
     * This method assumes that all the values are numeric. An exception will be
     * thrown if any non-numeric values are encountered.
     * </p>
     * 
     * @param key
     * @param records
     * @return the min of the values
     */
    public Number min(String key, Collection<Long> records) {
        return concourse.execute(() -> {
            TObject result = concourse.thrift().minKeyRecords(key,
                    Collections.toLongList(records), concourse.creds(),
                    concourse.transaction(), concourse.environment());
            return (Number) Convert.thriftToJava(result);
        });
    }

    /**
     * <p>
     * This method assumes that all the values are numeric. An exception will be
     * thrown if any non-numeric values are encountered.
     * </p>
     * 
     * @param key
     * @param records
     * @param timestamp
     * @return the min of the values
     */
    public Number min(String key, Collection<Long> records,
            Timestamp timestamp) {
        return concourse.execute(() -> {
            TObject result = timestamp.isString()
                    ? concourse.thrift().minKeyRecordsTimestr(key,
                            Collections.toLongList(records),
                            timestamp.toString(), concourse.creds(),
                            concourse.transaction(), concourse.environment())
                    : concourse.thrift().minKeyRecordsTime(key,
                            Collections.toLongList(records),
                            timestamp.getMicros(), concourse.creds(),
                            concourse.transaction(), concourse.environment());
            return (Number) Convert.thriftToJava(result);
        });
    }

    /**
     * Return the min of all the values for {@code key} in
     * each of the records that match the {@link Criteria}.
     * <p>
     * This method assumes that all the values are numeric. An exception will be
     * thrown if any non-numeric values are encountered.
     * </p>
     * 
     * @param key
     * @param {@link Criteria}
     * @return the min of the values
     */
    public Number min(String key, Criteria criteria) {
        return concourse.execute(() -> {
            TObject result = concourse.thrift().minKeyCriteria(key,
                    Language.translateToThriftCriteria(criteria),
                    concourse.creds(), concourse.transaction(),
                    concourse.environment());
            return (Number) Convert.thriftToJava(result);
        });
    }

    /**
     * Return the min of all the values for {@code key} in
     * each of the records that match the {@link Criteria}.
     * <p>
     * This method assumes that all the values are numeric. An exception will be
     * thrown if any non-numeric values are encountered.
     * </p>
     * 
     * @param key the field name
     * @param {@link Criteria}
     * @param timestamp the {@link Timestamp} at which the values are selected
     * @return the min of the values
     */
    public Number min(String key, Criteria criteria, Timestamp timestamp) {
        return concourse.execute(() -> {
            TObject result = timestamp.isString()
                    ? concourse.thrift().minKeyCriteriaTimestr(
                            key, Language.translateToThriftCriteria(criteria),
                            timestamp.toString(), concourse.creds(),
                            concourse.transaction(), concourse.environment())
                    : concourse.thrift().minKeyCriteriaTime(key,
                            Language.translateToThriftCriteria(criteria),
                            timestamp.getMicros(), concourse.creds(),
                            concourse.transaction(), concourse.environment());
            return (Number) Convert.thriftToJava(result);
        });
    }

    /**
     * Return the min of all the values stored for {@code key} in
     * {@code record}.
     * <p>
     * This method assumes that all the values are numeric. An exception will be
     * thrown if any non-numeric values are encountered.
     * </p>
     * 
     * @param key the field name
     * @param record the record id
     * @return the min of the values
     */
    public Number min(String key, long record) {
        return concourse.execute(() -> {
            TObject result = concourse.thrift().minKeyRecord(key, record,
                    concourse.creds(), concourse.transaction(),
                    concourse.environment());
            return (Number) Convert.thriftToJava(result);
        });
    }

    /**
     * <p>
     * This method assumes that all the values are numeric. An exception will be
     * thrown if any non-numeric values are encountered.
     * </p>
     * 
     * @param key
     * @param record
     * @param timestamp
     * @return the min of the values
     */
    public Number min(String key, long record, Timestamp timestamp) {
        return concourse.execute(() -> {
            TObject result = timestamp.isString()
                    ? concourse.thrift().minKeyRecordTimestr(key, record,
                            timestamp.toString(), concourse.creds(),
                            concourse.transaction(), concourse.environment())
                    : concourse.thrift().minKeyRecordTime(key, record,
                            timestamp.getMicros(), concourse.creds(),
                            concourse.transaction(), concourse.environment());
            return (Number) Convert.thriftToJava(result);
        });
    }

    /**
     * Return the min of all the values for {@code key} in
     * each of the records that match the {@code criteria}.
     * <p>
     * This method assumes that all the values are numeric. An exception will be
     * thrown if any non-numeric values are encountered.
     * </p>
     * 
     * @param key the field name
     * @param ccl
     * @return the min of the values
     */
    public Number min(String key, String ccl) {
        return concourse.execute(() -> {
            TObject result = concourse.thrift().minKeyCcl(key, ccl,
                    concourse.creds(), concourse.transaction(),
                    concourse.environment());
            return (Number) Convert.thriftToJava(result);
        });
    }

    /**
     * Return the min of all the values at {@code timestamp} for {@code key} in
     * each of the records that match the {@code criteria}.
     * <p>
     * This method assumes that all the values are numeric. An exception will be
     * thrown if any non-numeric values are encountered.
     * </p>
     * 
     * @param key the field name
     * @param criteria a criteria written using the Concourse Criteria Language
     *            (CCL)
     * @param timestamp the {@link Timestamp} at which the values are selected
     * @return the average of the values
     */
    public Number min(String key, String ccl, Timestamp timestamp) {
        return concourse.execute(() -> {
            TObject result = timestamp.isString()
                    ? concourse.thrift().minKeyCclTimestr(key,
                            ccl, timestamp.toString(), concourse.creds(),
                            concourse.transaction(), concourse.environment())
                    : concourse.thrift().minKeyCclTime(key, ccl,
                            timestamp.getMicros(), concourse.creds(),
                            concourse.transaction(), concourse.environment());
            return (Number) Convert.thriftToJava(result);
        });
    }

    /**
     * Return the min of all the values stored across {@code key} at
     * {@code timestamp}.
     * <p>
     * This method assumes that all the values are numeric. An exception will be
     * thrown if any non-numeric values are encountered.
     * </p>
     * 
     * @param key a field name
     * @param timestamp the {@link Timestamp} at which the values are selected
     * @return the min of the values
     */
    public Number min(String key, Timestamp timestamp) {
        return concourse.execute(() -> {
            TObject result = timestamp.isString()
                    ? concourse.thrift().minKeyTimestr(
                            key, timestamp.toString(), concourse.creds(),
                            concourse.transaction(), concourse.environment())
                    : concourse.thrift().minKeyTime(key, timestamp.getMicros(),
                            concourse.creds(), concourse.transaction(),
                            concourse.environment());
            return (Number) Convert.thriftToJava(result);
        });
    }

    /**
     * Return the sum of all the values stored across {@code key}.
     * <p>
     * This method assumes that all the values are numeric. An exception will be
     * thrown if any non-numeric values are encountered.
     * </p>
     * 
     * @param key a field name
     * @return the sum of the values
     */
    public Number sum(String key) {
        return concourse.execute(() -> {
            TObject result = concourse.thrift().sumKey(key, concourse.creds(),
                    concourse.transaction(), concourse.environment());
            return (Number) Convert.thriftToJava(result);
        });
    }

    /**
     * <p>
     * This method assumes that all the values are numeric. An exception will be
     * thrown if any non-numeric values are encountered.
     * </p>
     * 
     * @param key
     * @param records
     * @return the sum of the values
     */
    public Number sum(String key, Collection<Long> records) {
        return concourse.execute(() -> {
            TObject result = concourse.thrift().sumKeyRecords(key,
                    Collections.toLongList(records), concourse.creds(),
                    concourse.transaction(), concourse.environment());
            return (Number) Convert.thriftToJava(result);
        });
    }

    /**
     * <p>
     * This method assumes that all the values are numeric. An exception will be
     * thrown if any non-numeric values are encountered.
     * </p>
     * 
     * @param key
     * @param records
     * @param timestamp
     * @return the sum of the values
     */
    public Number sum(String key, Collection<Long> records,
            Timestamp timestamp) {
        return concourse.execute(() -> {
            TObject result = timestamp.isString()
                    ? concourse.thrift().sumKeyRecordsTimestr(key,
                            Collections.toLongList(records),
                            timestamp.toString(), concourse.creds(),
                            concourse.transaction(), concourse.environment())
                    : concourse.thrift().sumKeyRecordsTime(key,
                            Collections.toLongList(records),
                            timestamp.getMicros(), concourse.creds(),
                            concourse.transaction(), concourse.environment());
            return (Number) Convert.thriftToJava(result);
        });
    }

    /**
     * Return the sum of all the values for {@code key} in
     * each of the records that match the {@link Criteria}.
     * <p>
     * This method assumes that all the values are numeric. An exception will be
     * thrown if any non-numeric values are encountered.
     * </p>
     * 
     * @param key
     * @param {@link Criteria}
     * @return the sum of the values
     */
    public Number sum(String key, Criteria criteria) {
        return concourse.execute(() -> {
            TObject result = concourse.thrift().sumKeyCriteria(key,
                    Language.translateToThriftCriteria(criteria),
                    concourse.creds(), concourse.transaction(),
                    concourse.environment());
            return (Number) Convert.thriftToJava(result);
        });
    }

    /**
     * Return the sum of all the values for {@code key} in
     * each of the records that match the {@link Criteria}.
     * <p>
     * This method assumes that all the values are numeric. An exception will be
     * thrown if any non-numeric values are encountered.
     * </p>
     * 
     * @param key the field name
     * @param {@link Criteria}
     * @param timestamp the {@link Timestamp} at which the values are selected
     * @return the sum of the values
     */
    public Number sum(String key, Criteria criteria, Timestamp timestamp) {
        return concourse.execute(() -> {
            TObject result = timestamp.isString()
                    ? concourse.thrift().sumKeyCriteriaTimestr(
                            key, Language.translateToThriftCriteria(criteria),
                            timestamp.toString(), concourse.creds(),
                            concourse.transaction(), concourse.environment())
                    : concourse.thrift().sumKeyCriteriaTime(key,
                            Language.translateToThriftCriteria(criteria),
                            timestamp.getMicros(), concourse.creds(),
                            concourse.transaction(), concourse.environment());
            return (Number) Convert.thriftToJava(result);
        });
    }

    /**
     * Return the sum of all the values stored for {@code key} in
     * {@code record}.
     * <p>
     * This method assumes that all the values are numeric. An exception will be
     * thrown if any non-numeric values are encountered.
     * </p>
     * 
     * @param key the field name
     * @param record the record id
     * @return the sum of the values
     */
    public Number sum(String key, long record) {
        return concourse.execute(() -> {
            TObject result = concourse.thrift().sumKeyRecord(key, record,
                    concourse.creds(), concourse.transaction(),
                    concourse.environment());
            return (Number) Convert.thriftToJava(result);
        });
    }

    /**
     * <p>
     * This method assumes that all the values are numeric. An exception will be
     * thrown if any non-numeric values are encountered.
     * </p>
     * 
     * @param key
     * @param record
     * @param timestamp
     * @return the sum of the values
     */
    public Number sum(String key, long record, Timestamp timestamp) {
        return concourse.execute(() -> {
            TObject result = timestamp.isString()
                    ? concourse.thrift().sumKeyRecordTimestr(key, record,
                            timestamp.toString(), concourse.creds(),
                            concourse.transaction(), concourse.environment())
                    : concourse.thrift().sumKeyRecordTime(key, record,
                            timestamp.getMicros(), concourse.creds(),
                            concourse.transaction(), concourse.environment());
            return (Number) Convert.thriftToJava(result);
        });
    }

    /**
     * Return the sum of all the values for {@code key} in
     * each of the records that match the {@code criteria}.
     * <p>
     * This method assumes that all the values are numeric. An exception will be
     * thrown if any non-numeric values are encountered.
     * </p>
     * 
     * @param key the field name
     * @param ccl
     * @return the sum of the values
     */
    public Number sum(String key, String ccl) {
        return concourse.execute(() -> {
            TObject result = concourse.thrift().sumKeyCcl(key, ccl,
                    concourse.creds(), concourse.transaction(),
                    concourse.environment());
            return (Number) Convert.thriftToJava(result);
        });
    }

    /**
     * Return the sum of all the values at {@code timestamp} for {@code key} in
     * each of the records that match the {@code criteria}.
     * <p>
     * This method assumes that all the values are numeric. An exception will be
     * thrown if any non-numeric values are encountered.
     * </p>
     * 
     * @param key the field name
     * @param criteria a criteria written using the Concourse Criteria Language
     *            (CCL)
     * @param timestamp the {@link Timestamp} at which the values are selected
     * @return the sum of the values
     */
    public Number sum(String key, String ccl, Timestamp timestamp) {
        return concourse.execute(() -> {
            TObject result = timestamp.isString()
                    ? concourse.thrift().sumKeyCclTimestr(key,
                            ccl, timestamp.toString(), concourse.creds(),
                            concourse.transaction(), concourse.environment())
                    : concourse.thrift().sumKeyCclTime(key, ccl,
                            timestamp.getMicros(), concourse.creds(),
                            concourse.transaction(), concourse.environment());
            return (Number) Convert.thriftToJava(result);
        });
    }

    /**
     * Return the sum of all the values stored across {@code key} at
     * {@code timestamp}.
     * <p>
     * This method assumes that all the values are numeric. An exception will be
     * thrown if any non-numeric values are encountered.
     * </p>
     * 
     * @param key a field name
     * @param timestamp the {@link Timestamp} at which the values are selected
     * @return the sum of the values
     */
    public Number sum(String key, Timestamp timestamp) {
        return concourse.execute(() -> {
            TObject result = timestamp.isString()
                    ? concourse.thrift().sumKeyTimestr(
                            key, timestamp.toString(), concourse.creds(),
                            concourse.transaction(), concourse.environment())
                    : concourse.thrift().sumKeyTime(key, timestamp.getMicros(),
                            concourse.creds(), concourse.transaction(),
                            concourse.environment());
            return (Number) Convert.thriftToJava(result);
        });
    }
}<|MERGE_RESOLUTION|>--- conflicted
+++ resolved
@@ -269,13 +269,8 @@
     public Number average(String key, Timestamp timestamp) {
         return concourse.execute(() -> {
             TObject result = timestamp.isString()
-<<<<<<< HEAD
-                    ? concourse.thrift().averageKeyTimestr(key,
-                            timestamp.toString(), concourse.creds(),
-=======
                     ? concourse.thrift().averageKeyTimestr(
                             key, timestamp.toString(), concourse.creds(),
->>>>>>> 975d626f
                             concourse.transaction(), concourse.environment())
                     : concourse.thrift().averageKeyTime(key,
                             timestamp.getMicros(), concourse.creds(),
@@ -285,33 +280,19 @@
     }
 
     /**
-<<<<<<< HEAD
-     * Return the sum of all the values stored across {@code key}.
-=======
      * Return the count of all the values stored across {@code key}.
->>>>>>> 975d626f
      * <p>
      * This method assumes that all the values are numeric. An exception will be
      * thrown if any non-numeric values are encountered.
      * </p>
      * 
      * @param key a field name
-<<<<<<< HEAD
-     * @return the sum of the values
-     */
-    public Number sum(String key) {
-        return concourse.execute(() -> {
-            TObject result = concourse.thrift().sumKey(key, concourse.creds(),
-                    concourse.transaction(), concourse.environment());
-            return (Number) Convert.thriftToJava(result);
-=======
      * @return the count of the values
      */
     public long count(String key) {
         return concourse.execute(() -> {
             return concourse.thrift().countKey(key, concourse.creds(),
                     concourse.transaction(), concourse.environment());
->>>>>>> 975d626f
         });
     }
 
@@ -323,19 +304,11 @@
      * 
      * @param key
      * @param records
-<<<<<<< HEAD
-     * @return the sum of the values
-     */
-    public Number sum(String key, Collection<Long> records) {
-        return concourse.execute(() -> {
-            TObject result = concourse.thrift().sumKeyRecords(key,
-=======
      * @return the count of the values
      */
     public long count(String key, Collection<Long> records) {
         return concourse.execute(() -> {
             return concourse.thrift().countKeyRecords(key,
->>>>>>> 975d626f
                     Collections.toLongList(records), concourse.creds(),
                     concourse.transaction(), concourse.environment());
         });
@@ -350,28 +323,6 @@
      * @param key
      * @param records
      * @param timestamp
-<<<<<<< HEAD
-     * @return the sum of the values
-     */
-    public Number sum(String key, Collection<Long> records,
-            Timestamp timestamp) {
-        return concourse.execute(() -> {
-            TObject result = timestamp.isString()
-                    ? concourse.thrift().sumKeyRecordsTimestr(key,
-                            Collections.toLongList(records),
-                            timestamp.toString(), concourse.creds(),
-                            concourse.transaction(), concourse.environment())
-                    : concourse.thrift().sumKeyRecordsTime(key,
-                            Collections.toLongList(records),
-                            timestamp.getMicros(), concourse.creds(),
-                            concourse.transaction(), concourse.environment());
-            return (Number) Convert.thriftToJava(result);
-        });
-    }
-
-    /**
-     * Return the sum of all the values for {@code key} in
-=======
      * @return the count of the values
      */
     public long count(String key, Collection<Long> records,
@@ -391,7 +342,6 @@
 
     /**
      * Return the count of all the values for {@code key} in
->>>>>>> 975d626f
      * each of the records that match the {@link Criteria}.
      * <p>
      * This method assumes that all the values are numeric. An exception will be
@@ -400,22 +350,6 @@
      * 
      * @param key
      * @param {@link Criteria}
-<<<<<<< HEAD
-     * @return the sum of the values
-     */
-    public Number sum(String key, Criteria criteria) {
-        return concourse.execute(() -> {
-            TObject result = concourse.thrift().sumKeyCriteria(key,
-                    Language.translateToThriftCriteria(criteria),
-                    concourse.creds(), concourse.transaction(),
-                    concourse.environment());
-            return (Number) Convert.thriftToJava(result);
-        });
-    }
-
-    /**
-     * Return the sum of all the values for {@code key} in
-=======
      * @return the count of the values
      */
     public long count(String key, Criteria criteria) {
@@ -429,7 +363,6 @@
 
     /**
      * Return the count of all the values for {@code key} in
->>>>>>> 975d626f
      * each of the records that match the {@link Criteria}.
      * <p>
      * This method assumes that all the values are numeric. An exception will be
@@ -439,27 +372,6 @@
      * @param key the field name
      * @param {@link Criteria}
      * @param timestamp the {@link Timestamp} at which the values are selected
-<<<<<<< HEAD
-     * @return the sum of the values
-     */
-    public Number sum(String key, Criteria criteria, Timestamp timestamp) {
-        return concourse.execute(() -> {
-            TObject result = timestamp.isString()
-                    ? concourse.thrift().sumKeyCriteriaTimestr(key,
-                            Language.translateToThriftCriteria(criteria),
-                            timestamp.toString(), concourse.creds(),
-                            concourse.transaction(), concourse.environment())
-                    : concourse.thrift().sumKeyCriteriaTime(key,
-                            Language.translateToThriftCriteria(criteria),
-                            timestamp.getMicros(), concourse.creds(),
-                            concourse.transaction(), concourse.environment());
-            return (Number) Convert.thriftToJava(result);
-        });
-    }
-
-    /**
-     * Return the sum of all the values stored for {@code key} in
-=======
      * @return the count of the values
      */
     public long count(String key, Criteria criteria, Timestamp timestamp) {
@@ -478,7 +390,6 @@
 
     /**
      * Return the count of all the values stored for {@code key} in
->>>>>>> 975d626f
      * {@code record}.
      * <p>
      * This method assumes that all the values are numeric. An exception will be
@@ -487,19 +398,11 @@
      * 
      * @param key the field name
      * @param record the record id
-<<<<<<< HEAD
-     * @return the sum of the values
-     */
-    public Number sum(String key, long record) {
-        return concourse.execute(() -> {
-            TObject result = concourse.thrift().sumKeyRecord(key, record,
-=======
      * @return the count of the values
      */
     public long count(String key, long record) {
         return concourse.execute(() -> {
             return concourse.thrift().countKeyRecord(key, record,
->>>>>>> 975d626f
                     concourse.creds(), concourse.transaction(),
                     concourse.environment());
         });
@@ -514,25 +417,6 @@
      * @param key
      * @param record
      * @param timestamp
-<<<<<<< HEAD
-     * @return the sum of the values
-     */
-    public Number sum(String key, long record, Timestamp timestamp) {
-        return concourse.execute(() -> {
-            TObject result = timestamp.isString()
-                    ? concourse.thrift().sumKeyRecordTimestr(key, record,
-                            timestamp.toString(), concourse.creds(),
-                            concourse.transaction(), concourse.environment())
-                    : concourse.thrift().sumKeyRecordTime(key, record,
-                            timestamp.getMicros(), concourse.creds(),
-                            concourse.transaction(), concourse.environment());
-            return (Number) Convert.thriftToJava(result);
-        });
-    }
-
-    /**
-     * Return the sum of all the values for {@code key} in
-=======
      * @return the count of the values
      */
     public long count(String key, long record, Timestamp timestamp) {
@@ -549,7 +433,6 @@
 
     /**
      * Return the count of all the values for {@code key} in
->>>>>>> 975d626f
      * each of the records that match the {@code criteria}.
      * <p>
      * This method assumes that all the values are numeric. An exception will be
@@ -558,21 +441,6 @@
      * 
      * @param key the field name
      * @param ccl
-<<<<<<< HEAD
-     * @return the sum of the values
-     */
-    public Number sum(String key, String ccl) {
-        return concourse.execute(() -> {
-            TObject result = concourse.thrift().sumKeyCcl(key, ccl,
-                    concourse.creds(), concourse.transaction(),
-                    concourse.environment());
-            return (Number) Convert.thriftToJava(result);
-        });
-    }
-
-    /**
-     * Return the sum of all the values at {@code timestamp} for {@code key} in
-=======
      * @return the count of the values
      */
     public long count(String key, String ccl) {
@@ -585,7 +453,6 @@
     /**
      * Return the count of all the values at {@code timestamp} for {@code key}
      * in
->>>>>>> 975d626f
      * each of the records that match the {@code criteria}.
      * <p>
      * This method assumes that all the values are numeric. An exception will be
@@ -598,17 +465,6 @@
      * @param timestamp the {@link Timestamp} at which the values are selected
      * @return the sum of the values
      */
-<<<<<<< HEAD
-    public Number sum(String key, String ccl, Timestamp timestamp) {
-        return concourse.execute(() -> {
-            TObject result = timestamp.isString()
-                    ? concourse.thrift().sumKeyCclTimestr(key, ccl,
-                            timestamp.toString(), concourse.creds(),
-                            concourse.transaction(), concourse.environment())
-                    : concourse.thrift().sumKeyCclTime(key, ccl,
-                            timestamp.getMicros(), concourse.creds(),
-                            concourse.transaction(), concourse.environment());
-=======
     public long count(String key, String ccl, Timestamp timestamp) {
         return concourse.execute(() -> {
             return timestamp.isString()
@@ -659,23 +515,671 @@
         return concourse.execute(() -> {
             TObject result = concourse.thrift().maxKey(key, concourse.creds(),
                     concourse.transaction(), concourse.environment());
->>>>>>> 975d626f
-            return (Number) Convert.thriftToJava(result);
-        });
-    }
-
-    /**
-<<<<<<< HEAD
+            return (Number) Convert.thriftToJava(result);
+        });
+    }
+
+    /**
+     * <p>
+     * This method assumes that all the values are numeric. An exception will be
+     * thrown if any non-numeric values are encountered.
+     * </p>
+     * 
+     * @param key
+     * @param records
+     * @return the max of the values
+     */
+    public Number max(String key, Collection<Long> records) {
+        return concourse.execute(() -> {
+            TObject result = concourse.thrift().maxKeyRecords(key,
+                    Collections.toLongList(records), concourse.creds(),
+                    concourse.transaction(), concourse.environment());
+            return (Number) Convert.thriftToJava(result);
+        });
+    }
+
+    /**
+     * <p>
+     * This method assumes that all the values are numeric. An exception will be
+     * thrown if any non-numeric values are encountered.
+     * </p>
+     * 
+     * @param key
+     * @param records
+     * @param timestamp
+     * @return the max of the values
+     */
+    public Number max(String key, Collection<Long> records,
+            Timestamp timestamp) {
+        return concourse.execute(() -> {
+            TObject result = timestamp.isString()
+                    ? concourse.thrift().maxKeyRecordsTimestr(key,
+                            Collections.toLongList(records),
+                            timestamp.toString(), concourse.creds(),
+                            concourse.transaction(), concourse.environment())
+                    : concourse.thrift().maxKeyRecordsTime(key,
+                            Collections.toLongList(records),
+                            timestamp.getMicros(), concourse.creds(),
+                            concourse.transaction(), concourse.environment());
+            return (Number) Convert.thriftToJava(result);
+        });
+    }
+
+    /**
+     * Return the max of all the values for {@code key} in
+     * each of the records that match the {@link Criteria}.
+     * <p>
+     * This method assumes that all the values are numeric. An exception will be
+     * thrown if any non-numeric values are encountered.
+     * </p>
+     * 
+     * @param key
+     * @param {@link Criteria}
+     * @return the max of the values
+     */
+    public Number max(String key, Criteria criteria) {
+        return concourse.execute(() -> {
+            TObject result = concourse.thrift().maxKeyCriteria(key,
+                    Language.translateToThriftCriteria(criteria),
+                    concourse.creds(), concourse.transaction(),
+                    concourse.environment());
+            return (Number) Convert.thriftToJava(result);
+        });
+    }
+
+    /**
+     * Return the max of all the values for {@code key} in
+     * each of the records that match the {@link Criteria}.
+     * <p>
+     * This method assumes that all the values are numeric. An exception will be
+     * thrown if any non-numeric values are encountered.
+     * </p>
+     * 
+     * @param key the field name
+     * @param {@link Criteria}
+     * @param timestamp the {@link Timestamp} at which the values are selected
+     * @return the max of the values
+     */
+    public Number max(String key, Criteria criteria, Timestamp timestamp) {
+        return concourse.execute(() -> {
+            TObject result = timestamp.isString()
+                    ? concourse.thrift().maxKeyCriteriaTimestr(
+                            key, Language.translateToThriftCriteria(criteria),
+                            timestamp.toString(), concourse.creds(),
+                            concourse.transaction(), concourse.environment())
+                    : concourse.thrift().maxKeyCriteriaTime(key,
+                            Language.translateToThriftCriteria(criteria),
+                            timestamp.getMicros(), concourse.creds(),
+                            concourse.transaction(), concourse.environment());
+            return (Number) Convert.thriftToJava(result);
+        });
+    }
+
+    /**
+     * Return the max of all the values stored for {@code key} in
+     * {@code record}.
+     * <p>
+     * This method assumes that all the values are numeric. An exception will be
+     * thrown if any non-numeric values are encountered.
+     * </p>
+     * 
+     * @param key the field name
+     * @param record the record id
+     * @return the max of the values
+     */
+    public Number max(String key, long record) {
+        return concourse.execute(() -> {
+            TObject result = concourse.thrift().maxKeyRecord(key, record,
+                    concourse.creds(), concourse.transaction(),
+                    concourse.environment());
+            return (Number) Convert.thriftToJava(result);
+        });
+    }
+
+    /**
+     * <p>
+     * This method assumes that all the values are numeric. An exception will be
+     * thrown if any non-numeric values are encountered.
+     * </p>
+     * 
+     * @param key
+     * @param record
+     * @param timestamp
+     * @return the max of the values
+     */
+    public Number max(String key, long record, Timestamp timestamp) {
+        return concourse.execute(() -> {
+            TObject result = timestamp.isString()
+                    ? concourse.thrift().maxKeyRecordTimestr(key, record,
+                            timestamp.toString(), concourse.creds(),
+                            concourse.transaction(), concourse.environment())
+                    : concourse.thrift().maxKeyRecordTime(key, record,
+                            timestamp.getMicros(), concourse.creds(),
+                            concourse.transaction(), concourse.environment());
+            return (Number) Convert.thriftToJava(result);
+        });
+    }
+
+    /**
+     * Return the max of all the values for {@code key} in
+     * each of the records that match the {@code criteria}.
+     * <p>
+     * This method assumes that all the values are numeric. An exception will be
+     * thrown if any non-numeric values are encountered.
+     * </p>
+     * 
+     * @param key the field name
+     * @param ccl
+     * @return the max of the values
+     */
+    public Number max(String key, String ccl) {
+        return concourse.execute(() -> {
+            TObject result = concourse.thrift().maxKeyCcl(key, ccl,
+                    concourse.creds(), concourse.transaction(),
+                    concourse.environment());
+            return (Number) Convert.thriftToJava(result);
+        });
+    }
+
+    /**
+     * Return the max of all the values at {@code timestamp} for {@code key} in
+     * each of the records that match the {@code criteria}.
+     * <p>
+     * This method assumes that all the values are numeric. An exception will be
+     * thrown if any non-numeric values are encountered.
+     * </p>
+     * 
+     * @param key the field name
+     * @param criteria a criteria written using the Concourse Criteria Language
+     *            (CCL)
+     * @param timestamp the {@link Timestamp} at which the values are selected
+     * @return the average of the values
+     */
+    public Number max(String key, String ccl, Timestamp timestamp) {
+        return concourse.execute(() -> {
+            TObject result = timestamp.isString()
+                    ? concourse.thrift().maxKeyCclTimestr(key,
+                            ccl, timestamp.toString(), concourse.creds(),
+                            concourse.transaction(), concourse.environment())
+                    : concourse.thrift().maxKeyCclTime(key, ccl,
+                            timestamp.getMicros(), concourse.creds(),
+                            concourse.transaction(), concourse.environment());
+            return (Number) Convert.thriftToJava(result);
+        });
+    }
+
+    /**
+     * Return the max of all the values stored across {@code key} at
+     * {@code timestamp}.
+     * <p>
+     * This method assumes that all the values are numeric. An exception will be
+     * thrown if any non-numeric values are encountered.
+     * </p>
+     * 
+     * @param key a field name
+     * @param timestamp the {@link Timestamp} at which the values are selected
+     * @return the max of the values
+     */
+    public Number max(String key, Timestamp timestamp) {
+        return concourse.execute(() -> {
+            TObject result = timestamp.isString()
+                    ? concourse.thrift().maxKeyTimestr(
+                            key, timestamp.toString(), concourse.creds(),
+                            concourse.transaction(), concourse.environment())
+                    : concourse.thrift().maxKeyTime(key, timestamp.getMicros(),
+                            concourse.creds(), concourse.transaction(),
+                            concourse.environment());
+            return (Number) Convert.thriftToJava(result);
+        });
+    }
+
+    /**
+     * Return the min of all the values stored across {@code key}.
+     * <p>
+     * This method assumes that all the values are numeric. An exception will be
+     * thrown if any non-numeric values are encountered.
+     * </p>
+     * 
+     * @param key a field name
+     * @return the min of the values
+     */
+    public Number min(String key) {
+        return concourse.execute(() -> {
+            TObject result = concourse.thrift().minKey(key, concourse.creds(),
+                    concourse.transaction(), concourse.environment());
+            return (Number) Convert.thriftToJava(result);
+        });
+    }
+
+    /**
+     * <p>
+     * This method assumes that all the values are numeric. An exception will be
+     * thrown if any non-numeric values are encountered.
+     * </p>
+     * 
+     * @param key
+     * @param records
+     * @return the min of the values
+     */
+    public Number min(String key, Collection<Long> records) {
+        return concourse.execute(() -> {
+            TObject result = concourse.thrift().minKeyRecords(key,
+                    Collections.toLongList(records), concourse.creds(),
+                    concourse.transaction(), concourse.environment());
+            return (Number) Convert.thriftToJava(result);
+        });
+    }
+
+    /**
+     * <p>
+     * This method assumes that all the values are numeric. An exception will be
+     * thrown if any non-numeric values are encountered.
+     * </p>
+     * 
+     * @param key
+     * @param records
+     * @param timestamp
+     * @return the min of the values
+     */
+    public Number min(String key, Collection<Long> records,
+            Timestamp timestamp) {
+        return concourse.execute(() -> {
+            TObject result = timestamp.isString()
+                    ? concourse.thrift().minKeyRecordsTimestr(key,
+                            Collections.toLongList(records),
+                            timestamp.toString(), concourse.creds(),
+                            concourse.transaction(), concourse.environment())
+                    : concourse.thrift().minKeyRecordsTime(key,
+                            Collections.toLongList(records),
+                            timestamp.getMicros(), concourse.creds(),
+                            concourse.transaction(), concourse.environment());
+            return (Number) Convert.thriftToJava(result);
+        });
+    }
+
+    /**
+     * Return the min of all the values for {@code key} in
+     * each of the records that match the {@link Criteria}.
+     * <p>
+     * This method assumes that all the values are numeric. An exception will be
+     * thrown if any non-numeric values are encountered.
+     * </p>
+     * 
+     * @param key
+     * @param {@link Criteria}
+     * @return the min of the values
+     */
+    public Number min(String key, Criteria criteria) {
+        return concourse.execute(() -> {
+            TObject result = concourse.thrift().minKeyCriteria(key,
+                    Language.translateToThriftCriteria(criteria),
+                    concourse.creds(), concourse.transaction(),
+                    concourse.environment());
+            return (Number) Convert.thriftToJava(result);
+        });
+    }
+
+    /**
+     * Return the min of all the values for {@code key} in
+     * each of the records that match the {@link Criteria}.
+     * <p>
+     * This method assumes that all the values are numeric. An exception will be
+     * thrown if any non-numeric values are encountered.
+     * </p>
+     * 
+     * @param key the field name
+     * @param {@link Criteria}
+     * @param timestamp the {@link Timestamp} at which the values are selected
+     * @return the min of the values
+     */
+    public Number min(String key, Criteria criteria, Timestamp timestamp) {
+        return concourse.execute(() -> {
+            TObject result = timestamp.isString()
+                    ? concourse.thrift().minKeyCriteriaTimestr(
+                            key, Language.translateToThriftCriteria(criteria),
+                            timestamp.toString(), concourse.creds(),
+                            concourse.transaction(), concourse.environment())
+                    : concourse.thrift().minKeyCriteriaTime(key,
+                            Language.translateToThriftCriteria(criteria),
+                            timestamp.getMicros(), concourse.creds(),
+                            concourse.transaction(), concourse.environment());
+            return (Number) Convert.thriftToJava(result);
+        });
+    }
+
+    /**
+     * Return the min of all the values stored for {@code key} in
+     * {@code record}.
+     * <p>
+     * This method assumes that all the values are numeric. An exception will be
+     * thrown if any non-numeric values are encountered.
+     * </p>
+     * 
+     * @param key the field name
+     * @param record the record id
+     * @return the min of the values
+     */
+    public Number min(String key, long record) {
+        return concourse.execute(() -> {
+            TObject result = concourse.thrift().minKeyRecord(key, record,
+                    concourse.creds(), concourse.transaction(),
+                    concourse.environment());
+            return (Number) Convert.thriftToJava(result);
+        });
+    }
+
+    /**
+     * <p>
+     * This method assumes that all the values are numeric. An exception will be
+     * thrown if any non-numeric values are encountered.
+     * </p>
+     * 
+     * @param key
+     * @param record
+     * @param timestamp
+     * @return the min of the values
+     */
+    public Number min(String key, long record, Timestamp timestamp) {
+        return concourse.execute(() -> {
+            TObject result = timestamp.isString()
+                    ? concourse.thrift().minKeyRecordTimestr(key, record,
+                            timestamp.toString(), concourse.creds(),
+                            concourse.transaction(), concourse.environment())
+                    : concourse.thrift().minKeyRecordTime(key, record,
+                            timestamp.getMicros(), concourse.creds(),
+                            concourse.transaction(), concourse.environment());
+            return (Number) Convert.thriftToJava(result);
+        });
+    }
+
+    /**
+     * Return the min of all the values for {@code key} in
+     * each of the records that match the {@code criteria}.
+     * <p>
+     * This method assumes that all the values are numeric. An exception will be
+     * thrown if any non-numeric values are encountered.
+     * </p>
+     * 
+     * @param key the field name
+     * @param ccl
+     * @return the min of the values
+     */
+    public Number min(String key, String ccl) {
+        return concourse.execute(() -> {
+            TObject result = concourse.thrift().minKeyCcl(key, ccl,
+                    concourse.creds(), concourse.transaction(),
+                    concourse.environment());
+            return (Number) Convert.thriftToJava(result);
+        });
+    }
+
+    /**
+     * Return the min of all the values at {@code timestamp} for {@code key} in
+     * each of the records that match the {@code criteria}.
+     * <p>
+     * This method assumes that all the values are numeric. An exception will be
+     * thrown if any non-numeric values are encountered.
+     * </p>
+     * 
+     * @param key the field name
+     * @param criteria a criteria written using the Concourse Criteria Language
+     *            (CCL)
+     * @param timestamp the {@link Timestamp} at which the values are selected
+     * @return the average of the values
+     */
+    public Number min(String key, String ccl, Timestamp timestamp) {
+        return concourse.execute(() -> {
+            TObject result = timestamp.isString()
+                    ? concourse.thrift().minKeyCclTimestr(key,
+                            ccl, timestamp.toString(), concourse.creds(),
+                            concourse.transaction(), concourse.environment())
+                    : concourse.thrift().minKeyCclTime(key, ccl,
+                            timestamp.getMicros(), concourse.creds(),
+                            concourse.transaction(), concourse.environment());
+            return (Number) Convert.thriftToJava(result);
+        });
+    }
+
+    /**
+     * Return the min of all the values stored across {@code key} at
+     * {@code timestamp}.
+     * <p>
+     * This method assumes that all the values are numeric. An exception will be
+     * thrown if any non-numeric values are encountered.
+     * </p>
+     * 
+     * @param key a field name
+     * @param timestamp the {@link Timestamp} at which the values are selected
+     * @return the min of the values
+     */
+    public Number min(String key, Timestamp timestamp) {
+        return concourse.execute(() -> {
+            TObject result = timestamp.isString()
+                    ? concourse.thrift().minKeyTimestr(
+                            key, timestamp.toString(), concourse.creds(),
+                            concourse.transaction(), concourse.environment())
+                    : concourse.thrift().minKeyTime(key, timestamp.getMicros(),
+                            concourse.creds(), concourse.transaction(),
+                            concourse.environment());
+            return (Number) Convert.thriftToJava(result);
+        });
+    }
+
+    /**
+     * Return the sum of all the values stored across {@code key}.
+     * <p>
+     * This method assumes that all the values are numeric. An exception will be
+     * thrown if any non-numeric values are encountered.
+     * </p>
+     * 
+     * @param key a field name
+     * @return the sum of the values
+     */
+    public Number sum(String key) {
+        return concourse.execute(() -> {
+            TObject result = concourse.thrift().sumKey(key, concourse.creds(),
+                    concourse.transaction(), concourse.environment());
+            return (Number) Convert.thriftToJava(result);
+        });
+    }
+
+    /**
+     * <p>
+     * This method assumes that all the values are numeric. An exception will be
+     * thrown if any non-numeric values are encountered.
+     * </p>
+     * 
+     * @param key
+     * @param records
+     * @return the sum of the values
+     */
+    public Number sum(String key, Collection<Long> records) {
+        return concourse.execute(() -> {
+            TObject result = concourse.thrift().sumKeyRecords(key,
+                    Collections.toLongList(records), concourse.creds(),
+                    concourse.transaction(), concourse.environment());
+            return (Number) Convert.thriftToJava(result);
+        });
+    }
+
+    /**
+     * <p>
+     * This method assumes that all the values are numeric. An exception will be
+     * thrown if any non-numeric values are encountered.
+     * </p>
+     * 
+     * @param key
+     * @param records
+     * @param timestamp
+     * @return the sum of the values
+     */
+    public Number sum(String key, Collection<Long> records,
+            Timestamp timestamp) {
+        return concourse.execute(() -> {
+            TObject result = timestamp.isString()
+                    ? concourse.thrift().sumKeyRecordsTimestr(key,
+                            Collections.toLongList(records),
+                            timestamp.toString(), concourse.creds(),
+                            concourse.transaction(), concourse.environment())
+                    : concourse.thrift().sumKeyRecordsTime(key,
+                            Collections.toLongList(records),
+                            timestamp.getMicros(), concourse.creds(),
+                            concourse.transaction(), concourse.environment());
+            return (Number) Convert.thriftToJava(result);
+        });
+    }
+
+    /**
+     * Return the sum of all the values for {@code key} in
+     * each of the records that match the {@link Criteria}.
+     * <p>
+     * This method assumes that all the values are numeric. An exception will be
+     * thrown if any non-numeric values are encountered.
+     * </p>
+     * 
+     * @param key
+     * @param {@link Criteria}
+     * @return the sum of the values
+     */
+    public Number sum(String key, Criteria criteria) {
+        return concourse.execute(() -> {
+            TObject result = concourse.thrift().sumKeyCriteria(key,
+                    Language.translateToThriftCriteria(criteria),
+                    concourse.creds(), concourse.transaction(),
+                    concourse.environment());
+            return (Number) Convert.thriftToJava(result);
+        });
+    }
+
+    /**
+     * Return the sum of all the values for {@code key} in
+     * each of the records that match the {@link Criteria}.
+     * <p>
+     * This method assumes that all the values are numeric. An exception will be
+     * thrown if any non-numeric values are encountered.
+     * </p>
+     * 
+     * @param key the field name
+     * @param {@link Criteria}
+     * @param timestamp the {@link Timestamp} at which the values are selected
+     * @return the sum of the values
+     */
+    public Number sum(String key, Criteria criteria, Timestamp timestamp) {
+        return concourse.execute(() -> {
+            TObject result = timestamp.isString()
+                    ? concourse.thrift().sumKeyCriteriaTimestr(
+                            key, Language.translateToThriftCriteria(criteria),
+                            timestamp.toString(), concourse.creds(),
+                            concourse.transaction(), concourse.environment())
+                    : concourse.thrift().sumKeyCriteriaTime(key,
+                            Language.translateToThriftCriteria(criteria),
+                            timestamp.getMicros(), concourse.creds(),
+                            concourse.transaction(), concourse.environment());
+            return (Number) Convert.thriftToJava(result);
+        });
+    }
+
+    /**
+     * Return the sum of all the values stored for {@code key} in
+     * {@code record}.
+     * <p>
+     * This method assumes that all the values are numeric. An exception will be
+     * thrown if any non-numeric values are encountered.
+     * </p>
+     * 
+     * @param key the field name
+     * @param record the record id
+     * @return the sum of the values
+     */
+    public Number sum(String key, long record) {
+        return concourse.execute(() -> {
+            TObject result = concourse.thrift().sumKeyRecord(key, record,
+                    concourse.creds(), concourse.transaction(),
+                    concourse.environment());
+            return (Number) Convert.thriftToJava(result);
+        });
+    }
+
+    /**
+     * <p>
+     * This method assumes that all the values are numeric. An exception will be
+     * thrown if any non-numeric values are encountered.
+     * </p>
+     * 
+     * @param key
+     * @param record
+     * @param timestamp
+     * @return the sum of the values
+     */
+    public Number sum(String key, long record, Timestamp timestamp) {
+        return concourse.execute(() -> {
+            TObject result = timestamp.isString()
+                    ? concourse.thrift().sumKeyRecordTimestr(key, record,
+                            timestamp.toString(), concourse.creds(),
+                            concourse.transaction(), concourse.environment())
+                    : concourse.thrift().sumKeyRecordTime(key, record,
+                            timestamp.getMicros(), concourse.creds(),
+                            concourse.transaction(), concourse.environment());
+            return (Number) Convert.thriftToJava(result);
+        });
+    }
+
+    /**
+     * Return the sum of all the values for {@code key} in
+     * each of the records that match the {@code criteria}.
+     * <p>
+     * This method assumes that all the values are numeric. An exception will be
+     * thrown if any non-numeric values are encountered.
+     * </p>
+     * 
+     * @param key the field name
+     * @param ccl
+     * @return the sum of the values
+     */
+    public Number sum(String key, String ccl) {
+        return concourse.execute(() -> {
+            TObject result = concourse.thrift().sumKeyCcl(key, ccl,
+                    concourse.creds(), concourse.transaction(),
+                    concourse.environment());
+            return (Number) Convert.thriftToJava(result);
+        });
+    }
+
+    /**
+     * Return the sum of all the values at {@code timestamp} for {@code key} in
+     * each of the records that match the {@code criteria}.
+     * <p>
+     * This method assumes that all the values are numeric. An exception will be
+     * thrown if any non-numeric values are encountered.
+     * </p>
+     * 
+     * @param key the field name
+     * @param criteria a criteria written using the Concourse Criteria Language
+     *            (CCL)
+     * @param timestamp the {@link Timestamp} at which the values are selected
+     * @return the sum of the values
+     */
+    public Number sum(String key, String ccl, Timestamp timestamp) {
+        return concourse.execute(() -> {
+            TObject result = timestamp.isString()
+                    ? concourse.thrift().sumKeyCclTimestr(key,
+                            ccl, timestamp.toString(), concourse.creds(),
+                            concourse.transaction(), concourse.environment())
+                    : concourse.thrift().sumKeyCclTime(key, ccl,
+                            timestamp.getMicros(), concourse.creds(),
+                            concourse.transaction(), concourse.environment());
+            return (Number) Convert.thriftToJava(result);
+        });
+    }
+
+    /**
      * Return the sum of all the values stored across {@code key} at
      * {@code timestamp}.
-=======
->>>>>>> 975d626f
-     * <p>
-     * This method assumes that all the values are numeric. An exception will be
-     * thrown if any non-numeric values are encountered.
-     * </p>
-     * 
-<<<<<<< HEAD
+     * <p>
+     * This method assumes that all the values are numeric. An exception will be
+     * thrown if any non-numeric values are encountered.
+     * </p>
+     * 
      * @param key a field name
      * @param timestamp the {@link Timestamp} at which the values are selected
      * @return the sum of the values
@@ -683,682 +1187,12 @@
     public Number sum(String key, Timestamp timestamp) {
         return concourse.execute(() -> {
             TObject result = timestamp.isString()
-                    ? concourse.thrift().sumKeyTimestr(key,
-                            timestamp.toString(), concourse.creds(),
+                    ? concourse.thrift().sumKeyTimestr(
+                            key, timestamp.toString(), concourse.creds(),
                             concourse.transaction(), concourse.environment())
                     : concourse.thrift().sumKeyTime(key, timestamp.getMicros(),
                             concourse.creds(), concourse.transaction(),
                             concourse.environment());
-=======
-     * @param key
-     * @param records
-     * @return the max of the values
-     */
-    public Number max(String key, Collection<Long> records) {
-        return concourse.execute(() -> {
-            TObject result = concourse.thrift().maxKeyRecords(key,
-                    Collections.toLongList(records), concourse.creds(),
-                    concourse.transaction(), concourse.environment());
->>>>>>> 975d626f
-            return (Number) Convert.thriftToJava(result);
-        });
-    }
-
-    /**
-     * <p>
-     * This method assumes that all the values are numeric. An exception will be
-     * thrown if any non-numeric values are encountered.
-     * </p>
-     * 
-     * @param key
-     * @param records
-     * @param timestamp
-     * @return the max of the values
-     */
-    public Number max(String key, Collection<Long> records,
-            Timestamp timestamp) {
-        return concourse.execute(() -> {
-            TObject result = timestamp.isString()
-                    ? concourse.thrift().maxKeyRecordsTimestr(key,
-                            Collections.toLongList(records),
-                            timestamp.toString(), concourse.creds(),
-                            concourse.transaction(), concourse.environment())
-                    : concourse.thrift().maxKeyRecordsTime(key,
-                            Collections.toLongList(records),
-                            timestamp.getMicros(), concourse.creds(),
-                            concourse.transaction(), concourse.environment());
-            return (Number) Convert.thriftToJava(result);
-        });
-    }
-
-    /**
-     * Return the max of all the values for {@code key} in
-     * each of the records that match the {@link Criteria}.
-     * <p>
-     * This method assumes that all the values are numeric. An exception will be
-     * thrown if any non-numeric values are encountered.
-     * </p>
-     * 
-     * @param key
-     * @param {@link Criteria}
-     * @return the max of the values
-     */
-    public Number max(String key, Criteria criteria) {
-        return concourse.execute(() -> {
-            TObject result = concourse.thrift().maxKeyCriteria(key,
-                    Language.translateToThriftCriteria(criteria),
-                    concourse.creds(), concourse.transaction(),
-                    concourse.environment());
-            return (Number) Convert.thriftToJava(result);
-        });
-    }
-
-    /**
-     * Return the max of all the values for {@code key} in
-     * each of the records that match the {@link Criteria}.
-     * <p>
-     * This method assumes that all the values are numeric. An exception will be
-     * thrown if any non-numeric values are encountered.
-     * </p>
-     * 
-     * @param key the field name
-     * @param {@link Criteria}
-     * @param timestamp the {@link Timestamp} at which the values are selected
-     * @return the max of the values
-     */
-    public Number max(String key, Criteria criteria, Timestamp timestamp) {
-        return concourse.execute(() -> {
-            TObject result = timestamp.isString()
-                    ? concourse.thrift().maxKeyCriteriaTimestr(
-                            key, Language.translateToThriftCriteria(criteria),
-                            timestamp.toString(), concourse.creds(),
-                            concourse.transaction(), concourse.environment())
-                    : concourse.thrift().maxKeyCriteriaTime(key,
-                            Language.translateToThriftCriteria(criteria),
-                            timestamp.getMicros(), concourse.creds(),
-                            concourse.transaction(), concourse.environment());
-            return (Number) Convert.thriftToJava(result);
-        });
-    }
-
-    /**
-     * Return the max of all the values stored for {@code key} in
-     * {@code record}.
-     * <p>
-     * This method assumes that all the values are numeric. An exception will be
-     * thrown if any non-numeric values are encountered.
-     * </p>
-     * 
-     * @param key the field name
-     * @param record the record id
-     * @return the max of the values
-     */
-    public Number max(String key, long record) {
-        return concourse.execute(() -> {
-            TObject result = concourse.thrift().maxKeyRecord(key, record,
-                    concourse.creds(), concourse.transaction(),
-                    concourse.environment());
-            return (Number) Convert.thriftToJava(result);
-        });
-    }
-
-    /**
-     * <p>
-     * This method assumes that all the values are numeric. An exception will be
-     * thrown if any non-numeric values are encountered.
-     * </p>
-     * 
-     * @param key
-     * @param record
-     * @param timestamp
-     * @return the max of the values
-     */
-    public Number max(String key, long record, Timestamp timestamp) {
-        return concourse.execute(() -> {
-            TObject result = timestamp.isString()
-                    ? concourse.thrift().maxKeyRecordTimestr(key, record,
-                            timestamp.toString(), concourse.creds(),
-                            concourse.transaction(), concourse.environment())
-                    : concourse.thrift().maxKeyRecordTime(key, record,
-                            timestamp.getMicros(), concourse.creds(),
-                            concourse.transaction(), concourse.environment());
-            return (Number) Convert.thriftToJava(result);
-        });
-    }
-
-    /**
-     * Return the max of all the values for {@code key} in
-     * each of the records that match the {@code criteria}.
-     * <p>
-     * This method assumes that all the values are numeric. An exception will be
-     * thrown if any non-numeric values are encountered.
-     * </p>
-     * 
-     * @param key the field name
-     * @param ccl
-     * @return the max of the values
-     */
-    public Number max(String key, String ccl) {
-        return concourse.execute(() -> {
-            TObject result = concourse.thrift().maxKeyCcl(key, ccl,
-                    concourse.creds(), concourse.transaction(),
-                    concourse.environment());
-            return (Number) Convert.thriftToJava(result);
-        });
-    }
-
-    /**
-     * Return the max of all the values at {@code timestamp} for {@code key} in
-     * each of the records that match the {@code criteria}.
-     * <p>
-     * This method assumes that all the values are numeric. An exception will be
-     * thrown if any non-numeric values are encountered.
-     * </p>
-     * 
-     * @param key the field name
-     * @param criteria a criteria written using the Concourse Criteria Language
-     *            (CCL)
-     * @param timestamp the {@link Timestamp} at which the values are selected
-     * @return the average of the values
-     */
-    public Number max(String key, String ccl, Timestamp timestamp) {
-        return concourse.execute(() -> {
-            TObject result = timestamp.isString()
-                    ? concourse.thrift().maxKeyCclTimestr(key,
-                            ccl, timestamp.toString(), concourse.creds(),
-                            concourse.transaction(), concourse.environment())
-                    : concourse.thrift().maxKeyCclTime(key, ccl,
-                            timestamp.getMicros(), concourse.creds(),
-                            concourse.transaction(), concourse.environment());
-            return (Number) Convert.thriftToJava(result);
-        });
-    }
-
-    /**
-     * Return the max of all the values stored across {@code key} at
-     * {@code timestamp}.
-     * <p>
-     * This method assumes that all the values are numeric. An exception will be
-     * thrown if any non-numeric values are encountered.
-     * </p>
-     * 
-     * @param key a field name
-     * @param timestamp the {@link Timestamp} at which the values are selected
-     * @return the max of the values
-     */
-    public Number max(String key, Timestamp timestamp) {
-        return concourse.execute(() -> {
-            TObject result = timestamp.isString()
-                    ? concourse.thrift().maxKeyTimestr(
-                            key, timestamp.toString(), concourse.creds(),
-                            concourse.transaction(), concourse.environment())
-                    : concourse.thrift().maxKeyTime(key, timestamp.getMicros(),
-                            concourse.creds(), concourse.transaction(),
-                            concourse.environment());
-            return (Number) Convert.thriftToJava(result);
-        });
-    }
-
-    /**
-     * Return the min of all the values stored across {@code key}.
-     * <p>
-     * This method assumes that all the values are numeric. An exception will be
-     * thrown if any non-numeric values are encountered.
-     * </p>
-     * 
-     * @param key a field name
-     * @return the min of the values
-     */
-    public Number min(String key) {
-        return concourse.execute(() -> {
-            TObject result = concourse.thrift().minKey(key, concourse.creds(),
-                    concourse.transaction(), concourse.environment());
-            return (Number) Convert.thriftToJava(result);
-        });
-    }
-
-    /**
-     * <p>
-     * This method assumes that all the values are numeric. An exception will be
-     * thrown if any non-numeric values are encountered.
-     * </p>
-     * 
-     * @param key
-     * @param records
-     * @return the min of the values
-     */
-    public Number min(String key, Collection<Long> records) {
-        return concourse.execute(() -> {
-            TObject result = concourse.thrift().minKeyRecords(key,
-                    Collections.toLongList(records), concourse.creds(),
-                    concourse.transaction(), concourse.environment());
-            return (Number) Convert.thriftToJava(result);
-        });
-    }
-
-    /**
-     * <p>
-     * This method assumes that all the values are numeric. An exception will be
-     * thrown if any non-numeric values are encountered.
-     * </p>
-     * 
-     * @param key
-     * @param records
-     * @param timestamp
-     * @return the min of the values
-     */
-    public Number min(String key, Collection<Long> records,
-            Timestamp timestamp) {
-        return concourse.execute(() -> {
-            TObject result = timestamp.isString()
-                    ? concourse.thrift().minKeyRecordsTimestr(key,
-                            Collections.toLongList(records),
-                            timestamp.toString(), concourse.creds(),
-                            concourse.transaction(), concourse.environment())
-                    : concourse.thrift().minKeyRecordsTime(key,
-                            Collections.toLongList(records),
-                            timestamp.getMicros(), concourse.creds(),
-                            concourse.transaction(), concourse.environment());
-            return (Number) Convert.thriftToJava(result);
-        });
-    }
-
-    /**
-     * Return the min of all the values for {@code key} in
-     * each of the records that match the {@link Criteria}.
-     * <p>
-     * This method assumes that all the values are numeric. An exception will be
-     * thrown if any non-numeric values are encountered.
-     * </p>
-     * 
-     * @param key
-     * @param {@link Criteria}
-     * @return the min of the values
-     */
-    public Number min(String key, Criteria criteria) {
-        return concourse.execute(() -> {
-            TObject result = concourse.thrift().minKeyCriteria(key,
-                    Language.translateToThriftCriteria(criteria),
-                    concourse.creds(), concourse.transaction(),
-                    concourse.environment());
-            return (Number) Convert.thriftToJava(result);
-        });
-    }
-
-    /**
-     * Return the min of all the values for {@code key} in
-     * each of the records that match the {@link Criteria}.
-     * <p>
-     * This method assumes that all the values are numeric. An exception will be
-     * thrown if any non-numeric values are encountered.
-     * </p>
-     * 
-     * @param key the field name
-     * @param {@link Criteria}
-     * @param timestamp the {@link Timestamp} at which the values are selected
-     * @return the min of the values
-     */
-    public Number min(String key, Criteria criteria, Timestamp timestamp) {
-        return concourse.execute(() -> {
-            TObject result = timestamp.isString()
-                    ? concourse.thrift().minKeyCriteriaTimestr(
-                            key, Language.translateToThriftCriteria(criteria),
-                            timestamp.toString(), concourse.creds(),
-                            concourse.transaction(), concourse.environment())
-                    : concourse.thrift().minKeyCriteriaTime(key,
-                            Language.translateToThriftCriteria(criteria),
-                            timestamp.getMicros(), concourse.creds(),
-                            concourse.transaction(), concourse.environment());
-            return (Number) Convert.thriftToJava(result);
-        });
-    }
-
-    /**
-     * Return the min of all the values stored for {@code key} in
-     * {@code record}.
-     * <p>
-     * This method assumes that all the values are numeric. An exception will be
-     * thrown if any non-numeric values are encountered.
-     * </p>
-     * 
-     * @param key the field name
-     * @param record the record id
-     * @return the min of the values
-     */
-    public Number min(String key, long record) {
-        return concourse.execute(() -> {
-            TObject result = concourse.thrift().minKeyRecord(key, record,
-                    concourse.creds(), concourse.transaction(),
-                    concourse.environment());
-            return (Number) Convert.thriftToJava(result);
-        });
-    }
-
-    /**
-     * <p>
-     * This method assumes that all the values are numeric. An exception will be
-     * thrown if any non-numeric values are encountered.
-     * </p>
-     * 
-     * @param key
-     * @param record
-     * @param timestamp
-     * @return the min of the values
-     */
-    public Number min(String key, long record, Timestamp timestamp) {
-        return concourse.execute(() -> {
-            TObject result = timestamp.isString()
-                    ? concourse.thrift().minKeyRecordTimestr(key, record,
-                            timestamp.toString(), concourse.creds(),
-                            concourse.transaction(), concourse.environment())
-                    : concourse.thrift().minKeyRecordTime(key, record,
-                            timestamp.getMicros(), concourse.creds(),
-                            concourse.transaction(), concourse.environment());
-            return (Number) Convert.thriftToJava(result);
-        });
-    }
-
-    /**
-     * Return the min of all the values for {@code key} in
-     * each of the records that match the {@code criteria}.
-     * <p>
-     * This method assumes that all the values are numeric. An exception will be
-     * thrown if any non-numeric values are encountered.
-     * </p>
-     * 
-     * @param key the field name
-     * @param ccl
-     * @return the min of the values
-     */
-    public Number min(String key, String ccl) {
-        return concourse.execute(() -> {
-            TObject result = concourse.thrift().minKeyCcl(key, ccl,
-                    concourse.creds(), concourse.transaction(),
-                    concourse.environment());
-            return (Number) Convert.thriftToJava(result);
-        });
-    }
-
-    /**
-     * Return the min of all the values at {@code timestamp} for {@code key} in
-     * each of the records that match the {@code criteria}.
-     * <p>
-     * This method assumes that all the values are numeric. An exception will be
-     * thrown if any non-numeric values are encountered.
-     * </p>
-     * 
-     * @param key the field name
-     * @param criteria a criteria written using the Concourse Criteria Language
-     *            (CCL)
-     * @param timestamp the {@link Timestamp} at which the values are selected
-     * @return the average of the values
-     */
-    public Number min(String key, String ccl, Timestamp timestamp) {
-        return concourse.execute(() -> {
-            TObject result = timestamp.isString()
-                    ? concourse.thrift().minKeyCclTimestr(key,
-                            ccl, timestamp.toString(), concourse.creds(),
-                            concourse.transaction(), concourse.environment())
-                    : concourse.thrift().minKeyCclTime(key, ccl,
-                            timestamp.getMicros(), concourse.creds(),
-                            concourse.transaction(), concourse.environment());
-            return (Number) Convert.thriftToJava(result);
-        });
-    }
-
-    /**
-     * Return the min of all the values stored across {@code key} at
-     * {@code timestamp}.
-     * <p>
-     * This method assumes that all the values are numeric. An exception will be
-     * thrown if any non-numeric values are encountered.
-     * </p>
-     * 
-     * @param key a field name
-     * @param timestamp the {@link Timestamp} at which the values are selected
-     * @return the min of the values
-     */
-    public Number min(String key, Timestamp timestamp) {
-        return concourse.execute(() -> {
-            TObject result = timestamp.isString()
-                    ? concourse.thrift().minKeyTimestr(
-                            key, timestamp.toString(), concourse.creds(),
-                            concourse.transaction(), concourse.environment())
-                    : concourse.thrift().minKeyTime(key, timestamp.getMicros(),
-                            concourse.creds(), concourse.transaction(),
-                            concourse.environment());
-            return (Number) Convert.thriftToJava(result);
-        });
-    }
-
-    /**
-     * Return the sum of all the values stored across {@code key}.
-     * <p>
-     * This method assumes that all the values are numeric. An exception will be
-     * thrown if any non-numeric values are encountered.
-     * </p>
-     * 
-     * @param key a field name
-     * @return the sum of the values
-     */
-    public Number sum(String key) {
-        return concourse.execute(() -> {
-            TObject result = concourse.thrift().sumKey(key, concourse.creds(),
-                    concourse.transaction(), concourse.environment());
-            return (Number) Convert.thriftToJava(result);
-        });
-    }
-
-    /**
-     * <p>
-     * This method assumes that all the values are numeric. An exception will be
-     * thrown if any non-numeric values are encountered.
-     * </p>
-     * 
-     * @param key
-     * @param records
-     * @return the sum of the values
-     */
-    public Number sum(String key, Collection<Long> records) {
-        return concourse.execute(() -> {
-            TObject result = concourse.thrift().sumKeyRecords(key,
-                    Collections.toLongList(records), concourse.creds(),
-                    concourse.transaction(), concourse.environment());
-            return (Number) Convert.thriftToJava(result);
-        });
-    }
-
-    /**
-     * <p>
-     * This method assumes that all the values are numeric. An exception will be
-     * thrown if any non-numeric values are encountered.
-     * </p>
-     * 
-     * @param key
-     * @param records
-     * @param timestamp
-     * @return the sum of the values
-     */
-    public Number sum(String key, Collection<Long> records,
-            Timestamp timestamp) {
-        return concourse.execute(() -> {
-            TObject result = timestamp.isString()
-                    ? concourse.thrift().sumKeyRecordsTimestr(key,
-                            Collections.toLongList(records),
-                            timestamp.toString(), concourse.creds(),
-                            concourse.transaction(), concourse.environment())
-                    : concourse.thrift().sumKeyRecordsTime(key,
-                            Collections.toLongList(records),
-                            timestamp.getMicros(), concourse.creds(),
-                            concourse.transaction(), concourse.environment());
-            return (Number) Convert.thriftToJava(result);
-        });
-    }
-
-    /**
-     * Return the sum of all the values for {@code key} in
-     * each of the records that match the {@link Criteria}.
-     * <p>
-     * This method assumes that all the values are numeric. An exception will be
-     * thrown if any non-numeric values are encountered.
-     * </p>
-     * 
-     * @param key
-     * @param {@link Criteria}
-     * @return the sum of the values
-     */
-    public Number sum(String key, Criteria criteria) {
-        return concourse.execute(() -> {
-            TObject result = concourse.thrift().sumKeyCriteria(key,
-                    Language.translateToThriftCriteria(criteria),
-                    concourse.creds(), concourse.transaction(),
-                    concourse.environment());
-            return (Number) Convert.thriftToJava(result);
-        });
-    }
-
-    /**
-     * Return the sum of all the values for {@code key} in
-     * each of the records that match the {@link Criteria}.
-     * <p>
-     * This method assumes that all the values are numeric. An exception will be
-     * thrown if any non-numeric values are encountered.
-     * </p>
-     * 
-     * @param key the field name
-     * @param {@link Criteria}
-     * @param timestamp the {@link Timestamp} at which the values are selected
-     * @return the sum of the values
-     */
-    public Number sum(String key, Criteria criteria, Timestamp timestamp) {
-        return concourse.execute(() -> {
-            TObject result = timestamp.isString()
-                    ? concourse.thrift().sumKeyCriteriaTimestr(
-                            key, Language.translateToThriftCriteria(criteria),
-                            timestamp.toString(), concourse.creds(),
-                            concourse.transaction(), concourse.environment())
-                    : concourse.thrift().sumKeyCriteriaTime(key,
-                            Language.translateToThriftCriteria(criteria),
-                            timestamp.getMicros(), concourse.creds(),
-                            concourse.transaction(), concourse.environment());
-            return (Number) Convert.thriftToJava(result);
-        });
-    }
-
-    /**
-     * Return the sum of all the values stored for {@code key} in
-     * {@code record}.
-     * <p>
-     * This method assumes that all the values are numeric. An exception will be
-     * thrown if any non-numeric values are encountered.
-     * </p>
-     * 
-     * @param key the field name
-     * @param record the record id
-     * @return the sum of the values
-     */
-    public Number sum(String key, long record) {
-        return concourse.execute(() -> {
-            TObject result = concourse.thrift().sumKeyRecord(key, record,
-                    concourse.creds(), concourse.transaction(),
-                    concourse.environment());
-            return (Number) Convert.thriftToJava(result);
-        });
-    }
-
-    /**
-     * <p>
-     * This method assumes that all the values are numeric. An exception will be
-     * thrown if any non-numeric values are encountered.
-     * </p>
-     * 
-     * @param key
-     * @param record
-     * @param timestamp
-     * @return the sum of the values
-     */
-    public Number sum(String key, long record, Timestamp timestamp) {
-        return concourse.execute(() -> {
-            TObject result = timestamp.isString()
-                    ? concourse.thrift().sumKeyRecordTimestr(key, record,
-                            timestamp.toString(), concourse.creds(),
-                            concourse.transaction(), concourse.environment())
-                    : concourse.thrift().sumKeyRecordTime(key, record,
-                            timestamp.getMicros(), concourse.creds(),
-                            concourse.transaction(), concourse.environment());
-            return (Number) Convert.thriftToJava(result);
-        });
-    }
-
-    /**
-     * Return the sum of all the values for {@code key} in
-     * each of the records that match the {@code criteria}.
-     * <p>
-     * This method assumes that all the values are numeric. An exception will be
-     * thrown if any non-numeric values are encountered.
-     * </p>
-     * 
-     * @param key the field name
-     * @param ccl
-     * @return the sum of the values
-     */
-    public Number sum(String key, String ccl) {
-        return concourse.execute(() -> {
-            TObject result = concourse.thrift().sumKeyCcl(key, ccl,
-                    concourse.creds(), concourse.transaction(),
-                    concourse.environment());
-            return (Number) Convert.thriftToJava(result);
-        });
-    }
-
-    /**
-     * Return the sum of all the values at {@code timestamp} for {@code key} in
-     * each of the records that match the {@code criteria}.
-     * <p>
-     * This method assumes that all the values are numeric. An exception will be
-     * thrown if any non-numeric values are encountered.
-     * </p>
-     * 
-     * @param key the field name
-     * @param criteria a criteria written using the Concourse Criteria Language
-     *            (CCL)
-     * @param timestamp the {@link Timestamp} at which the values are selected
-     * @return the sum of the values
-     */
-    public Number sum(String key, String ccl, Timestamp timestamp) {
-        return concourse.execute(() -> {
-            TObject result = timestamp.isString()
-                    ? concourse.thrift().sumKeyCclTimestr(key,
-                            ccl, timestamp.toString(), concourse.creds(),
-                            concourse.transaction(), concourse.environment())
-                    : concourse.thrift().sumKeyCclTime(key, ccl,
-                            timestamp.getMicros(), concourse.creds(),
-                            concourse.transaction(), concourse.environment());
-            return (Number) Convert.thriftToJava(result);
-        });
-    }
-
-    /**
-     * Return the sum of all the values stored across {@code key} at
-     * {@code timestamp}.
-     * <p>
-     * This method assumes that all the values are numeric. An exception will be
-     * thrown if any non-numeric values are encountered.
-     * </p>
-     * 
-     * @param key a field name
-     * @param timestamp the {@link Timestamp} at which the values are selected
-     * @return the sum of the values
-     */
-    public Number sum(String key, Timestamp timestamp) {
-        return concourse.execute(() -> {
-            TObject result = timestamp.isString()
-                    ? concourse.thrift().sumKeyTimestr(
-                            key, timestamp.toString(), concourse.creds(),
-                            concourse.transaction(), concourse.environment())
-                    : concourse.thrift().sumKeyTime(key, timestamp.getMicros(),
-                            concourse.creds(), concourse.transaction(),
-                            concourse.environment());
             return (Number) Convert.thriftToJava(result);
         });
     }
